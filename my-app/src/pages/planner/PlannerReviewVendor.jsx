// PlannerReviewVendor.jsx - Updated with Dark Mode Support
import React, { useState } from "react";
import { getAuth } from "firebase/auth";
import "./PlannerReviewVendor.css";
import BASE_URL from "../../apiConfig";

export default function PlannerReviewVendor({
	vendorId,
	vendorName,
	eventId,
	serviceName,
	onClose,
	onReviewSubmitted,
}) {
<<<<<<< HEAD
  const [rating, setRating] = useState(0);
  const [hoverRating, setHoverRating] = useState(0);
  const [reviewText, setReviewText] = useState("");
  const [isSubmitting, setIsSubmitting] = useState(false);
  const [error, setError] = useState("");

  const handleSubmit = async (e) => {
    e.preventDefault();
    
    if (rating === 0) {
      setError("Please select a rating");
      return;
    }
    
    if (reviewText.trim().length < 10) {
      setError("Review must be at least 10 characters");
      return;
    }

    setIsSubmitting(true);
    setError("");

    try {
      const auth = getAuth();
      const token = await auth.currentUser.getIdToken();

      const response = await fetch(
        `${API_BASE}/planner/vendors/${vendorId}/reviews`,
        {
          method: "POST",
          headers: {
            Authorization: `Bearer ${token}`,
            "Content-Type": "application/json",
          },
          body: JSON.stringify({
            rating,
            review: reviewText,
            eventId,
            serviceName
          }),
        }
      );

      if (!response.ok) {
        throw new Error("Failed to submit review");
      }

      const result = await response.json();
      
      if (onReviewSubmitted) {
        onReviewSubmitted(result.review);
      }
      
      alert("Review submitted successfully!");
      onClose();
    } catch (err) {
      console.error("Error submitting review:", err);
      setError("Failed to submit review. Please try again.");
    } finally {
      setIsSubmitting(false);
    }
  };

  const getRatingText = () => {
    if (rating === 0 && hoverRating === 0) return "Select a rating";
    const currentRating = hoverRating || rating;
    switch (currentRating) {
      case 1: return "Poor";
      case 2: return "Fair";
      case 3: return "Good";
      case 4: return "Very Good";
      case 5: return "Excellent";
      default: return "Select a rating";
    }
  };

  return (
    <section className="review-vendor-overlay" onClick={onClose}>
      <section 
        className="review-vendor-modal" 
        onClick={(e) => e.stopPropagation()}
      >
        <section className="review-modal-header">
          <h2>Review Vendor</h2>
          <button className="review-close-btn" onClick={onClose}>
            ×
          </button>
        </section>

        <section className="review-modal-body">
          <section className="vendor-review-info">
            <h3>{vendorName}</h3>
            {serviceName && <p className="service-name">{serviceName}</p>}
          </section>

          <form onSubmit={handleSubmit} className="review-form">
            <section className="rating-section">
              <label>Your Rating *</label>
              <section className="star-rating">
                {[1, 2, 3, 4, 5].map((star) => (
                  <button
                    key={star}
                    type="button"
                    className={`star ${
                      star <= (hoverRating || rating) ? "filled" : ""
                    }`}
                    onClick={() => setRating(star)}
                    onMouseEnter={() => setHoverRating(star)}
                    onMouseLeave={() => setHoverRating(0)}
                    aria-label={`Rate ${star} star${star !== 1 ? 's' : ''}`}
                  >
                    ★
                  </button>
                ))}
              </section>
              <p className="rating-text">
                {getRatingText()}
              </p>
            </section>

            <section className="review-text-section">
              <label>Your Review *</label>
              <textarea
                value={reviewText}
                onChange={(e) => setReviewText(e.target.value)}
                placeholder="Share your experience with this vendor... (minimum 10 characters)"
                rows="6"
                required
                minLength="10"
                maxLength="1000"
              />
              <p className="char-count">
                {reviewText.length}/1000 characters
              </p>
            </section>

            {error && (
              <section className="review-error" role="alert">
                {error}
              </section>
            )}

            <section className="review-actions">
              <button
                type="button"
                className="cancel-review-btn"
                onClick={onClose}
                disabled={isSubmitting}
              >
                Cancel
              </button>
              <button
                type="submit"
                className="submit-review-btn"
                disabled={isSubmitting || rating === 0 || reviewText.trim().length < 10}
              >
                {isSubmitting ? "Submitting..." : "Submit Review"}
              </button>
            </section>
          </form>
        </section>
      </section>
    </section>
  );
=======
	const [rating, setRating] = useState(0);
	const [hoverRating, setHoverRating] = useState(0);
	const [reviewText, setReviewText] = useState("");
	const [isSubmitting, setIsSubmitting] = useState(false);
	const [error, setError] = useState("");

	const handleSubmit = async (e) => {
		e.preventDefault();

		if (rating === 0) {
			setError("Please select a rating");
			return;
		}

		if (reviewText.trim().length < 10) {
			setError("Review must be at least 10 characters");
			return;
		}

		setIsSubmitting(true);
		setError("");

		try {
			const auth = getAuth();
			const token = await auth.currentUser.getIdToken();

			const response = await fetch(
				`${BASE_URL}/planner/vendors/${vendorId}/reviews`,
				{
					method: "POST",
					headers: {
						Authorization: `Bearer ${token}`,
						"Content-Type": "application/json",
					},
					body: JSON.stringify({
						rating,
						review: reviewText,
						eventId,
						serviceName,
					}),
				}
			);

			if (!response.ok) {
				throw new Error("Failed to submit review");
			}

			const result = await response.json();

			if (onReviewSubmitted) {
				onReviewSubmitted(result.review);
			}

			alert("Review submitted successfully!");
			onClose();
		} catch (err) {
			console.error("Error submitting review:", err);
			setError("Failed to submit review. Please try again.");
		} finally {
			setIsSubmitting(false);
		}
	};

	return (
		<section className="review-vendor-overlay" onClick={onClose}>
			<section
				className="review-vendor-modal"
				onClick={(e) => e.stopPropagation()}
			>
				<section className="review-modal-header">
					<h2>Review Vendor</h2>
					<button className="review-close-btn" onClick={onClose}>
						×
					</button>
				</section>

				<section className="review-modal-body">
					<section className="vendor-review-info">
						<h3>{vendorName}</h3>
						{serviceName && (
							<p className="service-name">{serviceName}</p>
						)}
					</section>

					<form onSubmit={handleSubmit} className="review-form">
						<section className="rating-section">
							<label>Your Rating *</label>
							<section className="star-rating">
								{[1, 2, 3, 4, 5].map((star) => (
									<button
										key={star}
										type="button"
										className={`star ${
											star <= (hoverRating || rating)
												? "filled"
												: ""
										}`}
										onClick={() => setRating(star)}
										onMouseEnter={() =>
											setHoverRating(star)
										}
										onMouseLeave={() => setHoverRating(0)}
									>
										★
									</button>
								))}
							</section>
							<p className="rating-text">
								{rating === 0 && "Select a rating"}
								{rating === 1 && "Poor"}
								{rating === 2 && "Fair"}
								{rating === 3 && "Good"}
								{rating === 4 && "Very Good"}
								{rating === 5 && "Excellent"}
							</p>
						</section>

						<section className="review-text-section">
							<label>Your Review *</label>
							<textarea
								value={reviewText}
								onChange={(e) => setReviewText(e.target.value)}
								placeholder="Share your experience with this vendor... (minimum 10 characters)"
								rows="6"
								required
								minLength="10"
							/>
							<p className="char-count">
								{reviewText.length} characters
							</p>
						</section>

						{error && <p className="review-error">{error}</p>}

						<section className="review-actions">
							<button
								type="button"
								className="cancel-review-btn"
								onClick={onClose}
								disabled={isSubmitting}
							>
								Cancel
							</button>
							<button
								type="submit"
								className="submit-review-btn"
								disabled={isSubmitting || rating === 0}
							>
								{isSubmitting
									? "Submitting..."
									: "Submit Review"}
							</button>
						</section>
					</form>
				</section>
			</section>
		</section>
	);
>>>>>>> f84421f0
}<|MERGE_RESOLUTION|>--- conflicted
+++ resolved
@@ -3,6 +3,7 @@
 import { getAuth } from "firebase/auth";
 import "./PlannerReviewVendor.css";
 import BASE_URL from "../../apiConfig";
+import { Star } from "lucide-react";
 
 export default function PlannerReviewVendor({
 	vendorId,
@@ -12,53 +13,52 @@
 	onClose,
 	onReviewSubmitted,
 }) {
-<<<<<<< HEAD
-  const [rating, setRating] = useState(0);
-  const [hoverRating, setHoverRating] = useState(0);
-  const [reviewText, setReviewText] = useState("");
-  const [isSubmitting, setIsSubmitting] = useState(false);
-  const [error, setError] = useState("");
+	const [rating, setRating] = useState(0);
+	const [hoverRating, setHoverRating] = useState(0);
+	const [reviewText, setReviewText] = useState("");
+	const [isSubmitting, setIsSubmitting] = useState(false);
+	const [error, setError] = useState("");
 
-  const handleSubmit = async (e) => {
-    e.preventDefault();
-    
-    if (rating === 0) {
-      setError("Please select a rating");
-      return;
-    }
-    
-    if (reviewText.trim().length < 10) {
-      setError("Review must be at least 10 characters");
-      return;
-    }
+	const handleSubmit = async (e) => {
+		e.preventDefault();
 
-    setIsSubmitting(true);
-    setError("");
+		if (rating === 0) {
+			setError("Please select a rating");
+			return;
+		}
 
-    try {
-      const auth = getAuth();
-      const token = await auth.currentUser.getIdToken();
+		if (reviewText.trim().length < 10) {
+			setError("Review must be at least 10 characters");
+			return;
+		}
 
-      const response = await fetch(
-        `${API_BASE}/planner/vendors/${vendorId}/reviews`,
-        {
-          method: "POST",
-          headers: {
-            Authorization: `Bearer ${token}`,
-            "Content-Type": "application/json",
-          },
-          body: JSON.stringify({
-            rating,
-            review: reviewText,
-            eventId,
-            serviceName
-          }),
-        }
-      );
+		setIsSubmitting(true);
+		setError("");
 
-      if (!response.ok) {
-        throw new Error("Failed to submit review");
-      }
+		try {
+			const auth = getAuth();
+			const token = await auth.currentUser.getIdToken();
+
+			const response = await fetch(
+				`${BASE_URL}/planner/vendors/${vendorId}/reviews`,
+				{
+					method: "POST",
+					headers: {
+						Authorization: `Bearer ${token}`,
+						"Content-Type": "application/json",
+					},
+					body: JSON.stringify({
+						rating,
+						review: reviewText,
+						eventId,
+						serviceName,
+					}),
+				}
+			);
+
+			if (!response.ok) {
+				throw new Error("Failed to submit review");
+			}
 
       const result = await response.json();
       
@@ -89,24 +89,26 @@
     }
   };
 
-  return (
-    <section className="review-vendor-overlay" onClick={onClose}>
-      <section 
-        className="review-vendor-modal" 
-        onClick={(e) => e.stopPropagation()}
-      >
-        <section className="review-modal-header">
-          <h2>Review Vendor</h2>
-          <button className="review-close-btn" onClick={onClose}>
-            ×
-          </button>
-        </section>
+	return (
+		<section className="review-vendor-overlay" onClick={onClose}>
+			<section
+				className="review-vendor-modal"
+				onClick={(e) => e.stopPropagation()}
+			>
+				<section className="review-modal-header">
+					<h2>Review Vendor</h2>
+					<button className="review-close-btn" onClick={onClose}>
+						×
+					</button>
+				</section>
 
-        <section className="review-modal-body">
-          <section className="vendor-review-info">
-            <h3>{vendorName}</h3>
-            {serviceName && <p className="service-name">{serviceName}</p>}
-          </section>
+				<section className="review-modal-body">
+					<section className="vendor-review-info">
+						<h3>{vendorName}</h3>
+						{serviceName && (
+							<p className="service-name">{serviceName}</p>
+						)}
+					</section>
 
           <form onSubmit={handleSubmit} className="review-form">
             <section className="rating-section">
@@ -124,7 +126,7 @@
                     onMouseLeave={() => setHoverRating(0)}
                     aria-label={`Rate ${star} star${star !== 1 ? 's' : ''}`}
                   >
-                    ★
+                    <Star/>
                   </button>
                 ))}
               </section>
@@ -177,164 +179,4 @@
       </section>
     </section>
   );
-=======
-	const [rating, setRating] = useState(0);
-	const [hoverRating, setHoverRating] = useState(0);
-	const [reviewText, setReviewText] = useState("");
-	const [isSubmitting, setIsSubmitting] = useState(false);
-	const [error, setError] = useState("");
-
-	const handleSubmit = async (e) => {
-		e.preventDefault();
-
-		if (rating === 0) {
-			setError("Please select a rating");
-			return;
-		}
-
-		if (reviewText.trim().length < 10) {
-			setError("Review must be at least 10 characters");
-			return;
-		}
-
-		setIsSubmitting(true);
-		setError("");
-
-		try {
-			const auth = getAuth();
-			const token = await auth.currentUser.getIdToken();
-
-			const response = await fetch(
-				`${BASE_URL}/planner/vendors/${vendorId}/reviews`,
-				{
-					method: "POST",
-					headers: {
-						Authorization: `Bearer ${token}`,
-						"Content-Type": "application/json",
-					},
-					body: JSON.stringify({
-						rating,
-						review: reviewText,
-						eventId,
-						serviceName,
-					}),
-				}
-			);
-
-			if (!response.ok) {
-				throw new Error("Failed to submit review");
-			}
-
-			const result = await response.json();
-
-			if (onReviewSubmitted) {
-				onReviewSubmitted(result.review);
-			}
-
-			alert("Review submitted successfully!");
-			onClose();
-		} catch (err) {
-			console.error("Error submitting review:", err);
-			setError("Failed to submit review. Please try again.");
-		} finally {
-			setIsSubmitting(false);
-		}
-	};
-
-	return (
-		<section className="review-vendor-overlay" onClick={onClose}>
-			<section
-				className="review-vendor-modal"
-				onClick={(e) => e.stopPropagation()}
-			>
-				<section className="review-modal-header">
-					<h2>Review Vendor</h2>
-					<button className="review-close-btn" onClick={onClose}>
-						×
-					</button>
-				</section>
-
-				<section className="review-modal-body">
-					<section className="vendor-review-info">
-						<h3>{vendorName}</h3>
-						{serviceName && (
-							<p className="service-name">{serviceName}</p>
-						)}
-					</section>
-
-					<form onSubmit={handleSubmit} className="review-form">
-						<section className="rating-section">
-							<label>Your Rating *</label>
-							<section className="star-rating">
-								{[1, 2, 3, 4, 5].map((star) => (
-									<button
-										key={star}
-										type="button"
-										className={`star ${
-											star <= (hoverRating || rating)
-												? "filled"
-												: ""
-										}`}
-										onClick={() => setRating(star)}
-										onMouseEnter={() =>
-											setHoverRating(star)
-										}
-										onMouseLeave={() => setHoverRating(0)}
-									>
-										★
-									</button>
-								))}
-							</section>
-							<p className="rating-text">
-								{rating === 0 && "Select a rating"}
-								{rating === 1 && "Poor"}
-								{rating === 2 && "Fair"}
-								{rating === 3 && "Good"}
-								{rating === 4 && "Very Good"}
-								{rating === 5 && "Excellent"}
-							</p>
-						</section>
-
-						<section className="review-text-section">
-							<label>Your Review *</label>
-							<textarea
-								value={reviewText}
-								onChange={(e) => setReviewText(e.target.value)}
-								placeholder="Share your experience with this vendor... (minimum 10 characters)"
-								rows="6"
-								required
-								minLength="10"
-							/>
-							<p className="char-count">
-								{reviewText.length} characters
-							</p>
-						</section>
-
-						{error && <p className="review-error">{error}</p>}
-
-						<section className="review-actions">
-							<button
-								type="button"
-								className="cancel-review-btn"
-								onClick={onClose}
-								disabled={isSubmitting}
-							>
-								Cancel
-							</button>
-							<button
-								type="submit"
-								className="submit-review-btn"
-								disabled={isSubmitting || rating === 0}
-							>
-								{isSubmitting
-									? "Submitting..."
-									: "Submit Review"}
-							</button>
-						</section>
-					</form>
-				</section>
-			</section>
-		</section>
-	);
->>>>>>> f84421f0
 }