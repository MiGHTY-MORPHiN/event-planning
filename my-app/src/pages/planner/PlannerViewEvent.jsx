--- conflicted
+++ resolved
@@ -351,49 +351,6 @@
 }
 //End of code for one vendor list item **********
 
-<<<<<<< HEAD
-//Code for one task list item **********
-function TaskItem({ taskName, taskStatus, onToggle }) {
-	const isCompleted = taskStatus === true;
-
-	return (
-		<section className="task-item">
-			<section className="task-checkbox">
-				<input
-					type="checkbox"
-					checked={isCompleted}
-					onChange={() => onToggle(taskName)}
-				/>
-			</section>
-			<section className="task-content">
-				<h4 className={isCompleted ? "completed" : ""}>{taskName}</h4>
-=======
-//Code for one vendor list item **********
-function VendorItem({ vendor }) {
-	return (
-		<section className="vendor-item">
-			<section className="vendor-info">
-				<h4>{vendor.businessName}</h4>
-				<p>{vendor.category}</p>
-			</section>
-			<section className="vendor-cost">
-				<h4>Current total cost: </h4>
-				<p>{vendor.cost}</p>
-			</section>
-			<section className="vendor-actions">
-				<button className="contact-btn">Contact</button>
-				<button className="remove-btn">Remove</button>
->>>>>>> b8974cbb
-			</section>
-		</section>
-	);
-}
-<<<<<<< HEAD
-//End of code for one task list item **********
-=======
-//End of code for one vendor list item **********
->>>>>>> b8974cbb
-
 //Code for prompt card (No Guests, No vendors, No tasks) (Or Guest Summary, Vendor Summary)
 function PromptCard({ title, message, buttonText, onClick }) {
 	return (
@@ -796,7 +753,7 @@
 			};
 
 			const res = await fetch(
-				`${API_BASE}/planner/me-test/${eventId}`,
+				`${API_BASE}/planner/me/${eventId}`,
 				{
 					method: 'PUT',
 					headers: {
@@ -833,10 +790,9 @@
 		}
 	};
 
-<<<<<<< HEAD
 	const handleCancel = () => {
 		setEditForm({ ...eventData });
-		// Reset location data to original
+				// Reset location data to original
 		if (eventData.locationCoordinates) {
 			const coords = eventData.locationCoordinates._latitude ? 
 				{
@@ -852,22 +808,6 @@
 		}
 		setIsEditing(false);
 	};
-
-	const handleTaskToggle = (taskName) => {
-		setEventData((prev) => ({
-			...prev,
-			tasks: {
-				...prev.tasks,
-				[taskName]: !prev.tasks[taskName],
-			},
-		}));
-	};
-=======
-    const handleCancel = () => {
-        setEditForm({...eventData});
-        setIsEditing(false);
-    };
->>>>>>> b8974cbb
 
 	function formatDate(date) {
 		if (!date) return "";
