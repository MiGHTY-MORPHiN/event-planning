import { useRef, useEffect, useState } from 'react';
import "./PlannerViewEvent.css";
import { getAuth } from 'firebase/auth';
import Papa from 'papaparse';
import ChatComponent from './ChatComponent.jsx'


//Code for the pop up when manually adding a guest **********
function AddGuestPopup({ isOpen, onClose, onSave }) {

    const guestTags = [
        "VIP",
        "Family",
        "Friend",
        "Colleague",
        "Plus One",
        "Speaker",
        "Sponsor",
        "Media",
        "Performer",
        "Staff"
    ];

    const dietaryOptions = [
        "None",
        "Vegetarian",
        "Vegan",
        "Gluten-Free",
        "Nut-Free",
        "Dairy-Free",
        "Halal",
        "Kosher"
    ];

    const [selectedTags, setSelectedTags] = useState([]);
    const [dietary, setDietary] = useState("None");

    const [guestForm, setGuestForm] = useState({
        firstname: '',
        lastname: '',
        email: '',
        plusOne: 0
    });

    const handleTagToggle = (tag) => {
        setSelectedTags(prev => {
            const updatedTags = prev.includes(tag) 
                ? prev.filter(t => t !== tag) 
                : [...prev, tag];

            setGuestForm({...guestForm, tags: updatedTags});

            console.log(updatedTags);
            return updatedTags;
        });
    };

    const handleSubmit = (e) => {
        e.preventDefault();
        if (guestForm.firstname.trim() && guestForm.email.trim()) {
            onSave({
                ...guestForm,
                rsvpStatus: 'pending'
            });
            setGuestForm({
                firstname: '',
                lastname: '',
                email: '',
                plusOne: 0
            });
            onClose();
        }
    };

    const handleClose = () => {
        setGuestForm({
            firstname: '',
            lastname: '',
            email: '',
            plusOne: 0
        });
        onClose();
    };

    if (!isOpen) return null;

    return (
        <section className="popup-overlay" onClick={handleClose}>
            <section className="popup-content" onClick={(e) => e.stopPropagation()}>
                <section className="popup-header">
                    <h3>Add Guest</h3>
                    <button className="close-btn" onClick={handleClose}>Close</button>
                </section>
                <section onSubmit={handleSubmit} className="guest-form">
                    <section className="form-row">
                        <label>
                            First Name *
                            <input 
                                type="text"
                                value={guestForm.firstname}
                                onChange={(e) => setGuestForm({...guestForm, firstname: e.target.value})}
                                required
                                autoFocus
                            />
                        </label>
                        <label>
                            Last Name
                            <input 
                                type="text"
                                value={guestForm.lastname}
                                onChange={(e) => setGuestForm({...guestForm, lastname: e.target.value})}
                            />
                        </label>
                    </section>
                    <label>
                        Email Address *
                        <input 
                            type="email"
                            value={guestForm.email}
                            onChange={(e) => setGuestForm({...guestForm, email: e.target.value})}
                            required
                        />
                    </label>
                    <label>
                        Phone
                        <input 
                            type="text"
                            checked={guestForm.plusOne}
                            onChange={(e) => setGuestForm({...guestForm, plusOne: e.target.value})}
                        />
                    </label>

                    <section className="form-group">
                        <label>Dietary Requirement:</label>
                        <select value={dietary} onChange={(e) => setGuestForm({...guestForm, dietary: e.target.value})}>
                        {dietaryOptions.map(option => (
                            <option key={option} value={option}>{option}</option>
                        ))}
                        </select>
                    </section>

                    <section className="form-group">
                        <label>Guest Tags:</label>
                        <section className="checkbox-group">
                        {guestTags.map(tag => (
                            <label key={tag} className="checkbox-label">
                            <input
                                type="checkbox"
                                checked={selectedTags.includes(tag)}
                                onChange={() => handleTagToggle(tag)}
                            />
                            {tag}
                            </label>
                        ))}
                        </section>
                    </section>

                    <label>
                        Notes
                        <input 
                            type="text"
                            checked={guestForm.plusOne}
                            onChange={(e) => setGuestForm({...guestForm, plusOne: e.target.value})}
                        />
                    </label>
                    <label className="plusones-label">
                        Number of Plus Ones
                        <input 
                            type="number"
                            checked={guestForm.plusOne}
                            onChange={(e) => setGuestForm({...guestForm, plusOne: e.target.value})}
                        />
                    </label>
                    <section className="form-actions">
                        <button type="button" className="cancel-form-btn" onClick={handleClose}>
                            Cancel
                        </button>
                        <button type="submit" className="save-form-btn" onClick={handleSubmit}>
                            Add Guest
                        </button>
                    </section>
                </section>
            </section>
        </section>
    );
}
//End of code for the pop up when manually adding a guest **********

//Code for Guest RSVP Summary Bar **********
function GuestRSVPSummary({guests}) {
    const totalGuests = guests.length;
    const confirmedGuests = guests.filter(g => g.rsvpStatus === 'accepted').length;
    const pendingGuests = guests.filter(g => g.rsvpStatus === 'pending').length;
    const declinedGuests = guests.filter(g => g.rsvpStatus === 'declined').length;

    return(
        <section className="rsvp-summary">
            <h4>RSVP Status</h4>
            <section className="rsvp-stats">
                <section className="rsvp-stat confirmed">
                    <span data-testid="confirmed-count" className="rsvp-number">{confirmedGuests}</span>
                    <span className="rsvp-label">Confirmed</span>
                </section>
                <section className="rsvp-stat pending">
                    <span data-testid="pending-count" className="rsvp-number">{pendingGuests}</span>
                    <span className="rsvp-label">Pending</span>
                </section>
                <section className="rsvp-stat declined">
                    <span data-testid="declined-count" className="rsvp-number">{declinedGuests}</span>
                    <span className="rsvp-label">Declined</span>
                </section>
            </section>
            <section className="rsvp-progress">
                <section 
                    className="rsvp-progress-bar"
                    style={{width: `${totalGuests > 0 ? (confirmedGuests / totalGuests) * 100 : 0}%`}}
                ></section>
            </section>
            <p className="rsvp-percentage">
                {totalGuests > 0 ? Math.round((confirmedGuests / totalGuests) * 100) : 0}% confirmed
            </p>
        </section>
    );
}
//End of code for guest RSVP summary bar *********

//Code for one vendor list item **********
function ServiceItem({service, showChat}) {
    return(
        <section className="vendor-item">
            <section className="vendor-info">
                <h4>{service.serviceName}</h4>
                <p>Vendored By: {service.vendorName}</p>
            </section>
            {service.status === "confirmed" ? ( 
                <section className="vendor-cost">
                    <h4>Confirmed Total Cost: </h4>
                    <p>R {service.finalPrice}</p>
                </section>) : (
                    <section className="vendor-cost">
                    <h4>Estimated Total Cost: </h4>
                    <p>R {service.estimatedCost}</p>
                </section>
                )}

            <section className='serviceitem-footer'>
                <section className="vendor-actions">
                    <button className="contact-btn">Contract</button>
                    <button onClick={() => showChat(service)} className="remove-btn">Chat</button>
                    <button className="remove-btn">Remove</button>
                </section>
                <section className={service.status === "confirmed" ? "serviceitem-status confirmed" : "serviceitem-status pending"}>${service.status}</section>
            </section>

        </section>
    );
}
//End of code for one vendor list item **********

//Code for one vendor list item **********
function VendorItem({vendor}) {
    return(
        <section className="vendor-item">
            <section className="vendor-info">
                <h4>{vendor.businessName}</h4>
                <p>{vendor.category}</p>
            </section>
            <section className="vendor-cost">
                <h4>Current total cost: </h4>
                <p>{vendor.cost}</p>
            </section>
            <section className="vendor-actions">
                <button className="contact-btn">Contact</button>
                <button className="remove-btn">Remove</button>
            </section>
        </section>
    );
}
//End of code for one vendor list item **********

//Code for one task list item **********
function TaskItem({taskName, taskStatus, onToggle}) {
    const isCompleted = taskStatus === true;
    
    return(
        <section className="task-item">
            <section className="task-checkbox">
                <input 
                    type="checkbox" 
                    checked={isCompleted}
                    onChange={() => onToggle(taskName)}
                />
            </section>
            <section className="task-content">
                <h4 className={isCompleted ? "completed" : ""}>{taskName}</h4>
            </section>
        </section>
    );
}
//End of code for one task list item **********

//Code for prompt card (No Guests, No vendors, No tasks) (Or Guest Summary, Vendor Summary)
function PromptCard({ title, message, buttonText, onClick}) {
    return (
        <section className="prompt-card">
            <section className="prompt-content">
                <h4>{title}</h4>
                <p>{message}</p>
                <button className="prompt-btn" onClick={onClick}>
                    {buttonText}
                </button>
            </section>
        </section>
    );
}
//End of code for prompt card

//Code for importing a guest list
function GuestImportWithValidation({ eventId, onImportComplete, onClose }) {
  const [preview, setPreview] = useState([]);
  const [errors, setErrors] = useState([]);
  const fileInputRef = useRef(null);

  // Trigger the hidden file input
  const handleButtonClick = () => fileInputRef.current.click();

  const validateGuests = (guests) => {
    const validationErrors = [];
    const validGuests = [];

    guests.forEach((guest, index) => {
      const rowErrors = [];

      if (!guest.email) rowErrors.push("Email required");
      else if (!/\S+@\S+\.\S+/.test(guest.email)) rowErrors.push("Invalid email");

      if (!guest.firstname) rowErrors.push("First name required");

      if (rowErrors.length > 0) {
        validationErrors.push({ row: index + 1, errors: rowErrors });
      } else {
        validGuests.push(guest);
      }
    });

    setErrors(validationErrors);
    return validGuests;
  };

  const processFile = (event) => {
    const file = event.target.files[0];
    if (!file) return;

    Papa.parse(file, {
      header: true,
      skipEmptyLines: true,
      transformHeader: (header) => header.trim().toLowerCase().replace(/\s+/g, ""),
      complete: (results) => {
        const validGuests = validateGuests(results.data);
        setPreview(validGuests);
      },
    });
  };

  const importGuests = async (guestData) => {
    const auth = getAuth();
    const token = await auth.currentUser.getIdToken();

    const response = await fetch(
      `https://us-central1-planit-sdp.cloudfunctions.net/api/planner/events/${eventId}/guests/import`,
      {
        method: "POST",
        headers: {
          Authorization: `Bearer ${token}`,
          "Content-Type": "application/json",
        },
        body: JSON.stringify({ guests: guestData }),
      }
    );

    if (!response.ok) throw new Error("Import failed");
    onImportComplete();
  };

  return (
    <section className="guest-import-overlay">
      <section className="guest-import-modal">
        <header className="guest-import-header">
          <h2>Import Guests from CSV</h2>
          <button className="close-btn" onClick={onClose}>x</button>
        </header>

        <section className="guest-import-body">
          <button className="guest-import-select-btn" onClick={handleButtonClick}>
            Select CSV File
          </button>
          <input
            type="file"
            accept=".csv,.xlsx"
            ref={fileInputRef}
            className="guest-import-file-input"
            onChange={processFile}
          />

          {errors.length > 0 && (
            <section className="guest-import-errors">
              <h4>Validation Errors:</h4>
              {errors.map((error) => (
                <p key={error.row}>
                  Row {error.row}: {error.errors.join(", ")}
                </p>
              ))}
            </section>
          )}

          {preview.length > 0 && (
            <section className="guest-import-preview">
              <h4>Preview ({preview.length} guests)</h4>
              <table className="guest-import-table">
                <thead>
                  <tr>
                    <th>First Name</th>
                    <th>Last Name</th>
                    <th>Email</th>
                  </tr>
                </thead>
                <tbody>
                  {preview.slice(0, 5).map((guest, i) => (
                    <tr key={i}>
                      <td>{guest.firstname}</td>
                      <td>{guest.lastname}</td>
                      <td>{guest.email}</td>
                    </tr>
                  ))}
                </tbody>
              </table>
              <button
                className="guest-import-confirm-btn"
                onClick={() => importGuests(preview)}
              >
                Import {preview.length} Guests
              </button>
            </section>
          )}
        </section>
      </section>
    </section>
  );
}

//End of code for importing a guest list

export default function PlannerViewEvent({event, setActivePage}) {
    
    
    if(!event) {
        return <section>Loading Event...</section>;
    }

    const [isEditing, setIsEditing] = useState(false);
    const [activeTab, setActiveTab] = useState("overview");
    const [guests, setGuests] = useState([]);
    const [vendors, setVendors] = useState([]);
    const [eventData, setEventData] = useState(event);
    const [showAddGuestPopup, setShowAddGuestPopup] = useState(false);
    const [showImportGuestPopup, setShowImportGuestPopup] = useState(false);
    const [services, setServices] = useState([]);
    const [showChat, setShowChat] = useState(false);
    const [chatVendorId, setChatVendorId] = useState(null);
    const [serviceType, setServiceType] = useState(null);
    const [chatService, setChatService] = useState(null);
    const [plannerId, setPlannerID] = useState(null);

    const [editForm, setEditForm] = useState({...eventData});

    const eventId = event.id;

    const fetchGuests = async () => {
    
        try{
            const auth = getAuth();
            const user = auth.currentUser;
            const token = await user.getIdToken(true);
        
            const res = await fetch(`https://us-central1-planit-sdp.cloudfunctions.net/api/planner/${eventId}/guests`, {
                headers: {
                    "Authorization": `Bearer ${token}`,
                    "Content-Type": "application/json"
                }
            });

            if (!res.ok) throw new Error("Failed to fetch guests");
        
            const data = await res.json();
<<<<<<< HEAD
            console.log("guests", guests);
            return data.guests;
=======
            return data.guests || [];
>>>>>>> 63d9b04c

        } catch(err) {
            console.error(err);
            alert("Unable to fetch guests");
            return [];
        }

    };

    const fetchVendors = async () => {
        const auth = getAuth();
        const user = auth.currentUser;
        const token = await user.getIdToken(true);
    
        const res = await fetch(`https://us-central1-planit-sdp.cloudfunctions.net/api/planner/${eventId}/vendors`, {
            headers: {
                "Authorization": `Bearer ${token}`,
                "Content-Type": "application/json"
            }
        });
        if (!res.ok) return []; 
    
        const data = await res.json();
        return data.vendors || [];
    };

    const updateEventData = async () => {
        const auth = getAuth();
        const user = auth.currentUser;
        const token = await user.getIdToken(true);
    
        const res = await fetch(`https://us-central1-planit-sdp.cloudfunctions.net/api/planner/me/${eventId}`, {
            method: "PUT",
            headers: {
                "Authorization": `Bearer ${token}`,
                "Content-Type": "application/json"
            },
            body: JSON.stringify(eventData)
        });
        if (!res.ok) console.log("Update Failed"); 
        console.log("Updated Event.");
    };    

    const sendReminder = async (guestId, eventId) => {
         const auth = getAuth();
        const user = auth.currentUser;
        const token = await user.getIdToken(true);
    
        const res = await fetch(`https://us-central1-planit-sdp.cloudfunctions.net/api/planner/${eventId}/${guestId}/sendReminder`, {
            headers: {
                "Authorization": `Bearer ${token}`,
                "Content-Type": "application/json"
            }
        });

        if (!res.ok){
            alert("Unable to send reminder");
            console.log("Unable to send reminder"); 
        } 
        else{
            alert("Reminder sent successfully");
        }


    };

    const fetchServices = async() => {
        const auth = getAuth();
        const user = auth.currentUser;
        const token = await user.getIdToken(true);

        try{
            const res = await fetch(`https://us-central1-planit-sdp.cloudfunctions.net/api/planner/${eventId}/services`, {
                method: "GET",
                headers: {
                    "Authorization": `Bearer ${token}`
                }
            });

            if(!res.ok) return [];

            const data = await res.json();
            console.log("Data: ", data);
            return data.services;
        }catch(err){
            console.error("Failed to fetch services")
        }
    };

    useEffect(() => {
        async function loadGuests() {
            const guests = await fetchGuests();
            setGuests(guests);
        }
        loadGuests();
    }, []);

    useEffect(() => {
        async function loadVendors() {
            const vendors = await fetchVendors();
            setVendors(vendors);
        }
        loadVendors();
    }, []);

    useEffect(() => {
        async function loadServices() {
            const services = await fetchServices();
            setServices(services);
            console.log(services);
        }
        loadServices();
    }, []);

    useEffect(() => {
        if(showAddGuestPopup === true){
            
        }
    }, [showAddGuestPopup]);

    useEffect(() => {
        console.log("eventData updated:", eventData);
        updateEventData();
    }, [eventData]);

    const handleSave = () => {
        setEventData({...editForm});
        setIsEditing(false);
    };

    const handleCancel = () => {
        setEditForm({...eventData});
        setIsEditing(false);
    };

    const handleTaskToggle = (taskName) => {
        setEventData((prev) => ({
            ...prev,
            tasks: {
            ...prev.tasks,
            [taskName]: !prev.tasks[taskName],
            },
        }));
    };

    function formatDate(date) {
        if (!date) return "";

        if(typeof date === 'object' && typeof date._seconds === 'number' && typeof date._nanoseconds === 'number') {
        const jsDate = new Date( date._seconds * 1000 + date._nanoseconds / 1e6);
        return jsDate.toLocaleString();
        }

        // Already a JS Date
        if (date instanceof Date) {
        return date.toLocaleString();
        }

        // String
        if (typeof date === "string") {
        return new Date(date).toLocaleString();
        }

        return String(date); // fallback
    }

    const onSave = async (guestInfo) => {
        const auth = getAuth();
        const user = auth.currentUser;
        const token = await user.getIdToken(true);
    
        const res = await fetch(`https://us-central1-planit-sdp.cloudfunctions.net/api/planner/me/${eventId}/guests`, {
            method: "POST",
            headers: {
                "Authorization": `Bearer ${token}`,
                "Content-Type": "application/json"
            },
            body: JSON.stringify(guestInfo)
        });
        if (!res.ok) return "Guest Creation Failed"; 
        console.log("Guest creation done.");
    }

    const onShowChat = async (service) => {
        //Data fetching will go here
        setChatService(service);
        setShowChat(true);
    }

    const onCloseChat = async () => {
        //Clearing of variables will go here
        setChatService(null);
        setShowChat(false);
    }

    return(
        <section className="event-view-edit">
            {showChat && (
                <ChatComponent
                plannerId={event.plannerId} vendorId={chatService.vendorId} eventId = {event.id} closeChat={onCloseChat}
                currentUser={{id:event.plannerId, name: event.name, type: "planner"}}
                otherUser={{id: chatService.vendorId, name: chatService.vendorName, type: "vendor"}} serviceType={chatService.serviceName}/>
            )}
            <section className="event-header">
                
                <section className="header-top">
                    <button 
                        className="back-btn"
                        onClick={() => setActivePage && setActivePage('events')}
                    >
                        ← Back to Events
                    </button>
                    <section className="header-actions">
                        {!isEditing ? (
                            <button 
                                className="edit-btn"
                                onClick={() => setIsEditing(true)}
                            >
                                Edit Event
                            </button>
                        ) : (
                            <section className="edit-actions">
                                <button className="save-btn" onClick={handleSave}>Save Changes</button>
                                <button className="cancel-btn" onClick={handleCancel}>Cancel</button>
                            </section>
                        )}
                    </section>
                </section>

                <section className="header-main">
                    {!isEditing ? (
                        <section className="event-title-info">
                            <h1>{eventData.name}</h1>
                        </section>
                    ) : (
                        <section className="edit-title-section">
                            <input 
                                type="text"
                                value={editForm.name}
                                onChange={(e) => setEditForm({...editForm, name: e.target.value})}
                                className="edit-title-input"
                                placeholder="Event name"
                            />
                        </section>
                    )}
                </section>
            </section>

            <section className="tabs-container">
                <section className="tabs">
                    <button 
                        className={`tab-btn ${activeTab === "overview" ? "active" : ""}`}
                        onClick={() => setActiveTab("overview")}
                    >
                        Overview
                    </button>
                    <button 
                        className={`tab-btn ${activeTab === "guests" ? "active" : ""}`}
                        onClick={() => setActiveTab("guests")}
                    >
                        Guests & RSVP
                    </button>
                    <button 
                        className={`tab-btn ${activeTab === "vendors" ? "active" : ""}`}
                        onClick={() => setActiveTab("vendors")}
                    >
                        Services
                    </button>
                    <button 
                        className={`tab-btn ${activeTab === "tasks" ? "active" : ""}`}
                        onClick={() => setActiveTab("tasks")}
                    >
                        Tasks
                    </button>
                    <button 
                        className={`tab-btn ${activeTab === "schedule" ? "active" : ""}`}
                        onClick={() => setActiveTab("schedule")}
                    >
                        Schedule
                    </button>
                </section>

                <section className="tab-content">
                    {activeTab === "overview" && (
                        <section className="overview-content">
                            <section className="overview-grid">
                                {/* Basic Event Details */}
                                <section className="detail-card">
                                    <h3>Event Details</h3>
                                    {!isEditing ? (
                                        <section className="detail-info">
                                            <p><strong>Location:</strong> {eventData.location}</p>
                                            <p><strong>Date:</strong> {formatDate(eventData.date)}</p>
                                            <p><strong>Duration:</strong> {eventData.duration} hrs</p>
                                            <p><strong>Expected Attendees:</strong> {eventData.expectedGuestCount}</p>
                                            <p><strong>Category:</strong> {eventData.eventCategory}</p>
                                        </section>
                                    ) : (
                                        <section className="edit-form">
                                            <label>
                                                Location:
                                                <input 
                                                    type="text"
                                                    value={editForm.location}
                                                    onChange={(e) => setEditForm({...editForm, location: e.target.value})}
                                                />
                                            </label>
                                            <label>
                                                Date:
                                                <input 
                                                    type="datetime-local"
                                                    value={editForm.date}
                                                    onChange={(e) => setEditForm({...editForm, date: e.target.value})}
                                                />
                                            </label>
                                            <label>
                                                Duration:
                                                <input 
                                                    type="number"
                                                    value={editForm.duration}
                                                    onChange={(e) => setEditForm({...editForm, duration: e.target.value})}
                                                />
                                            </label>
                                            <label>
                                                Expected Attendees:
                                                <input 
                                                    type="number"
                                                    value={editForm.expectedGuestCount}
                                                    onChange={(e) => setEditForm({...editForm, expectedGuestCount: parseInt(e.target.value)})}
                                                />
                                            </label>
                                            <label>
                                                Category:
                                                <input 
                                                    type="text"
                                                    value={editForm.eventCategory}
                                                    onChange={(e) => setEditForm({...editForm, eventCategory: e.target.value})}
                                                />
                                            </label>
                                        </section>
                                    )}
                                </section>

                                {/* Additional Event Details */}
                                <section className="detail-card">
                                    <h3>Event Specifications</h3>
                                    {!isEditing ? (
                                        <section className="detail-info">
                                            <p><strong>Style:</strong> {eventData.eventStyle || 'Not specified'}</p>
                                            <p><strong>Budget:</strong> {eventData.budget ? `$${eventData.budget}` : 'Not set'}</p>
                                            <p><strong>Special Requirements:</strong> {eventData.specialRequirements || 'None'}</p>
                                            <p><strong>Notes:</strong> {eventData.notes || 'No additional notes'}</p>
                                        </section>
                                    ) : (
                                        <section className="edit-form">
                                            <label>
                                                Style:
                                                <input 
                                                    type="text"
                                                    value={editForm.eventStyle || ''}
                                                    onChange={(e) => setEditForm({...editForm, eventStyle: e.target.value})}
                                                    placeholder="e.g., Formal, Casual, Modern, Rustic"
                                                />
                                            </label>
                                            <label>
                                                Budget:
                                                <input 
                                                    type="number"
                                                    value={editForm.budget || ''}
                                                    onChange={(e) => setEditForm({...editForm, budget: e.target.value})}
                                                    placeholder="Total budget amount"
                                                />
                                            </label>
                                            <label>
                                                Special Requirements:
                                                <textarea 
                                                    value={editForm.specialRequirements || ''}
                                                    onChange={(e) => setEditForm({...editForm, specialRequirements: e.target.value})}
                                                    placeholder="Accessibility needs, dietary restrictions, equipment requirements..."
                                                    rows="3"
                                                />
                                            </label>
                                            <label>
                                                Notes:
                                                <textarea 
                                                    value={editForm.notes || ''}
                                                    onChange={(e) => setEditForm({...editForm, notes: e.target.value})}
                                                    placeholder="Additional notes, ideas, or reminders..."
                                                    rows="3"
                                                />
                                            </label>
                                        </section>
                                    )}
                                </section>

                                {/* Action Prompts */}
                                <section className="action-prompts">
                                    {guests.length === 0 && (
                                        <PromptCard
                                            title="No Guests Yet"
                                            message="Your event doesn't have any guests yet. Start building your guest list to manage RSVPs and attendance."
                                            buttonText="Add Guests"
                                            onClick={() => { setShowImportGuestPopup(true); setActiveTab("guests")}}
                                        />
                                    )}
                                    
                                    {vendors.length === 0 && (
                                        <PromptCard
                                            title="No Vendors Yet"
                                            message="Your event doesn't have any vendors yet. Add vendors to manage services, catering, and suppliers."
                                            buttonText="Add Vendors"
                                            onClick={() => setActiveTab("vendors")}
                                        />
                                    )}

                                    {(!eventData.tasks || Object.keys(eventData.tasks).length === 0) && (
                                        <PromptCard
                                            title="No Tasks Yet"
                                            message="Create a task list to stay organized and track your event planning progress."
                                            buttonText="Add Tasks"
                                            onClick={() => setActiveTab("tasks")}
                                        />
                                    )}
                                </section>

                                {/* Event Summary Cards */}
                                {(guests.length > 0 || vendors.length > 0) && (
                                    <section className="summary-cards">
                                        {guests.length > 0 && (
                                            <section className="summary-card">
                                                <h4>Guest Summary</h4>
                                                <p>{guests.length} total guests</p>
                                                <p>{guests.filter(g => g.rsvpStatus === 'attending').length} confirmed</p>
                                            </section>
                                        )}
                                        
                                        {vendors.length > 0 && (
                                            <section className="summary-card">
                                                <h4>Vendor Summary</h4>
                                                <p>{vendors.length} vendors booked</p>
                                                <p>Total cost: ${vendors.reduce((sum, v) => sum + (parseFloat(v.cost) || 0), 0).toFixed(2)}</p>
                                            </section>
                                        )}
                                    </section>
                                )}
                            </section>
                        </section>
                    )}

                    {activeTab === "guests" && (

                        <section className="guests-content">

                            <GuestRSVPSummary guests={guests} />
                            
                            <section className="guests-section">
                                <section className="guests-header">
                                    <h3>Guest List</h3>
                                    <button className="add-guest-btn" onClick={() => setShowImportGuestPopup(true)}>+ Add Guests from CSV</button>
                                    <button className="add-guest-btn" onClick={() => setShowAddGuestPopup(true)}>+ Add Guest</button>
                                </section>

                                {showImportGuestPopup && (
                                    <GuestImportWithValidation
                                        eventId={eventId}
                                        onClose={() => setShowImportGuestPopup(false)}
                                        onImportComplete={() => {
                                        setShowImportGuestPopup(false); // hide after import completes
                                        }}
                                    />
                                )}

                                {showAddGuestPopup && (
                                        <section>
                                            <AddGuestPopup isOpen={true} onClose={() => setShowAddGuestPopup(false)} onSave={onSave}/>
                                        </section>
                                    )}
                                
                                <section className="guests-list">
                                    {guests.length > 0 ? guests.map((guest) => (
                                        <section key={guest.id} className="guest-item">
                                            <section className="guest-info">
                                                <h4>{guest.firstname} {guest.lastname}</h4>
                                                <p>{guest.email}</p>
                                                <p>Plus Ones: {guest.plusOne}</p>
                                            </section>
                                            <section className="guest-rsvp">
                                                <span className={`rsvp-badge ${guest.rsvpStatus}`}>
                                                    {guest.rsvpStatus === 'accepted' ? 'Confirmed' : 
                                                     guest.rsvpStatus === 'declined' ? 'Declined' : 
                                                     'Pending'}
                                                </span>
                                            </section>
                                            <section className="guest-actions">
                                                <button className="send-reminder-btn" onClick={() => sendReminder(guest.id, eventId)}>Send Reminder</button>
                                                <button className="edit-guest-btn">Edit</button>
                                            </section>
                                        </section>
                                    )) : (
                                        <section className="empty-state">
                                            <p>No guests added yet. Click "Add Guest" to invite people to your event.</p>
                                        </section>
                                    )}
                                </section>
                            </section>
                        </section>
                    )}

                    {activeTab === "vendors" && (
                        <section className="vendors-content">
                            <section className="vendors-header">
                                <h3>Event Services</h3>
                                <button className="add-vendor-btn" onClick={() => setActivePage("vendor")}>+ Add Vendor</button>
                            </section>
                            <section className="vendors-list">
                                {services && services.length > 0 ? services.map((service) => (
                                    <ServiceItem key={service.id} service={service} showChat={onShowChat} />
                                )) : (
                                    <section className="empty-state">
                                        <p>No services added yet. Click "Add Vendor" to start building your services list.</p>
                                    </section>
                                )}
                            </section>
                        </section>
                    )}

                     {activeTab === "tasks" && (
                        <section className="tasks-content">
                            <section className="tasks-header">
                                <h3>Event Tasks</h3>
                                <button className="add-task-btn">+ Add Task</button>
                            </section>
                                <section className="tasks-list">
                                    {eventData.tasks && Object.keys(eventData.tasks).length > 0 ? (
                                       Object.entries(eventData.tasks).map(([taskName, completed], i) => (
                                            <TaskItem
                                            key={`${taskName}-${i}`}
                                            taskName={taskName}
                                            taskStatus={completed}
                                            onToggle={handleTaskToggle}
                                            />
                                        ))
                                    ) : (
                                        <section className="empty-state">
                                        <p>No tasks added yet. Click "Add Task" to start organizing your event planning.</p>
                                        </section>
                                    )}
                                </section>
                        </section>
                    )}

                </section>
            </section>
        </section>
    );
}<|MERGE_RESOLUTION|>--- conflicted
+++ resolved
@@ -492,12 +492,7 @@
             if (!res.ok) throw new Error("Failed to fetch guests");
         
             const data = await res.json();
-<<<<<<< HEAD
-            console.log("guests", guests);
-            return data.guests;
-=======
             return data.guests || [];
->>>>>>> 63d9b04c
 
         } catch(err) {
             console.error(err);
