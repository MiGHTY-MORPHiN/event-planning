--- conflicted
+++ resolved
@@ -1300,17 +1300,6 @@
 							<section className="guests-section">
 								<section className="guests-header">
 									<h3>Guest List</h3>
-<<<<<<< HEAD
-=======
-									<button
-										className="add-guest-btn"
-										onClick={() =>
-											setShowBronzeFuryPopup(true)
-										}
-									>
-										+ Add Guests from BronzeFury
-									</button>
->>>>>>> 650f38c0
 									<button
 										className="add-guest-btn"
 										onClick={() =>
