--- conflicted
+++ resolved
@@ -214,25 +214,12 @@
 					return;
 				}
 				const token = await user.getIdToken(true);
-<<<<<<< HEAD
-				console.log("Fetching events...");
-				const res = await fetch(
-					`https://us-central1-planit-sdp.cloudfunctions.net/api/planner/me/events`,
-					{
-						headers: {
-							Authorization: `Bearer ${token}`,
-							"Content-Type": "application/json",
-						},
-					}
-				);
-=======
 				const res = await fetch(`${BASE_URL}/planner/me/events`, {
 					headers: {
 						Authorization: `Bearer ${token}`,
 						"Content-Type": "application/json",
 					},
 				});
->>>>>>> 650f38c0
 				if (!res.ok) {
 					const text = await res.text();
 					console.error(`Fetch events failed: ${res.status}`);
@@ -919,7 +906,6 @@
 						</select>
 					</div>
 
-<<<<<<< HEAD
 					<div className="sidebar-section">
 						<h3>Choose Vendor</h3>
 						<select
@@ -952,21 +938,6 @@
 						</select>
 					</div>
 
-					<div className="sidebar-section">
-						<h3>Background Image</h3>
-						<div className="image-upload">
-							<input
-								type="file"
-								accept="image/jpeg,image/png,image/gif,image/webp"
-								onChange={handleImageUpload}
-							/>
-							{backgroundImage && (
-								<div className="image-preview">
-									<img
-										src={backgroundImage}
-										alt="Background preview"
-									/>
-=======
 					<h3>Upload Background Image</h3>
 					<section className="image-upload">
 						<input
@@ -1075,75 +1046,18 @@
 						{selectedId && (
 							<section className="control-buttons">
 								<section className="scale-controls">
->>>>>>> 650f38c0
 									<button
-										onClick={clearBackgroundImage}
-										className="clear-image"
+										onClick={() => scaleSelected(0.9)}
+										disabled={!selectedId}
 									>
-										Clear Image
+										Scale Down
 									</button>
-<<<<<<< HEAD
-								</div>
-							)}
-						</div>
-					</div>
-
-					<div className="sidebar-section">
-						<h3>Add Items</h3>
-						<div className="tool-buttons">
-							{Object.entries(ITEM_PROTOTYPES).map(([key, item]) => (
-								<button 
-									key={key} 
-									onClick={() => addItem(key)}
-									className="tool-btn"
-									style={{
-										backgroundColor: getItemColor(item),
-										color: darkMode ? '#1f2937' : '#000000'
-									}}
-								>
-									Add {item.type.replace(/_/g, ' ')}
-								</button>
-							))}
-						</div>
-					</div>
-
-					<div className="sidebar-section">
-						<h3>Selected Item</h3>
-						<div className="selected-controls">
-							<div className="id-selection">
-								<select
-									value={selectedId || ""}
-									onChange={(e) =>
-										setSelectedId(e.target.value || null)
-									}
-								>
-									<option value="">— Select Item —</option>
-									{items.map((it) => (
-										<option key={it.id} value={it.id}>
-											{it.id} ({it.type})
-										</option>
-									))}
-								</select>
-							</div>
-							{selectedId && (
-								<div className="control-buttons">
-									<div className="button-group">
-										<button onClick={() => scaleSelected(0.9)}>
-											Scale Down
-										</button>
-										<button onClick={() => scaleSelected(1.1)}>
-											Scale Up
-										</button>
-									</div>
-									<div className="button-group">
-										<button onClick={() => rotateSelected(-15)}>
-											Rotate -15°
-										</button>
-										<button onClick={() => rotateSelected(15)}>
-											Rotate +15°
-										</button>
-									</div>
-=======
+									<button
+										onClick={() => scaleSelected(1.1)}
+										disabled={!selectedId}
+									>
+										Scale Up
+									</button>
 								</section>
 								<section className="rotate-controls">
 									<button
@@ -1152,40 +1066,12 @@
 									>
 										Rotate -15°
 									</button>
->>>>>>> 650f38c0
 									<button
-										className="danger"
-										onClick={removeSelected}
+										onClick={() => rotateSelected(15)}
+										disabled={!selectedId}
 									>
-										Remove Item
+										Rotate +15°
 									</button>
-<<<<<<< HEAD
-								</div>
-							)}
-						</div>
-					</div>
-
-					<div className="sidebar-section">
-						<h3>Save & Export</h3>
-						<div className="save-controls">
-							<button onClick={exportToPNG}>
-								Download PNG
-							</button>
-							<button
-								onClick={uploadToVendor}
-								disabled={!selectedEventId || !selectedVendor}
-							>
-								Send to Vendor
-							</button>
-							<button onClick={saveLocal}>
-								Save Draft
-							</button>
-							<button onClick={loadLocal}>
-								Load Draft
-							</button>
-						</div>
-					</div>
-=======
 								</section>
 								<button
 									className="danger"
@@ -1219,59 +1105,12 @@
 							Load Draft
 						</button>
 					</section>
->>>>>>> 650f38c0
 
 					<div className="sidebar-hint">
 						<p></p>
 					</div>
 				</aside>
 
-<<<<<<< HEAD
-				<main className="floorplan-main">
-					<div className="canvas-container">
-						<div
-							className="floorplan-canvas"
-							ref={containerRef}
-							onPointerMove={onPointerMove}
-							onPointerUp={onPointerUp}
-							onPointerCancel={onPointerUp}
-							style={{
-								background: backgroundImage
-									? `url(${backgroundImage}) no-repeat center/contain`
-									: getTemplateColor(),
-							}}
-						>
-							{items.map((it) => (
-								<div
-									key={it.id}
-									className={`fp-item ${
-										selectedId === it.id ? "selected" : ""
-									} ${it.shape === "round" ? "round" : ""}`}
-									style={{
-										left: `${it.x}px`,
-										top: `${it.y}px`,
-										width: `${it.w}px`,
-										height: `${it.h}px`,
-										backgroundColor: getItemColor(it),
-										transform: `translate(-50%, -50%) rotate(${
-											it.rotation || 0
-										}deg)`,
-									}}
-									onPointerDown={(e) =>
-										onPointerDownItem(e, it.id)
-									}
-								>
-									<span className="fp-label">
-										{it.type.replace(/_/g, ' ')}
-									</span>
-								</div>
-							))}
-						</div>
-					</div>
-				</main>
-			</div>
-		</div>
-=======
 				<section className="floorplan-canvas-wrap">
 					<section
 						className="floorplan-canvas"
@@ -1326,7 +1165,6 @@
 				</section>
 			</section>
 		</main>
->>>>>>> 650f38c0
 	);
 };
 
