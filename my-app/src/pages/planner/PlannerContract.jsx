--- conflicted
+++ resolved
@@ -4,11 +4,14 @@
 	useMemo,
 	useCallback,
 	useRef,
+	useRef,
 } from "react";
 import {
 	Calendar,
 	User,
+	User,
 	FileText,
+	Search,
 	Search,
 	X,
 	Edit3,
@@ -111,22 +114,13 @@
 	}, [fetchContracts]);
 
 	const dataURLtoBlob = (dataURL) => {
-<<<<<<< HEAD
-		const arr = dataURL.split(',');
-		const mime = arr[0].match(/:(.*?);/)[1];
-		const bstr = atob(arr[1]);
-		let n = bstr.length;
-		const u8arr = new Uint8Array(n);
-		while (n--) {
-			u8arr[n] = bstr.charCodeAt(n);
-=======
 		try {
 			// Handle case where dataURL might already be a blob or URL
 			if (!dataURL || typeof dataURL !== 'string') {
 				throw new Error('Invalid data URL');
 			}
 
-			const arr = dataURL.split(",");
+			const arr = dataURL.split(',');
 			
 			// Extract MIME type from the data URL
 			const mimeMatch = arr[0].match(/:(.*?);/);
@@ -143,7 +137,6 @@
 		} catch (error) {
 			console.error('Error converting data URL to blob:', error);
 			throw new Error('Failed to process signature image: ' + error.message);
->>>>>>> 1c1df752
 		}
 	};
 
@@ -309,17 +302,6 @@
 		try {
 			const finalSignatures = {};
 
-<<<<<<< HEAD
-			// Upload all signatures
-			for (const [fieldId, dataURL] of Object.entries(signatureDataParam)) {
-				const savedSignature = await uploadSignature(
-					fieldId,
-					dataURL,
-					selectedContract.id,
-					selectedContract.eventId
-				);
-				finalSignatures[fieldId] = savedSignature;
-=======
 			// Upload all signatures - handle both canvas data URLs and text fields
 			for (const [fieldId, data] of Object.entries(signatureDataParam)) {
 				// Find the field to check its type
@@ -349,7 +331,6 @@
 						},
 					};
 				}
->>>>>>> 1c1df752
 			}
 
 			// Get IP address for audit trail
@@ -407,9 +388,6 @@
 
 			// Generate and download signature details document with BOTH vendor and client signatures
 			setSaveStatus("Generating signature certificate...");
-<<<<<<< HEAD
-			
-=======
 
 			// FIXED: Extract vendor signature from selectedContract
 			// The vendor signature is stored in the contract when the vendor signs it
@@ -417,7 +395,6 @@
 
 			console.log('Vendor signature data:', vendorSignature); // Debug log
 
->>>>>>> 1c1df752
 			const signatureDoc = createSignatureDetailsDocument(
 				selectedContract,
 				signatureDataParam,
@@ -431,23 +408,13 @@
 			// Show success message with instructions
 			setTimeout(() => {
 				alert(
-<<<<<<< HEAD
-					`🎉 Contract signed successfully!\n\n` +
+					`Successfully signed!\n\n` +
 					`A signature details document has been downloaded.\n` +
 					`You can print it to PDF and attach it to the contract:\n\n` +
 					`1. Open the downloaded HTML file\n` +
 					`2. Press Ctrl+P (or Cmd+P on Mac)\n` +
 					`3. Select "Save as PDF"\n` +
 					`4. Attach it to the original contract`
-=======
-					`Successfully signed!\n\n` +
-						`A signature details document has been downloaded.\n` +
-						`You can print it to PDF and attach it to the contract:\n\n` +
-						`1. Open the downloaded HTML file\n` +
-						`2. Press Ctrl+P (or Cmd+P on Mac)\n` +
-						`3. Select "Save as PDF"\n` +
-						`4. Attach it to the original contract`
->>>>>>> 1c1df752
 				);
 			}, 500);
 
@@ -528,15 +495,7 @@
 	}, []);
 
 	const isContractSignedByClient = useCallback((contract) => {
-<<<<<<< HEAD
-		// If no signature fields, it's not an e-signature contract
 		if (!contract.signatureFields || contract.signatureFields.length === 0) {
-=======
-		if (
-			!contract.signatureFields ||
-			contract.signatureFields.length === 0
-		) {
->>>>>>> 1c1df752
 			return false;
 		}
 
@@ -548,20 +507,9 @@
 			return false;
 		}
 
-<<<<<<< HEAD
-		// Check if all client fields are marked as signed
 		const allClientFieldsSigned = clientFields.every(field => field.signed === true);
 
-		// Also check workflow status
 		const workflowCompleted = contract.signatureWorkflow?.workflowStatus === 'completed';
-=======
-		const allClientFieldsSigned = clientFields.every(
-			(field) => field.signed === true
-		);
-
-		const workflowCompleted =
-			contract.signatureWorkflow?.workflowStatus === "completed";
->>>>>>> 1c1df752
 
 		return allClientFieldsSigned && workflowCompleted;
 	}, []);
@@ -658,18 +606,12 @@
 												<button
 													className="file-name-btn"
 													onClick={() => {
-<<<<<<< HEAD
-														console.log("Contract clicked:", contract); // Debug
-														setSelectedContract(contract);
-														loadDraftSignatures(contract);
-=======
 														setSelectedContract(
 															contract
 														);
 														loadDraftSignatures(
 															contract
 														);
->>>>>>> 1c1df752
 														setShowSignModal(true);
 													}}
 													title="View and sign contract"
@@ -686,13 +628,9 @@
 													)
 												</span>
 											</p>
-<<<<<<< HEAD
-											<span className={`status-badge status-${statusDisplay.class}`}>
-=======
 											<span
 												className={`status-badge status-${statusDisplay.class}`}
 											>
->>>>>>> 1c1df752
 												{statusDisplay.text}
 											</span>
 											{contract.signatureWorkflow?.isElectronic && (
@@ -840,12 +778,7 @@
 					<p>No events found matching "{debouncedSearchTerm}"</p>
 				</section>
 			)}
-<<<<<<< HEAD
 			
-			{/* Signature Modal */}
-=======
-
->>>>>>> 1c1df752
 			<Popup
 				isOpen={showSignModal}
 				onClose={() => {
