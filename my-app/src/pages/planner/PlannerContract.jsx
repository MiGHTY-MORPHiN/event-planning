import React, {
	useEffect,
	useState,
	useMemo,
	useCallback,
	useRef,
} from "react";
import {
	Calendar,
	User,
	FileText,
	Search,
	X,
	Send,
	Edit3,
	Download,
	Save,
	RefreshCw,
	FileCheck,
	Trash2,
} from "lucide-react";
import { auth, db, storage } from "../../firebase";
<<<<<<< HEAD
import { collection, getDocs, doc, updateDoc, addDoc, deleteDoc } from "firebase/firestore";
import { ref, uploadBytes, getDownloadURL, deleteObject } from "firebase/storage";
import "./PlannerContract.css";
import { v4 as uuidv4 } from "uuid";
=======
import {
	collection,
	getDocs,
	doc,
	updateDoc,
	addDoc,
	deleteDoc,
} from "firebase/firestore";
import {
	ref,
	uploadBytes,
	getDownloadURL,
	deleteObject,
} from "firebase/storage";
import { v4 as uuidv4 } from "uuid";
import "./PlannerContract.css";
import Popup from "../general/popup/Popup.jsx";
>>>>>>> 8d3123e5

const useDebounce = (value, delay) => {
	const [debouncedValue, setDebouncedValue] = useState(value);
	useEffect(() => {
		const handler = setTimeout(() => setDebouncedValue(value), delay);
		return () => clearTimeout(handler);
	}, [value, delay]);
	return debouncedValue;
};

const PlannerContract = ({ setActivePage }) => {
<<<<<<< HEAD
  const [events, setEvents] = useState([]);
  const [contracts, setContracts] = useState([]);
  const [loading, setLoading] = useState(true);
  const [error, setError] = useState("");
  const [searchTerm, setSearchTerm] = useState("");
  const [selectedContract, setSelectedContract] = useState(null);
  const [showSignModal, setShowSignModal] = useState(false);
  const [signatureData, setSignatureData] = useState({});
  const [isSaving, setIsSaving] = useState(false);
  const [saveStatus, setSaveStatus] = useState("");
  const canvasRefs = useRef({});
  const debouncedSearchTerm = useDebounce(searchTerm, 300);

  const confirmRelevantServices = async(eventId, vendorId) => {
      if (!auth.currentUser) {
        setError("User not authenticated");
        setLoading(false);
        return;
    }
    try{
      const auth = getAuth();
      let user = auth.currentUser;
      while (!user) {
      		await new Promise((res) => setTimeout(res, 50)); // wait 50ms
      	user = auth.currentUser;
    	}
      const token = await auth.currentUser.getIdToken();

      const res = await fetch(
        `https://us-central1-planit-sdp.cloudfunctions.net/api/planner/${eventId}/${vendorId}/confirm-services`, 
        {
          method: "POST",
          headers: { Authorization: `Bearer ${token}` }
        }
      );

      if(!res.ok) alert("Failed to confirm services");
      return res;
    }catch(err){
      console.error(err);
    }
  }

  const fetchEventsAndContracts = useCallback(async () => {
    if (!auth.currentUser) {
      setError("User not authenticated");
      setLoading(false);
      return;
    }
    try {
      const token = await auth.currentUser.getIdToken();
      const eventsResponse = await fetch(
        "https://us-central1-planit-sdp.cloudfunctions.net/api/planner/me/events",
        {
          headers: { Authorization: `Bearer ${token}` },
        }
      );
      if (!eventsResponse.ok) {
        throw new Error(`Failed to fetch events: ${eventsResponse.status}`);
      }
      const eventsData = await eventsResponse.json();
      const formattedEvents = (eventsData.events || []).map(event => ({
        ...event,
        date: event.date?._seconds
          ? new Date(event.date._seconds * 1000).toISOString().split("T")[0]
          : event.date || "No date",
      }));
      setEvents(formattedEvents);

      const contractsData = [];
      for (const event of formattedEvents) {
        const vendorsResponse = await fetch(
          `https://us-central1-planit-sdp.cloudfunctions.net/api/planner/${event.id}/vendors`,
          {
            headers: { Authorization: `Bearer ${token}` },
          }
        );
        if (!vendorsResponse.ok) {
          console.warn(`No vendors found for event ${event.id}`);
          continue;
        }
        const vendorsData = await vendorsResponse.json();
        for (const vendor of vendorsData.vendors || []) {
          const contractsSnapshot = await getDocs(
            collection(db, `Event/${event.id}/Vendors/${vendor.id}/Contracts`)
          );
          contractsSnapshot.forEach(doc => {
            const contract = doc.data();
            contractsData.push({
              id: doc.id,
              eventId: event.id,
              eventName: event.name,
              vendorId: vendor.id,
              vendorName: vendor.businessName || "Unknown Vendor",
              contractUrl: contract.contractUrl,
              fileName:
                contract.fileName || contract.contractUrl?.split("/").pop().split("?")[0] || "unknown.pdf",
              signatureFields: contract.signatureFields || [],
              signatureWorkflow: contract.signatureWorkflow || {
                isElectronic: true,
                workflowStatus: "sent",
              },
              status: contract.status || "active",
              lastedited: contract.lastedited?._seconds
                ? { seconds: contract.lastedited._seconds }
                : contract.lastedited || { seconds: Math.floor(Date.now() / 1000) },
            });
          });
        }
      }
      setContracts(contractsData);
    } catch (err) {
      console.error("Error fetching events and contracts:", err);
      setError("Failed to load events and contracts: " + err.message);
    } finally {
      setLoading(false);
    }
  }, []);

  useEffect(() => {
    const unsubscribe = auth.onAuthStateChanged(async (user) => {
      if (!user) {
        setError("User not authenticated");
        setLoading(false);
        return;
      }
      await fetchEventsAndContracts();
    });
    return () => unsubscribe();
  }, [fetchEventsAndContracts]);

const startDrawing = useCallback((fieldId, e) => {
  const canvas = canvasRefs.current[fieldId];
  if (!canvas) return;
  
  const rect = canvas.getBoundingClientRect();
  const ctx = canvas.getContext("2d");
  ctx.beginPath();
  canvasRefs.current[`${fieldId}_isDrawing`] = true;
  
  const clientX = e.clientX || (e.touches && e.touches[0].clientX);
  const clientY = e.clientY || (e.touches && e.touches[0].clientY);
  
  canvasRefs.current[`${fieldId}_prevPosition`] = {
    x: clientX - rect.left,
    y: clientY - rect.top,
  };
}, []);

const handleSign = useCallback((fieldId, e) => {
  if (!canvasRefs.current[`${fieldId}_isDrawing`]) return;
  const canvas = canvasRefs.current[fieldId];
  const rect = canvas.getBoundingClientRect();
  const ctx = canvas.getContext("2d");
  
  const clientX = e.clientX || (e.touches && e.touches[0].clientX);
  const clientY = e.clientY || (e.touches && e.touches[0].clientY);
  
  const currentPosition = {
    x: clientX - rect.left,
    y: clientY - rect.top,
  };

  ctx.strokeStyle = "#1e293b";
  ctx.lineWidth = 2;
  ctx.lineCap = "round";
  ctx.lineJoin = "round";

  ctx.moveTo(canvasRefs.current[`${fieldId}_prevPosition`].x, canvasRefs.current[`${fieldId}_prevPosition`].y);
  ctx.lineTo(currentPosition.x, currentPosition.y);
  ctx.stroke();

  canvasRefs.current[`${fieldId}_prevPosition`] = currentPosition;
}, []);

const stopDrawing = useCallback((fieldId) => {
  canvasRefs.current[`${fieldId}_isDrawing`] = false;
  canvasRefs.current[`${fieldId}_prevPosition`] = null;
  const canvas = canvasRefs.current[fieldId];
  setSignatureData(prev => ({
    ...prev,
    [fieldId]: canvas.toDataURL(),
  }));
}, []);

  const clearSignature = (fieldId) => {
    const canvas = canvasRefs.current[fieldId];
    const ctx = canvas.getContext("2d");
    ctx.clearRect(0, 0, canvas.width, canvas.height);
    setSignatureData(prev => {
      const newData = { ...prev };
      delete newData[fieldId];
      return newData;
    });
  };

  const fetchWithRetry = async (url, retries = 3, delay = 1000) => {
    for (let i = 0; i < retries; i++) {
      try {
        console.log(`Fetching PDF (attempt ${i + 1}/${retries}): ${url}`);
        const res = await fetch(url, {
          method: 'GET',
        });
        if (!res.ok) {
          const errorText = await res.text().catch(() => 'No response text');
          throw new Error(`Failed to fetch: ${res.status} ${res.statusText} - ${errorText}`);
        }
        return await res.arrayBuffer();
      } catch (err) {
        console.warn(`Retry ${i + 1}/${retries} failed: ${err.message}`);
        if (i === retries - 1) throw err;
        await new Promise(resolve => setTimeout(resolve, delay));
      }
    }
  };

  const getFreshDownloadURL = async (contractUrl) => {
    try {
      const urlObj = new URL(contractUrl);
      const path = decodeURIComponent(urlObj.pathname.split('/o/')[1].split('?')[0]);
      console.log('Extracted storage path:', path);
      const storageRef = ref(storage, path);
      const freshUrl = await getDownloadURL(storageRef);
      console.log('Refreshed download URL:', freshUrl);
      return freshUrl;
    } catch (error) {
      console.error('Error refreshing download URL:', error);
      throw new Error(`Failed to refresh download URL: ${error.message}`);
    }
  };

  const updateSignedPDF = async (originalPdfUrl, signatureData, signatureFields, contractId, eventId) => {
    try {
      setIsSaving(true);
      setSaveStatus("Updating contract with signatures...");

      console.log('Original PDF URL:', originalPdfUrl);
      const freshPdfUrl = await getFreshDownloadURL(originalPdfUrl);

      const { PDFDocument, rgb } = await import('pdf-lib');
      
      const existingPdfBytes = await fetchWithRetry(freshPdfUrl).catch(err => {
        throw new Error(`Failed to fetch PDF from ${freshPdfUrl}: ${err.message}`);
      });
      
      const pdfDoc = await PDFDocument.load(existingPdfBytes);
      
      const pages = pdfDoc.getPages();
      const firstPage = pages[0];
      const { width, height } = firstPage.getSize();
      
      for (const field of signatureFields) {
        if (field.signerRole === "client" && signatureData[field.id]) {
          const signatureImageBytes = await fetch(signatureData[field.id]).then(res => {
            if (!res.ok) throw new Error(`Failed to fetch signature image: ${res.status} ${res.statusText}`);
            return res.arrayBuffer();
          });
          const signatureImage = await pdfDoc.embedPng(signatureImageBytes);
          
          const x = field.position.x;
          const y = height - field.position.y - field.position.height;
          const signatureWidth = field.position.width;
          const signatureHeight = field.position.height;
          
          firstPage.drawImage(signatureImage, {
            x: x,
            y: y,
            width: signatureWidth,
            height: signatureHeight,
            opacity: 1,
          });
          
          firstPage.drawText(`Signed by: ${auth.currentUser.email} at ${new Date().toISOString()}`, {
            x: x,
            y: y - 10,
            size: 1,
            color: rgb(1, 1, 1),
          });
        }
      }
      
      const signatureInfo = `\nDocument signed electronically on ${new Date().toLocaleString()}\nSigned by: ${auth.currentUser.email}\nContract ID: ${contractId}`;
      firstPage.drawText(signatureInfo, {
        x: 50,
        y: 50,
        size: 8,
        color: rgb(0.5, 0.5, 0.5),
      });
      
      const modifiedPdfBytes = await pdfDoc.save();
      
      const urlObj = new URL(originalPdfUrl);
      const storagePath = decodeURIComponent(urlObj.pathname.split('/o/')[1].split('?')[0]);
      console.log('Uploading to storage path:', storagePath);
      const storageRef = ref(storage, storagePath);
      
      const signedPdfBlob = new Blob([modifiedPdfBytes], { type: 'application/pdf' });
      await uploadBytes(storageRef, signedPdfBlob);
      const updatedUrl = await getDownloadURL(storageRef);
      console.log('Updated PDF URL:', updatedUrl);
      
      setSaveStatus("Contract updated with signatures successfully!");
      return updatedUrl;
      
    } catch (error) {
      console.error('Error updating signed PDF:', error);
      setSaveStatus(`Failed to update contract: ${error.message}`);
      throw error;
    } finally {
      setIsSaving(false);
    }
  };

  const saveSignatureToStorage = async (fieldId, signatureDataUrl, contractId, eventId) => {
    try {
      const plannerId = auth.currentUser.uid;
      const timestamp = new Date().toISOString().replace(/[:.]/g, '-');
      
      const response = await fetch(signatureDataUrl);
      if (!response.ok) throw new Error(`Failed to fetch signature data: ${response.status} ${response.statusText}`);
      const blob = await response.blob();
      
      const storageRef = ref(
        storage,
        `Signatures/${eventId}/${contractId}/${fieldId}_${plannerId}_${timestamp}.png`
      );
      
      const snapshot = await uploadBytes(storageRef, blob);
      const downloadURL = await getDownloadURL(snapshot.ref);
      
      const signatureMetadata = {
        fieldId,
        signerId: plannerId,
        signerRole: 'client',
        contractId,
        eventId,
        signatureUrl: downloadURL,
        signedAt: new Date().toISOString(),
        signatureData: signatureDataUrl,
        ipAddress: null,
        userAgent: navigator.userAgent,
        timestamp: new Date(),
      };
      
      await addDoc(collection(db, 'SignatureAudit'), signatureMetadata);
      
      return {
        url: downloadURL,
        metadata: signatureMetadata
      };
    } catch (error) {
      console.error('Error saving signature to storage:', error);
      throw error;
    }
  };

  const saveDraftSignature = useCallback(async () => {
    if (!selectedContract || Object.keys(signatureData).length === 0) {
      setSaveStatus("No signatures to save");
      return;
    }

    setIsSaving(true);
    setSaveStatus("Saving draft...");

    try {
      const plannerId = auth.currentUser.uid;
      const draftSignatures = {};
      
      for (const [fieldId, dataUrl] of Object.entries(signatureData)) {
        const savedSignature = await saveSignatureToStorage(
          fieldId, 
          dataUrl, 
          selectedContract.id, 
          selectedContract.eventId
        );
        draftSignatures[fieldId] = savedSignature;
      }

      const contractRef = doc(
        db, 
        `Event/${selectedContract.eventId}/Vendors/${selectedContract.vendorId}/Contracts`, 
        selectedContract.id
      );

      const updatedFields = selectedContract.signatureFields.map(field => {
        if (draftSignatures[field.id]) {
          return {
            ...field,
            draftSignature: draftSignatures[field.id].url,
            draftSignatureData: draftSignatures[field.id].metadata,
            lastDraftSaved: new Date().toISOString(),
          };
        }
        return field;
      });

      await updateDoc(contractRef, {
        signatureFields: updatedFields,
        draftSignatures: draftSignatures,
        lastDraftSaved: new Date().toISOString(),
        lastedited: { seconds: Math.floor(Date.now() / 1000) },
      });

      setContracts(prev =>
        prev.map(c =>
          c.id === selectedContract.id
            ? { ...c, signatureFields: updatedFields, draftSignatures, lastedited: { seconds: Math.floor(Date.now() / 1000) } }
            : c
        )
      );

      setSaveStatus("Draft saved successfully!");
      setTimeout(() => setSaveStatus(""), 3000);
      
    } catch (error) {
      console.error('Error saving draft signature:', error);
      setSaveStatus(`Failed to save draft: ${error.message}`);
      setTimeout(() => setSaveStatus(""), 3000);
    } finally {
      setIsSaving(false);
    }
  }, [selectedContract, signatureData]);

  const sendSignedContract = async () => {
    if (!selectedContract) return;
    
    const requiredFields = selectedContract.signatureFields.filter(f => f.signerRole === "client" && f.required);
    const signedFieldIds = Object.keys(signatureData);
    const missingRequired = requiredFields.filter(f => !signedFieldIds.includes(f.id));
    
    if (missingRequired.length > 0) {
      alert(`Please sign all required fields: ${missingRequired.map(f => f.label).join(', ')}`);
      return;
    }

    const confirmSign = window.confirm(
      "Are you sure you want to finalize and submit these signatures? This will update the existing contract document with your signatures. This action cannot be undone."
    );
    if (!confirmSign) return;

    setIsSaving(true);
    setSaveStatus("Finalizing signatures...");

    try {
      const plannerId = auth.currentUser.uid;
      const finalSignatures = {};
      
      for (const [fieldId, dataUrl] of Object.entries(signatureData)) {
        const savedSignature = await saveSignatureToStorage(
          fieldId, 
          dataUrl, 
          selectedContract.id, 
          selectedContract.eventId
        );
        finalSignatures[fieldId] = savedSignature;
      }

      const updatedUrl = await updateSignedPDF(
        selectedContract.contractUrl,
        signatureData,
        selectedContract.signatureFields,
        selectedContract.id,
        selectedContract.eventId
      );

      const updatedFields = selectedContract.signatureFields.map(field => {
        if (finalSignatures[field.id]) {
          return {
            ...field,
            signed: true,
            signedAt: new Date().toISOString(),
            signerId: plannerId,
            signatureData: finalSignatures[field.id].url,
            signatureMetadata: finalSignatures[field.id].metadata,
            finalizedAt: new Date().toISOString(),
          };
        }
        return field;
      });

      const allSigned = updatedFields.every(field => !field.required || field.signed);

      const token = await auth.currentUser.getIdToken();

      await fetch(
        `https://us-central1-planit-sdp.cloudfunctions.net/api/contracts/${selectedContract.id}/signature-fields`,
        {
          method: "POST",
          headers: {
            Authorization: `Bearer ${token}`,
            "Content-Type": "application/json",
          },
          body: JSON.stringify({
            eventId: selectedContract.eventId,
            signatureFields: updatedFields,
            signers: selectedContract.signers || [],
            vendorId: selectedContract.vendorId
          }),
        });

      
      const contractRef = doc(
        db, 
        `Event/${selectedContract.eventId}/Vendors/${selectedContract.vendorId}/Contracts`, 
        selectedContract.id
      );
      
      const updateData = {
        signatureFields: updatedFields,
        finalSignatures: finalSignatures,
        signatureWorkflow: {
          ...selectedContract.signatureWorkflow,
          workflowStatus: allSigned ? "completed" : "partially_signed",
          completedAt: allSigned ? new Date().toISOString() : null,
          completedBy: plannerId,
        },
        status: "signed",
        signedAt: new Date().toISOString(),
        signedBy: plannerId,
        contractUrl: updatedUrl,
        lastedited: { seconds: Math.floor(Date.now() / 1000) },
        documentHistory: [
          ...(selectedContract.documentHistory || []),
          {
            action: 'document_signed',
            timestamp: new Date().toISOString(),
            url: updatedUrl,
            signedBy: plannerId,
          }
        ],
      };
      
      await updateDoc(contractRef, updateData);

      await addDoc(collection(db, 'ContractAudit'), {
        contractId: selectedContract.id,
        eventId: selectedContract.eventId,
        vendorId: selectedContract.vendorId,
        action: 'contract_signed',
        performedBy: plannerId,
        performedAt: new Date().toISOString(),
        details: {
          signedFields: updatedFields.filter(f => f.signed).length,
          totalFields: updatedFields.length,
          allRequiredSigned: allSigned,
          updatedDocumentUrl: updatedUrl,
        },
      });

      setContracts(prev =>
        prev.map(c =>
          c.id === selectedContract.id
            ? { ...c, ...updateData, lastedited: { seconds: Math.floor(Date.now() / 1000) } }
            : c
        )
      );

      const res = await confirmRelevantServices(selectedContract.eventId, selectedContract.vendorId);
      if(res.ok){
        alert("Services confirmed successfully!");
      }

      setShowSignModal(false);
      setSelectedContract(null);
      setSignatureData({});
      setSaveStatus("");
      
      alert("Contract signatures saved successfully! The contract document has been updated with your signatures.");
      await fetchEventsAndContracts();
      
    } catch (err) {
      console.error("Error finalizing signed contract:", err);
      alert(`Failed to finalize signed contract: ${err.message}`);
      setSaveStatus(`Failed to finalize signatures: ${err.message}`);
    } finally {
      setIsSaving(false);
    }
  };

  const deleteContract = useCallback(async (eventId, contractId, contractUrl) => {
    if (!auth.currentUser) {
      setError("User not authenticated");
      return;
    }

    const confirmDelete = window.confirm("Are you sure you want to delete this contract? This action cannot be undone.");
    if (!confirmDelete) return;

    try {
      const vendorId = contracts.find(c => c.id === contractId)?.vendorId;
      if (!vendorId) throw new Error("Vendor ID not found for contract");

      const contractRef = doc(db, `Event/${eventId}/Vendors/${vendorId}/Contracts`, contractId);

      await deleteDoc(contractRef);

      const storageRef = ref(storage, contractUrl);
      await deleteObject(storageRef).catch(err => {
        console.warn("Failed to delete contract file from storage:", err);
      });

      setContracts(prev => prev.filter(c => c.id !== contractId));

      await addDoc(collection(db, "ContractAudit"), {
        contractId,
        eventId,
        vendorId,
        action: "contract_deleted",
        performedBy: auth.currentUser.uid,
        performedAt: new Date().toISOString(),
        details: {
          fileName: contractUrl.split('/').pop().split('?')[0],
          deletedAt: new Date().toISOString(),
        },
      });

      setSaveStatus("Contract deleted successfully!");
      setTimeout(() => setSaveStatus(""), 5000);
    } catch (error) {
      console.error("Error deleting contract:", error);
      setError(`Failed to delete contract: ${error.message}`);
      setSaveStatus(`Failed to delete contract: ${error.message}`);
      setTimeout(() => setSaveStatus(""), 5000);
    }
  }, [contracts]);

  const loadDraftSignatures = useCallback((contract) => {
    if (contract.signatureFields) {
      const draftData = {};
      contract.signatureFields.forEach(field => {
        if (field.draftSignature && !field.signed) {
          draftData[field.id] = field.draftSignature;
        }
      });
      setSignatureData(draftData);
    }
  }, []);

  const groupedContracts = useMemo(() => {
    const groups = {};
    contracts.forEach(contract => {
      if (!groups[contract.eventId]) {
        groups[contract.eventId] = [];
      }
      groups[contract.eventId].push(contract);
    });
    return groups;
  }, [contracts]);

  const filteredEvents = useMemo(() => {
    return events.filter(
      event =>
        event.name.toLowerCase().includes(debouncedSearchTerm.toLowerCase()) ||
        event.clientName?.toLowerCase().includes(debouncedSearchTerm.toLowerCase()) ||
        event.clientEmail?.toLowerCase().includes(debouncedSearchTerm.toLowerCase())
    );
  }, [events, debouncedSearchTerm]);

  const totalContracts = contracts.length;
  const pendingContracts = contracts.filter(c => c.signatureWorkflow?.workflowStatus === "sent").length;
  const signedContracts = contracts.filter(c => c.signatureWorkflow?.workflowStatus === "completed").length;

  const handleDownloadContract = (contractUrl, fileName) => {
    const link = document.createElement("a");
    link.href = contractUrl;
    link.download = fileName;
    document.body.appendChild(link);
    link.click();
    document.body.removeChild(link);
  };


  const EventCard = React.memo(({ event }) => {
    const eventContracts = groupedContracts[event.id] || [];

    return (
      <div className="event-card">
        <div className="event-info">
          <p><Calendar size={16} /> {event.name}</p>
          <p><User size={16} /> {event.clientName || "Unknown Client"}</p>
          <p><FileText size={16} /> Date: {event.date}</p>
          <p>Status: {event.status}</p>
        </div>
        <div className="contract-section">
          {eventContracts.length === 0 ? (
            <p>No contracts received for this event.</p>
          ) : (
            <div className="contracts-list">
              {eventContracts.map(contract => (
                <div key={contract.id} className="contract-row">
                  <div className="contract-info">
                    <p className="file-name">
                      <button
                        className="file-name-btn"
                        onClick={() => {
                          setSelectedContract(contract);
                          loadDraftSignatures(contract);
                          setShowSignModal(true);
                        }}
                        title="View and sign contract"
                      >
                        {contract.fileName}
                      </button>
                      <span>
                        (
                        {contract.lastedited?.seconds
                          ? new Date(contract.lastedited.seconds * 1000).toLocaleDateString()
                          : "Unknown date"}
                        )
                      </span>
                    </p>
                    <span className={`status-${contract.status}`}>{contract.status}</span>
                    {contract.signatureWorkflow?.isElectronic && (
                      <span className={`status-badge ${contract.signatureWorkflow.workflowStatus}`}>
                        {contract.signatureWorkflow.workflowStatus.replace("_", " ")}
                      </span>
                    )}
                  </div>
                  <div className="contract-actions">
                    <button
                      type="button"
                      className="sign-btn"
                      onClick={() => {
                        setSelectedContract(contract);
                        loadDraftSignatures(contract);
                        setShowSignModal(true);
                      }}
                      title="Sign contract"
                      disabled={contract.signatureWorkflow?.workflowStatus === "completed"}
                    >
                      <Edit3 size={12} />
                      {contract.signatureWorkflow?.workflowStatus === "completed" ? "Signed" : "Sign"}
                    </button>
                    <button
                      className="download-btn"
                      onClick={() => handleDownloadContract(
                        contract.contractUrl, 
                        contract.fileName
                      )}
                      title="Download contract"
                    >
                      <Download size={12} />
                      Download
                    </button>
                    <button
                      className="delete-btn"
                      onClick={() => deleteContract(contract.eventId, contract.id, contract.contractUrl)}
                      title="Delete contract"
                    >
                      <Trash2 size={12} />
                      Delete
                    </button>
                  </div>
                </div>
              ))}
            </div>
          )}
        </div>
      </div>
    );
  });

  if (loading) {
    return (
      <div className="loading-screen">
        <div className="spinner"></div>
        <p>Loading your events...</p>
      </div>
    );
  }

  if (error) {
    return <p className="error">{error}</p>;
  }

  if (!events.length) {
    return <p className="no-events">No events found.</p>;
  }

  return (
    <section className="contracts-page">
      <header>
        <h1>Contract Management</h1>
        <p>Manage vendor contracts for your events</p>
        <div className="stats-summary">
          <div className="stat-item">
            <FileText size={20} />
            <span>Total: {totalContracts}</span>
          </div>
          <div className="stat-item pending-stat">
            <span>Pending: {pendingContracts}</span>
          </div>
          <div className="stat-item signed-stat">
            <span>Signed: {signedContracts}</span>
          </div>
        </div>
        <div className="search-container">
          <Search size={20} />
          <input
            type="text"
            placeholder="Search by event name or client..."
            value={searchTerm}
            onChange={e => setSearchTerm(e.target.value)}
            className="search-input"
          />
          {searchTerm && (
            <button onClick={() => setSearchTerm("")} className="clear-search">
              <X size={16} />
            </button>
          )}
        </div>
      </header>

      <div className="events-section">
        <h2 className="section-title">
          <Calendar size={20} />
          Your Events ({filteredEvents.length})
        </h2>
        <div className="events-list">
          {filteredEvents.map(event => (
            <EventCard key={event.id} event={event} />
          ))}
        </div>
      </div>

      {debouncedSearchTerm && filteredEvents.length === 0 && (
        <div className="no-results">
          <p>No events found matching "{debouncedSearchTerm}"</p>
        </div>
      )}

      {showSignModal && selectedContract && (
        <div className="modal-overlay">
          <div className="modal-content">
            <div className="modal-header">
              <h3>
                {selectedContract.signatureWorkflow?.workflowStatus === "completed" ? "View Signed Contract: " : "Sign Contract: "}
                {selectedContract.fileName}
              </h3>
              <button onClick={() => {
                setShowSignModal(false);
                setSelectedContract(null);
                setSignatureData({});
                setSaveStatus("");
              }} className="close-btn">
                <X size={20} />
              </button>
              <div className="modal-status">
                {saveStatus && (
                  <span className={`save-status ${saveStatus.includes('Failed') ? 'error' : 'success'}`}>
                    {saveStatus}
                  </span>
                )}
                {isSaving && (
                  <span className="processing-indicator">
                    <RefreshCw size={16} className="spinning" />
                    Processing...
                  </span>
                )}
              </div>
            </div>
            <div className="contract-viewer">
              <iframe
                src={`${selectedContract.contractUrl}#toolbar=1`}
                title="Contract Preview"
                allow="fullscreen"
              />
              {selectedContract.signatureFields
                .filter(field => field.signerRole === "client")
                .map(field => (
                  <div
                    key={field.id}
                    className="signature-field-overlay"
                    style={{
                      left: field.position.x,
                      top: field.position.y,
                      width: field.position.width,
                      height: field.position.height,
                    }}
                  >
                    {field.signed ? (
                      <div className="signed-indicator">
                        <img 
                          src={field.signatureData} 
                          alt="Signed" 
                          style={{ width: '100%', height: '100%', objectFit: 'contain' }}
                        />
                      </div>
                    ) : (
                      <canvas
                        ref={el => (canvasRefs.current[field.id] = el)}
                        width={field.position.width}
                        height={field.position.height}
                        onMouseDown={e => {
                          e.preventDefault();
                          startDrawing(field.id, e);
                        }}
                        onMouseMove={e => {
                          e.preventDefault();
                          handleSign(field.id, e);
                        }}
                        onMouseUp={() => stopDrawing(field.id)}
                        onMouseLeave={() => stopDrawing(field.id)}
                        onTouchStart={e => {
                          e.preventDefault();
                          startDrawing(field.id, e);
                        }}
                        onTouchMove={e => {
                          e.preventDefault();
                          handleSign(field.id, e);
                        }}
                        onTouchEnd={() => stopDrawing(field.id)}
                      />
                    )}
                    <div className="signature-field-label">
                      {field.label} {field.required && "*"} {field.signed && "✓"}
                    </div>
                    {!field.signed && (
                      <button
                        className="clear-signature-btn"
                        onClick={() => clearSignature(field.id)}
                      >
                        <X size={12} />
                      </button>
                    )}
                  </div>
                ))}
            </div>
            <div className="signature-actions">
              {selectedContract.signatureWorkflow?.workflowStatus !== "completed" && (
                <>
                  <button 
                    className="save-draft-btn"
                    onClick={saveDraftSignature}
                    disabled={isSaving || Object.keys(signatureData).length === 0}
                  >
                    {isSaving ? <RefreshCw size={16} className="spinning" /> : <Save size={16} />}
                    Save Draft
                  </button>
                  <button 
                    className="sign-btn"
                    onClick={sendSignedContract}
                    disabled={isSaving}
                  >
                    {isSaving ? <RefreshCw size={16} className="spinning" /> : <Send size={16} />}
                    Finalize & Update Contract
                  </button>
                </>
              )}
              {selectedContract.signatureWorkflow?.workflowStatus === "completed" && (
                <div className="signed-contract-info">
                  <span className="completion-status">
                    <FileCheck size={16} />
                    Contract completed on {new Date(selectedContract.signedAt).toLocaleDateString()}
                  </span>
                  <button
                    className="download-btn"
                    onClick={() => handleDownloadContract(
                      selectedContract.contractUrl, 
                      selectedContract.fileName
                    )}
                  >
                    <Download size={16} />
                    Download
                  </button>
                </div>
              )}
              <button
                className="delete-btn"
                onClick={() => {
                  deleteContract(selectedContract.eventId, selectedContract.id, selectedContract.contractUrl);
                  setShowSignModal(false);
                  setSelectedContract(null);
                  setSignatureData({});
                  setSaveStatus("");
                }}
              >
                <Trash2 size={16} />
                Delete
              </button>
            </div>
          </div>
        </div>
      )}
    </section>
  );
=======
	const [events, setEvents] = useState([]);
	const [contracts, setContracts] = useState([]);
	const [loading, setLoading] = useState(true);
	const [error, setError] = useState("");
	const [searchTerm, setSearchTerm] = useState("");
	const [selectedContract, setSelectedContract] = useState(null);
	const [showSignModal, setShowSignModal] = useState(false);
	const [signatureData, setSignatureData] = useState({});
	const [isSaving, setIsSaving] = useState(false);
	const [saveStatus, setSaveStatus] = useState("");
	const canvasRefs = useRef({});
	const debouncedSearchTerm = useDebounce(searchTerm, 300);

	const confirmRelevantServices = async (eventId, vendorId) => {
		if (!auth.currentUser) {
			setError("User not authenticated");
			setLoading(false);
			return;
		}

		try {
			const auth = getAuth();
			let user = auth.currentUser;
			while (!user) {
				await new Promise((res) => setTimeout(res, 50)); // wait 50ms
				user = auth.currentUser;
			}
			const token = await auth.currentUser.getIdToken();

			const res = await fetch(
				`https://us-central1-planit-sdp.cloudfunctions.net/api/planner/${eventId}/${vendorId}/confirm-services`,
				{
					method: "POST",
					headers: { Authorization: `Bearer ${token}` },
				}
			);

			if (!res.ok) alert("Failed to confirm services");
			return res;
		} catch (err) {
			console.error(err);
		}
	};

	const fetchEventsAndContracts = useCallback(async () => {
		if (!auth.currentUser) {
			setError("User not authenticated");
			setLoading(false);
			return;
		}
		try {
			const token = await auth.currentUser.getIdToken();
			const eventsResponse = await fetch(
				"https://us-central1-planit-sdp.cloudfunctions.net/api/planner/me/events",
				{
					headers: { Authorization: `Bearer ${token}` },
				}
			);
			if (!eventsResponse.ok) {
				throw new Error(
					`Failed to fetch events: ${eventsResponse.status}`
				);
			}
			const eventsData = await eventsResponse.json();
			const formattedEvents = (eventsData.events || []).map((event) => ({
				...event,
				date: event.date?._seconds
					? new Date(event.date._seconds * 1000)
							.toISOString()
							.split("T")[0]
					: event.date || "No date",
			}));
			setEvents(formattedEvents);

			const contractsData = [];
			for (const event of formattedEvents) {
				const vendorsResponse = await fetch(
					`https://us-central1-planit-sdp.cloudfunctions.net/api/planner/${event.id}/vendors`,
					{
						headers: { Authorization: `Bearer ${token}` },
					}
				);
				if (!vendorsResponse.ok) {
					console.warn(`No vendors found for event ${event.id}`);
					continue;
				}
				const vendorsData = await vendorsResponse.json();
				for (const vendor of vendorsData.vendors || []) {
					const contractsSnapshot = await getDocs(
						collection(
							db,
							`Event/${event.id}/Vendors/${vendor.id}/Contracts`
						)
					);
					contractsSnapshot.forEach((doc) => {
						const contract = doc.data();
						contractsData.push({
							id: doc.id,
							eventId: event.id,
							eventName: event.name,
							vendorId: vendor.id,
							vendorName: vendor.businessName || "Unknown Vendor",
							contractUrl: contract.contractUrl,
							fileName:
								contract.fileName ||
								contract.contractUrl
									?.split("/")
									.pop()
									.split("?")[0] ||
								"unknown.pdf",
							signatureFields: contract.signatureFields || [],
							signatureWorkflow: contract.signatureWorkflow || {
								isElectronic: true,
								workflowStatus: "sent",
							},
							status: contract.status || "active",
							lastedited: contract.lastedited?._seconds
								? { seconds: contract.lastedited._seconds }
								: contract.lastedited || {
										seconds: Math.floor(Date.now() / 1000),
								  },
						});
					});
				}
			}
			setContracts(contractsData);
		} catch (err) {
			console.error("Error fetching events and contracts:", err);
			setError("Failed to load events and contracts: " + err.message);
		} finally {
			setLoading(false);
		}
	}, []);

	useEffect(() => {
		const unsubscribe = auth.onAuthStateChanged(async (user) => {
			if (!user) {
				setError("User not authenticated");
				setLoading(false);
				return;
			}
			await fetchEventsAndContracts();
		});
		return () => unsubscribe();
	}, [fetchEventsAndContracts]);

	const startDrawing = (fieldId, e) => {
		const canvas = canvasRefs.current[fieldId];
		if (!canvas) return;
		const rect = canvas.getBoundingRect();
		const ctx = canvas.getContext("2d");
		ctx.beginPath();
		canvasRefs.current[`${fieldId}_isDrawing`] = true;
		canvasRefs.current[`${fieldId}_prevPosition`] = {
			x: e.clientX - rect.left,
			y: e.clientY - rect.top,
		};
	};

	const handleSign = (fieldId, e) => {
		if (!canvasRefs.current[`${fieldId}_isDrawing`]) return;
		const canvas = canvasRefs.current[fieldId];
		const rect = canvas.getBoundingRect();
		const ctx = canvas.getContext("2d");
		const currentPosition = {
			x: e.clientX - rect.left,
			y: e.clientY - rect.top,
		};

		ctx.strokeStyle = "#1e293b";
		ctx.lineWidth = 2;
		ctx.lineCap = "round";
		ctx.lineJoin = "round";

		ctx.moveTo(
			canvasRefs.current[`${fieldId}_prevPosition`].x,
			canvasRefs.current[`${fieldId}_prevPosition`].y
		);
		ctx.lineTo(currentPosition.x, currentPosition.y);
		ctx.stroke();

		canvasRefs.current[`${fieldId}_prevPosition`] = currentPosition;
	};

	const stopDrawing = (fieldId) => {
		canvasRefs.current[`${fieldId}_isDrawing`] = false;
		canvasRefs.current[`${fieldId}_prevPosition`] = null;
		const canvas = canvasRefs.current[fieldId];
		setSignatureData((prev) => ({
			...prev,
			[fieldId]: canvas.toDataURL(),
		}));
	};

	const clearSignature = (fieldId) => {
		const canvas = canvasRefs.current[fieldId];
		const ctx = canvas.getContext("2d");
		ctx.clearRect(0, 0, canvas.width, canvas.height);
		setSignatureData((prev) => {
			const newData = { ...prev };
			delete newData[fieldId];
			return newData;
		});
	};

	const fetchWithRetry = async (url, retries = 3, delay = 1000) => {
		for (let i = 0; i < retries; i++) {
			try {
				console.log(
					`Fetching PDF (attempt ${i + 1}/${retries}): ${url}`
				);
				const res = await fetch(url, {
					method: "GET",
				});
				if (!res.ok) {
					const errorText = await res
						.text()
						.catch(() => "No response text");
					throw new Error(
						`Failed to fetch: ${res.status} ${res.statusText} - ${errorText}`
					);
				}
				return await res.arrayBuffer();
			} catch (err) {
				console.warn(
					`Retry ${i + 1}/${retries} failed: ${err.message}`
				);
				if (i === retries - 1) throw err;
				await new Promise((resolve) => setTimeout(resolve, delay));
			}
		}
	};

	const getFreshDownloadURL = async (contractUrl) => {
		try {
			// Extract the storage path from the URL
			const urlObj = new URL(contractUrl);
			const path = decodeURIComponent(
				urlObj.pathname.split("/o/")[1].split("?")[0]
			);
			console.log("Extracted storage path:", path);
			const storageRef = ref(storage, path);
			const freshUrl = await getDownloadURL(storageRef);
			console.log("Refreshed download URL:", freshUrl);
			return freshUrl;
		} catch (error) {
			console.error("Error refreshing download URL:", error);
			throw new Error(`Failed to refresh download URL: ${error.message}`);
		}
	};

	const updateSignedPDF = async (
		originalPdfUrl,
		signatureData,
		signatureFields,
		contractId,
		eventId
	) => {
		try {
			setIsSaving(true);
			setSaveStatus("Updating contract with signatures...");

			console.log("Original PDF URL:", originalPdfUrl);
			// Refresh the download URL to ensure it's valid
			const freshPdfUrl = await getFreshDownloadURL(originalPdfUrl);

			const { PDFDocument, rgb } = await import("pdf-lib");

			const existingPdfBytes = await fetchWithRetry(freshPdfUrl).catch(
				(err) => {
					throw new Error(
						`Failed to fetch PDF from ${freshPdfUrl}: ${err.message}`
					);
				}
			);

			const pdfDoc = await PDFDocument.load(existingPdfBytes);

			const pages = pdfDoc.getPages();
			const firstPage = pages[0];
			const { width, height } = firstPage.getSize();

			for (const field of signatureFields) {
				if (field.signerRole === "client" && signatureData[field.id]) {
					const signatureImageBytes = await fetch(
						signatureData[field.id]
					).then((res) => {
						if (!res.ok)
							throw new Error(
								`Failed to fetch signature image: ${res.status} ${res.statusText}`
							);
						return res.arrayBuffer();
					});
					const signatureImage = await pdfDoc.embedPng(
						signatureImageBytes
					);

					const x = field.position.x;
					const y = height - field.position.y - field.position.height;
					const signatureWidth = field.position.width;
					const signatureHeight = field.position.height;

					firstPage.drawImage(signatureImage, {
						x: x,
						y: y,
						width: signatureWidth,
						height: signatureHeight,
						opacity: 1,
					});

					firstPage.drawText(
						`Signed by: ${
							auth.currentUser.email
						} at ${new Date().toISOString()}`,
						{
							x: x,
							y: y - 10,
							size: 1,
							color: rgb(1, 1, 1),
						}
					);
				}
			}

			const signatureInfo = `\nDocument signed electronically on ${new Date().toLocaleString()}\nSigned by: ${
				auth.currentUser.email
			}\nContract ID: ${contractId}`;
			firstPage.drawText(signatureInfo, {
				x: 50,
				y: 50,
				size: 8,
				color: rgb(0.5, 0.5, 0.5),
			});

			const modifiedPdfBytes = await pdfDoc.save();

			// Extract storage path from original URL
			const urlObj = new URL(originalPdfUrl);
			const storagePath = decodeURIComponent(
				urlObj.pathname.split("/o/")[1].split("?")[0]
			);
			console.log("Uploading to storage path:", storagePath);
			const storageRef = ref(storage, storagePath);

			const signedPdfBlob = new Blob([modifiedPdfBytes], {
				type: "application/pdf",
			});
			await uploadBytes(storageRef, signedPdfBlob);
			const updatedUrl = await getDownloadURL(storageRef);
			console.log("Updated PDF URL:", updatedUrl);

			setSaveStatus("Contract updated with signatures successfully!");
			return updatedUrl;
		} catch (error) {
			console.error("Error updating signed PDF:", error);
			setSaveStatus(`Failed to update contract: ${error.message}`);
			throw error;
		} finally {
			setIsSaving(false);
		}
	};

	const saveSignatureToStorage = async (
		fieldId,
		signatureDataUrl,
		contractId,
		eventId
	) => {
		try {
			const plannerId = auth.currentUser.uid;
			const timestamp = new Date().toISOString().replace(/[:.]/g, "-");

			const response = await fetch(signatureDataUrl);
			if (!response.ok)
				throw new Error(
					`Failed to fetch signature data: ${response.status} ${response.statusText}`
				);
			const blob = await response.blob();

			const storageRef = ref(
				storage,
				`Signatures/${eventId}/${contractId}/${fieldId}_${plannerId}_${timestamp}.png`
			);

			const snapshot = await uploadBytes(storageRef, blob);
			const downloadURL = await getDownloadURL(snapshot.ref);

			const signatureMetadata = {
				fieldId,
				signerId: plannerId,
				signerRole: "client",
				contractId,
				eventId,
				signatureUrl: downloadURL,
				signedAt: new Date().toISOString(),
				signatureData: signatureDataUrl,
				ipAddress: null,
				userAgent: navigator.userAgent,
				timestamp: new Date(),
			};

			await addDoc(collection(db, "SignatureAudit"), signatureMetadata);

			return {
				url: downloadURL,
				metadata: signatureMetadata,
			};
		} catch (error) {
			console.error("Error saving signature to storage:", error);
			throw error;
		}
	};

	const saveDraftSignature = useCallback(async () => {
		if (!selectedContract || Object.keys(signatureData).length === 0) {
			setSaveStatus("No signatures to save");
			return;
		}

		setIsSaving(true);
		setSaveStatus("Saving draft...");

		try {
			const plannerId = auth.currentUser.uid;
			const draftSignatures = {};

			for (const [fieldId, dataUrl] of Object.entries(signatureData)) {
				const savedSignature = await saveSignatureToStorage(
					fieldId,
					dataUrl,
					selectedContract.id,
					selectedContract.eventId
				);
				draftSignatures[fieldId] = savedSignature;
			}

			const contractRef = doc(
				db,
				`Event/${selectedContract.eventId}/Vendors/${selectedContract.vendorId}/Contracts`,
				selectedContract.id
			);

			const updatedFields = selectedContract.signatureFields.map(
				(field) => {
					if (draftSignatures[field.id]) {
						return {
							...field,
							draftSignature: draftSignatures[field.id].url,
							draftSignatureData:
								draftSignatures[field.id].metadata,
							lastDraftSaved: new Date().toISOString(),
						};
					}
					return field;
				}
			);

			await updateDoc(contractRef, {
				signatureFields: updatedFields,
				draftSignatures: draftSignatures,
				lastDraftSaved: new Date().toISOString(),
				lastedited: { seconds: Math.floor(Date.now() / 1000) },
			});

			setContracts((prev) =>
				prev.map((c) =>
					c.id === selectedContract.id
						? {
								...c,
								signatureFields: updatedFields,
								draftSignatures,
								lastedited: {
									seconds: Math.floor(Date.now() / 1000),
								},
						  }
						: c
				)
			);

			setSaveStatus("Draft saved successfully!");
			setTimeout(() => setSaveStatus(""), 3000);
		} catch (error) {
			console.error("Error saving draft signature:", error);
			setSaveStatus(`Failed to save draft: ${error.message}`);
			setTimeout(() => setSaveStatus(""), 3000);
		} finally {
			setIsSaving(false);
		}
	}, [selectedContract, signatureData]);

	const sendSignedContract = async () => {
		if (!selectedContract) return;

		const requiredFields = selectedContract.signatureFields.filter(
			(f) => f.signerRole === "client" && f.required
		);
		const signedFieldIds = Object.keys(signatureData);
		const missingRequired = requiredFields.filter(
			(f) => !signedFieldIds.includes(f.id)
		);

		if (missingRequired.length > 0) {
			alert(
				`Please sign all required fields: ${missingRequired
					.map((f) => f.label)
					.join(", ")}`
			);
			return;
		}

		const confirmSign = window.confirm(
			"Are you sure you want to finalize and submit these signatures? This will update the existing contract document with your signatures. This action cannot be undone."
		);
		if (!confirmSign) return;

		setIsSaving(true);
		setSaveStatus("Finalizing signatures...");

		try {
			const plannerId = auth.currentUser.uid;
			const finalSignatures = {};

			for (const [fieldId, dataUrl] of Object.entries(signatureData)) {
				const savedSignature = await saveSignatureToStorage(
					fieldId,
					dataUrl,
					selectedContract.id,
					selectedContract.eventId
				);
				finalSignatures[fieldId] = savedSignature;
			}

			const updatedUrl = await updateSignedPDF(
				selectedContract.contractUrl,
				signatureData,
				selectedContract.signatureFields,
				selectedContract.id,
				selectedContract.eventId
			);

			const updatedFields = selectedContract.signatureFields.map(
				(field) => {
					if (finalSignatures[field.id]) {
						return {
							...field,
							signed: true,
							signedAt: new Date().toISOString(),
							signerId: plannerId,
							signatureData: finalSignatures[field.id].url,
							signatureMetadata:
								finalSignatures[field.id].metadata,
							finalizedAt: new Date().toISOString(),
						};
					}
					return field;
				}
			);

			const allSigned = updatedFields.every(
				(field) => !field.required || field.signed
			);

			const token = auth.currentUser.getIdToken();

			const response = await fetch(
				`https://us-central1-planit-sdp.cloudfunctions.net/api/contracts/${selectedContract.id}/signature-fields`,
				{
					method: "POST",
					headers: {
						Authorization: `Bearer ${token}`,
						"Content-Type": "application/json",
					},
					body: JSON.stringify({
						eventId: selectedContract.eventId,
						signatureFields: updatedFields,
						signers: selectedContract.signers || [],
						vendorId: selectedContract.vendorId,
					}),
				}
			);

			const contractRef = doc(
				db,
				`Event/${selectedContract.eventId}/Vendors/${selectedContract.vendorId}/Contracts`,
				selectedContract.id
			);

			const updateData = {
				signatureFields: updatedFields,
				finalSignatures: finalSignatures,
				signatureWorkflow: {
					...selectedContract.signatureWorkflow,
					workflowStatus: allSigned
						? "completed"
						: "partially_signed",
					completedAt: allSigned ? new Date().toISOString() : null,
					completedBy: plannerId,
				},
				status: "signed",
				signedAt: new Date().toISOString(),
				signedBy: plannerId,
				contractUrl: updatedUrl,
				lastedited: { seconds: Math.floor(Date.now() / 1000) },
				documentHistory: [
					...(selectedContract.documentHistory || []),
					{
						action: "document_signed",
						timestamp: new Date().toISOString(),
						url: updatedUrl,
						signedBy: plannerId,
					},
				],
			};

			await updateDoc(contractRef, updateData);

			await addDoc(collection(db, "ContractAudit"), {
				contractId: selectedContract.id,
				eventId: selectedContract.eventId,
				vendorId: selectedContract.vendorId,
				action: "contract_signed",
				performedBy: plannerId,
				performedAt: new Date().toISOString(),
				details: {
					signedFields: updatedFields.filter((f) => f.signed).length,
					totalFields: updatedFields.length,
					allRequiredSigned: allSigned,
					updatedDocumentUrl: updatedUrl,
				},
			});

			setContracts((prev) =>
				prev.map((c) =>
					c.id === selectedContract.id
						? {
								...c,
								...updateData,
								lastedited: {
									seconds: Math.floor(Date.now() / 1000),
								},
						  }
						: c
				)
			);

			const res = await confirmRelevantServices(
				selectedContract.eventId,
				selectedContract.vendorId
			);
			if (res.ok) {
				alert("Services confirmed successfully!");
			}

			setShowSignModal(false);
			setSelectedContract(null);
			setSignatureData({});
			setSaveStatus("");

			alert(
				"Contract signatures saved successfully! The contract document has been updated with your signatures."
			);
			await fetchEventsAndContracts();
		} catch (err) {
			console.error("Error finalizing signed contract:", err);
			alert(`Failed to finalize signed contract: ${err.message}`);
			setSaveStatus(`Failed to finalize signatures: ${err.message}`);
		} finally {
			setIsSaving(false);
		}
	};

	const deleteContract = useCallback(
		async (eventId, contractId, contractUrl) => {
			if (!auth.currentUser) {
				setError("User not authenticated");
				return;
			}

			const confirmDelete = window.confirm(
				"Are you sure you want to delete this contract? This action cannot be undone."
			);
			if (!confirmDelete) return;

			try {
				const vendorId = contracts.find(
					(c) => c.id === contractId
				)?.vendorId;
				if (!vendorId)
					throw new Error("Vendor ID not found for contract");

				const contractRef = doc(
					db,
					`Event/${eventId}/Vendors/${vendorId}/Contracts`,
					contractId
				);

				await deleteDoc(contractRef);

				const storageRef = ref(storage, contractUrl);
				await deleteObject(storageRef).catch((err) => {
					console.warn(
						"Failed to delete contract file from storage:",
						err
					);
				});

				setContracts((prev) => prev.filter((c) => c.id !== contractId));

				await addDoc(collection(db, "ContractAudit"), {
					contractId,
					eventId,
					vendorId,
					action: "contract_deleted",
					performedBy: auth.currentUser.uid,
					performedAt: new Date().toISOString(),
					details: {
						fileName: contractUrl.split("/").pop().split("?")[0],
						deletedAt: new Date().toISOString(),
					},
				});

				setSaveStatus("Contract deleted successfully!");
				setTimeout(() => setSaveStatus(""), 5000);
			} catch (error) {
				console.error("Error deleting contract:", error);
				setError(`Failed to delete contract: ${error.message}`);
				setSaveStatus(`Failed to delete contract: ${error.message}`);
				setTimeout(() => setSaveStatus(""), 5000);
			}
		},
		[contracts]
	);

	const loadDraftSignatures = useCallback((contract) => {
		if (contract.signatureFields) {
			const draftData = {};
			contract.signatureFields.forEach((field) => {
				if (field.draftSignature && !field.signed) {
					draftData[field.id] = field.draftSignature;
				}
			});
			setSignatureData(draftData);
		}
	}, []);

	const groupedContracts = useMemo(() => {
		const groups = {};
		contracts.forEach((contract) => {
			if (!groups[contract.eventId]) {
				groups[contract.eventId] = [];
			}
			groups[contract.eventId].push(contract);
		});
		return groups;
	}, [contracts]);

	const filteredEvents = useMemo(() => {
		return events.filter(
			(event) =>
				event.name
					.toLowerCase()
					.includes(debouncedSearchTerm.toLowerCase()) ||
				event.clientName
					?.toLowerCase()
					.includes(debouncedSearchTerm.toLowerCase()) ||
				event.clientEmail
					?.toLowerCase()
					.includes(debouncedSearchTerm.toLowerCase())
		);
	}, [events, debouncedSearchTerm]);

	const totalContracts = contracts.length;
	const pendingContracts = contracts.filter(
		(c) => c.signatureWorkflow?.workflowStatus === "sent"
	).length;
	const signedContracts = contracts.filter(
		(c) => c.signatureWorkflow?.workflowStatus === "completed"
	).length;

	const handleDownloadContract = (contractUrl, fileName) => {
		const link = document.createElement("a");
		link.href = contractUrl;
		link.download = fileName;
		document.body.appendChild(link);
		link.click();
		document.body.removeChild(link);
	};

	const EventCard = React.memo(({ event }) => {
		const eventContracts = groupedContracts[event.id] || [];

		return (
			<div className="event-card">
				<div className="event-info">
					<p>
						<Calendar size={16} /> {event.name}
					</p>
					<p>
						<User size={16} />{" "}
						{event.clientName || "Unknown Client"}
					</p>
					<p>
						<FileText size={16} /> Date: {event.date}
					</p>
					<p>Status: {event.status}</p>
				</div>
				<div className="contract-section">
					{eventContracts.length === 0 ? (
						<p>No contracts received for this event.</p>
					) : (
						<div className="contracts-list">
							{eventContracts.map((contract) => (
								<div key={contract.id} className="contract-row">
									<div className="contract-info">
										<p className="file-name">
											<button
												className="file-name-btn"
												onClick={() => {
													setSelectedContract(
														contract
													);
													loadDraftSignatures(
														contract
													);
													setShowSignModal(true);
												}}
												title="View and sign contract"
											>
												{contract.fileName}
											</button>
											<span>
												(
												{contract.lastedited?.seconds
													? new Date(
															contract.lastedited
																.seconds * 1000
													  ).toLocaleDateString()
													: "Unknown date"}
												)
											</span>
										</p>
										<span
											className={`status-${contract.status}`}
										>
											{contract.status}
										</span>
										{contract.signatureWorkflow
											?.isElectronic && (
											<span
												className={`status-badge ${contract.signatureWorkflow.workflowStatus}`}
											>
												{contract.signatureWorkflow.workflowStatus.replace(
													"_",
													" "
												)}
											</span>
										)}
									</div>
									<div className="contract-actions">
										<button
											className="sign-btn"
											onClick={() => {
												setSelectedContract(contract);
												loadDraftSignatures(contract);
												setShowSignModal(true);
											}}
											title="Sign contract"
											disabled={
												contract.signatureWorkflow
													?.workflowStatus ===
												"completed"
											}
										>
											<Edit3 size={12} />
											{contract.signatureWorkflow
												?.workflowStatus === "completed"
												? "Signed"
												: "Sign"}
										</button>
										<button
											className="download-btn small"
											onClick={() =>
												handleDownloadContract(
													contract.contractUrl,
													contract.fileName
												)
											}
											title="Download contract"
										>
											<Download size={12} />
											Download
										</button>
										<button
											className="delete-btn small"
											onClick={() =>
												deleteContract(
													contract.eventId,
													contract.id,
													contract.contractUrl
												)
											}
											title="Delete contract"
										>
											<Trash2 size={12} />
											Delete
										</button>
									</div>
								</div>
							))}
						</div>
					)}
				</div>
			</div>
		);
	});

	if (loading) {
		return (
			<div className="loading-screen">
				<div className="spinner"></div>
				<p>Loading your events...</p>
			</div>
		);
	}

	if (error) {
		return <p className="error">{error}</p>;
	}

	if (!events.length) {
		return <p className="no-events">No events found.</p>;
	}

	return (
		<section className="events-page">
			<header>
				<h1>Contract Management</h1>
				<p>Manage vendor contracts for your events.</p>
				<div className="stats-summary">
					<div className="stat-item">
						<FileText size={20} />
						<span>Total Contracts: {totalContracts}</span>
					</div>
					<div className="stat-item pending-stat">
						<span>Pending Contracts: {pendingContracts}</span>
					</div>
					<div className="stat-item signed-stat">
						<span>Signed Contracts: {signedContracts}</span>
					</div>
				</div>
				<div className="search-container">
					<Search size={20} />
					<input
						type="text"
						placeholder="Search by event name, client name, or email..."
						value={searchTerm}
						onChange={(e) => setSearchTerm(e.target.value)}
						className="search-input"
					/>
					{searchTerm && (
						<button
							onClick={() => setSearchTerm("")}
							className="clear-search"
						>
							<X size={16} />
						</button>
					)}
				</div>
			</header>
			<div className="events-section">
				<h2 className="section-title">
					<Calendar size={20} />
					Your Events ({filteredEvents.length})
				</h2>
				<div className="events-list">
					{filteredEvents.map((event) => (
						<EventCard key={event.id} event={event} />
					))}
				</div>
			</div>
			{debouncedSearchTerm && filteredEvents.length === 0 && (
				<div className="no-results">
					<p>No events found matching "{debouncedSearchTerm}"</p>
				</div>
			)}
			<Popup
				isOpen={showSignModal}
				onClose={() => {
					setShowSignModal(false);
					setSelectedContract(null);
					setSignatureData({});
					setSaveStatus("");
				}}
			>
				{selectedContract && (
					<div className="sign-modal">
						<div className="modal-header">
							<h3 id="modal-title">
								{selectedContract.signatureWorkflow
									?.workflowStatus === "completed"
									? "View Signed Contract: "
									: "Sign Contract: "}
								{selectedContract.fileName}
							</h3>
							<div className="document-version-info">
								<span className="original-doc-indicator">
									<FileText size={16} />
									Contract document
								</span>
							</div>
							<div className="modal-status">
								{saveStatus && (
									<span
										className={`save-status ${
											saveStatus.includes("Failed")
												? "error"
												: "success"
										}`}
									>
										{saveStatus}
									</span>
								)}
								{isSaving && (
									<span className="processing-indicator">
										<RefreshCw
											size={16}
											className="spinning"
										/>
										Processing...
									</span>
								)}
							</div>
						</div>
						<div className="contract-viewer">
							<iframe
								src={`${selectedContract.contractUrl}#toolbar=1&navpanes=0&scrollbar=1`}
								style={{
									width: "100%",
									height: "500px",
									border: "none",
								}}
								title="Contract Preview"
							/>
							{selectedContract.signatureFields
								.filter(
									(field) => field.signerRole === "client"
								)
								.map((field) => (
									<div
										key={field.id}
										className="signature-field-overlay"
										style={{
											position: "absolute",
											left: field.position.x,
											top: field.position.y,
											width: field.position.width,
											height: field.position.height,
											border: field.signed
												? "2px solid #10b981"
												: "2px dashed #2563eb",
											backgroundColor: field.signed
												? "rgba(16, 185, 129, 0.1)"
												: "rgba(37, 99, 235, 0.1)",
											zIndex: 10,
										}}
									>
										{field.signed ? (
											<div className="signed-indicator">
												<img
													src={field.signatureData}
													alt="Signed"
													style={{
														width: "100%",
														height: "100%",
														objectFit: "contain",
													}}
												/>
											</div>
										) : (
											<canvas
												ref={(el) =>
													(canvasRefs.current[
														field.id
													] = el)
												}
												width={field.position.width}
												height={field.position.height}
												onMouseDown={(e) =>
													startDrawing(field.id, e)
												}
												onMouseMove={(e) =>
													handleSign(field.id, e)
												}
												onMouseUp={() =>
													stopDrawing(field.id)
												}
												onMouseLeave={() =>
													stopDrawing(field.id)
												}
												style={{
													border: "1px solid #ccc",
													borderRadius: "4px",
												}}
											/>
										)}
										<div
											className="signature-field-label"
											style={{
												position: "absolute",
												top: "-24px",
												color: field.signed
													? "#10b981"
													: "#2563eb",
												fontWeight: field.signed
													? "bold"
													: "normal",
											}}
										>
											{field.label}{" "}
											{field.required && "*"}{" "}
											{field.signed && "✓"}
										</div>
										{!field.signed && (
											<button
												className="clear-signature-btn"
												onClick={() =>
													clearSignature(field.id)
												}
												style={{
													position: "absolute",
													top: "-10px",
													right: "-10px",
													width: "20px",
													height: "20px",
													borderRadius: "50%",
													background: "#dc2626",
													color: "white",
													border: "none",
													cursor: "pointer",
												}}
											>
												<X size={10} />
											</button>
										)}
									</div>
								))}
						</div>
						<div className="signature-actions">
							{selectedContract.signatureWorkflow
								?.workflowStatus !== "completed" && (
								<>
									<button
										className="save-draft-btn"
										onClick={saveDraftSignature}
										disabled={
											isSaving ||
											Object.keys(signatureData)
												.length === 0
										}
									>
										{isSaving ? (
											<RefreshCw
												size={16}
												className="spinning"
											/>
										) : (
											<Save size={16} />
										)}
										Save Draft
									</button>
									<button
										className="sign-btn"
										onClick={sendSignedContract}
										disabled={isSaving}
									>
										{isSaving ? (
											<RefreshCw
												size={16}
												className="spinning"
											/>
										) : (
											<Send size={16} />
										)}
										Finalize & Update Contract
									</button>
								</>
							)}
							{selectedContract.signatureWorkflow
								?.workflowStatus === "completed" && (
								<div className="signed-contract-info">
									<span className="completion-status">
										<FileCheck size={16} />
										Contract completed and signed on{" "}
										{new Date(
											selectedContract.signedAt
										).toLocaleDateString()}
									</span>
									<button
										className="download-btn"
										onClick={() =>
											handleDownloadContract(
												selectedContract.contractUrl,
												selectedContract.fileName
											)
										}
									>
										<Download size={16} />
										Download Contract
									</button>
								</div>
							)}
							<button
								className="delete-btn"
								onClick={() => {
									deleteContract(
										selectedContract.eventId,
										selectedContract.id,
										selectedContract.contractUrl
									);
									setShowSignModal(false);
									setSelectedContract(null);
									setSignatureData({});
									setSaveStatus("");
								}}
							>
								<Trash2 size={16} />
								Delete Contract
							</button>
						</div>
					</div>
				)}
			</Popup>
		</section>
	);
>>>>>>> 8d3123e5
};

export default PlannerContract;<|MERGE_RESOLUTION|>--- conflicted
+++ resolved
@@ -20,12 +20,6 @@
 	Trash2,
 } from "lucide-react";
 import { auth, db, storage } from "../../firebase";
-<<<<<<< HEAD
-import { collection, getDocs, doc, updateDoc, addDoc, deleteDoc } from "firebase/firestore";
-import { ref, uploadBytes, getDownloadURL, deleteObject } from "firebase/storage";
-import "./PlannerContract.css";
-import { v4 as uuidv4 } from "uuid";
-=======
 import {
 	collection,
 	getDocs,
@@ -43,7 +37,6 @@
 import { v4 as uuidv4 } from "uuid";
 import "./PlannerContract.css";
 import Popup from "../general/popup/Popup.jsx";
->>>>>>> 8d3123e5
 
 const useDebounce = (value, delay) => {
 	const [debouncedValue, setDebouncedValue] = useState(value);
@@ -55,995 +48,6 @@
 };
 
 const PlannerContract = ({ setActivePage }) => {
-<<<<<<< HEAD
-  const [events, setEvents] = useState([]);
-  const [contracts, setContracts] = useState([]);
-  const [loading, setLoading] = useState(true);
-  const [error, setError] = useState("");
-  const [searchTerm, setSearchTerm] = useState("");
-  const [selectedContract, setSelectedContract] = useState(null);
-  const [showSignModal, setShowSignModal] = useState(false);
-  const [signatureData, setSignatureData] = useState({});
-  const [isSaving, setIsSaving] = useState(false);
-  const [saveStatus, setSaveStatus] = useState("");
-  const canvasRefs = useRef({});
-  const debouncedSearchTerm = useDebounce(searchTerm, 300);
-
-  const confirmRelevantServices = async(eventId, vendorId) => {
-      if (!auth.currentUser) {
-        setError("User not authenticated");
-        setLoading(false);
-        return;
-    }
-    try{
-      const auth = getAuth();
-      let user = auth.currentUser;
-      while (!user) {
-      		await new Promise((res) => setTimeout(res, 50)); // wait 50ms
-      	user = auth.currentUser;
-    	}
-      const token = await auth.currentUser.getIdToken();
-
-      const res = await fetch(
-        `https://us-central1-planit-sdp.cloudfunctions.net/api/planner/${eventId}/${vendorId}/confirm-services`, 
-        {
-          method: "POST",
-          headers: { Authorization: `Bearer ${token}` }
-        }
-      );
-
-      if(!res.ok) alert("Failed to confirm services");
-      return res;
-    }catch(err){
-      console.error(err);
-    }
-  }
-
-  const fetchEventsAndContracts = useCallback(async () => {
-    if (!auth.currentUser) {
-      setError("User not authenticated");
-      setLoading(false);
-      return;
-    }
-    try {
-      const token = await auth.currentUser.getIdToken();
-      const eventsResponse = await fetch(
-        "https://us-central1-planit-sdp.cloudfunctions.net/api/planner/me/events",
-        {
-          headers: { Authorization: `Bearer ${token}` },
-        }
-      );
-      if (!eventsResponse.ok) {
-        throw new Error(`Failed to fetch events: ${eventsResponse.status}`);
-      }
-      const eventsData = await eventsResponse.json();
-      const formattedEvents = (eventsData.events || []).map(event => ({
-        ...event,
-        date: event.date?._seconds
-          ? new Date(event.date._seconds * 1000).toISOString().split("T")[0]
-          : event.date || "No date",
-      }));
-      setEvents(formattedEvents);
-
-      const contractsData = [];
-      for (const event of formattedEvents) {
-        const vendorsResponse = await fetch(
-          `https://us-central1-planit-sdp.cloudfunctions.net/api/planner/${event.id}/vendors`,
-          {
-            headers: { Authorization: `Bearer ${token}` },
-          }
-        );
-        if (!vendorsResponse.ok) {
-          console.warn(`No vendors found for event ${event.id}`);
-          continue;
-        }
-        const vendorsData = await vendorsResponse.json();
-        for (const vendor of vendorsData.vendors || []) {
-          const contractsSnapshot = await getDocs(
-            collection(db, `Event/${event.id}/Vendors/${vendor.id}/Contracts`)
-          );
-          contractsSnapshot.forEach(doc => {
-            const contract = doc.data();
-            contractsData.push({
-              id: doc.id,
-              eventId: event.id,
-              eventName: event.name,
-              vendorId: vendor.id,
-              vendorName: vendor.businessName || "Unknown Vendor",
-              contractUrl: contract.contractUrl,
-              fileName:
-                contract.fileName || contract.contractUrl?.split("/").pop().split("?")[0] || "unknown.pdf",
-              signatureFields: contract.signatureFields || [],
-              signatureWorkflow: contract.signatureWorkflow || {
-                isElectronic: true,
-                workflowStatus: "sent",
-              },
-              status: contract.status || "active",
-              lastedited: contract.lastedited?._seconds
-                ? { seconds: contract.lastedited._seconds }
-                : contract.lastedited || { seconds: Math.floor(Date.now() / 1000) },
-            });
-          });
-        }
-      }
-      setContracts(contractsData);
-    } catch (err) {
-      console.error("Error fetching events and contracts:", err);
-      setError("Failed to load events and contracts: " + err.message);
-    } finally {
-      setLoading(false);
-    }
-  }, []);
-
-  useEffect(() => {
-    const unsubscribe = auth.onAuthStateChanged(async (user) => {
-      if (!user) {
-        setError("User not authenticated");
-        setLoading(false);
-        return;
-      }
-      await fetchEventsAndContracts();
-    });
-    return () => unsubscribe();
-  }, [fetchEventsAndContracts]);
-
-const startDrawing = useCallback((fieldId, e) => {
-  const canvas = canvasRefs.current[fieldId];
-  if (!canvas) return;
-  
-  const rect = canvas.getBoundingClientRect();
-  const ctx = canvas.getContext("2d");
-  ctx.beginPath();
-  canvasRefs.current[`${fieldId}_isDrawing`] = true;
-  
-  const clientX = e.clientX || (e.touches && e.touches[0].clientX);
-  const clientY = e.clientY || (e.touches && e.touches[0].clientY);
-  
-  canvasRefs.current[`${fieldId}_prevPosition`] = {
-    x: clientX - rect.left,
-    y: clientY - rect.top,
-  };
-}, []);
-
-const handleSign = useCallback((fieldId, e) => {
-  if (!canvasRefs.current[`${fieldId}_isDrawing`]) return;
-  const canvas = canvasRefs.current[fieldId];
-  const rect = canvas.getBoundingClientRect();
-  const ctx = canvas.getContext("2d");
-  
-  const clientX = e.clientX || (e.touches && e.touches[0].clientX);
-  const clientY = e.clientY || (e.touches && e.touches[0].clientY);
-  
-  const currentPosition = {
-    x: clientX - rect.left,
-    y: clientY - rect.top,
-  };
-
-  ctx.strokeStyle = "#1e293b";
-  ctx.lineWidth = 2;
-  ctx.lineCap = "round";
-  ctx.lineJoin = "round";
-
-  ctx.moveTo(canvasRefs.current[`${fieldId}_prevPosition`].x, canvasRefs.current[`${fieldId}_prevPosition`].y);
-  ctx.lineTo(currentPosition.x, currentPosition.y);
-  ctx.stroke();
-
-  canvasRefs.current[`${fieldId}_prevPosition`] = currentPosition;
-}, []);
-
-const stopDrawing = useCallback((fieldId) => {
-  canvasRefs.current[`${fieldId}_isDrawing`] = false;
-  canvasRefs.current[`${fieldId}_prevPosition`] = null;
-  const canvas = canvasRefs.current[fieldId];
-  setSignatureData(prev => ({
-    ...prev,
-    [fieldId]: canvas.toDataURL(),
-  }));
-}, []);
-
-  const clearSignature = (fieldId) => {
-    const canvas = canvasRefs.current[fieldId];
-    const ctx = canvas.getContext("2d");
-    ctx.clearRect(0, 0, canvas.width, canvas.height);
-    setSignatureData(prev => {
-      const newData = { ...prev };
-      delete newData[fieldId];
-      return newData;
-    });
-  };
-
-  const fetchWithRetry = async (url, retries = 3, delay = 1000) => {
-    for (let i = 0; i < retries; i++) {
-      try {
-        console.log(`Fetching PDF (attempt ${i + 1}/${retries}): ${url}`);
-        const res = await fetch(url, {
-          method: 'GET',
-        });
-        if (!res.ok) {
-          const errorText = await res.text().catch(() => 'No response text');
-          throw new Error(`Failed to fetch: ${res.status} ${res.statusText} - ${errorText}`);
-        }
-        return await res.arrayBuffer();
-      } catch (err) {
-        console.warn(`Retry ${i + 1}/${retries} failed: ${err.message}`);
-        if (i === retries - 1) throw err;
-        await new Promise(resolve => setTimeout(resolve, delay));
-      }
-    }
-  };
-
-  const getFreshDownloadURL = async (contractUrl) => {
-    try {
-      const urlObj = new URL(contractUrl);
-      const path = decodeURIComponent(urlObj.pathname.split('/o/')[1].split('?')[0]);
-      console.log('Extracted storage path:', path);
-      const storageRef = ref(storage, path);
-      const freshUrl = await getDownloadURL(storageRef);
-      console.log('Refreshed download URL:', freshUrl);
-      return freshUrl;
-    } catch (error) {
-      console.error('Error refreshing download URL:', error);
-      throw new Error(`Failed to refresh download URL: ${error.message}`);
-    }
-  };
-
-  const updateSignedPDF = async (originalPdfUrl, signatureData, signatureFields, contractId, eventId) => {
-    try {
-      setIsSaving(true);
-      setSaveStatus("Updating contract with signatures...");
-
-      console.log('Original PDF URL:', originalPdfUrl);
-      const freshPdfUrl = await getFreshDownloadURL(originalPdfUrl);
-
-      const { PDFDocument, rgb } = await import('pdf-lib');
-      
-      const existingPdfBytes = await fetchWithRetry(freshPdfUrl).catch(err => {
-        throw new Error(`Failed to fetch PDF from ${freshPdfUrl}: ${err.message}`);
-      });
-      
-      const pdfDoc = await PDFDocument.load(existingPdfBytes);
-      
-      const pages = pdfDoc.getPages();
-      const firstPage = pages[0];
-      const { width, height } = firstPage.getSize();
-      
-      for (const field of signatureFields) {
-        if (field.signerRole === "client" && signatureData[field.id]) {
-          const signatureImageBytes = await fetch(signatureData[field.id]).then(res => {
-            if (!res.ok) throw new Error(`Failed to fetch signature image: ${res.status} ${res.statusText}`);
-            return res.arrayBuffer();
-          });
-          const signatureImage = await pdfDoc.embedPng(signatureImageBytes);
-          
-          const x = field.position.x;
-          const y = height - field.position.y - field.position.height;
-          const signatureWidth = field.position.width;
-          const signatureHeight = field.position.height;
-          
-          firstPage.drawImage(signatureImage, {
-            x: x,
-            y: y,
-            width: signatureWidth,
-            height: signatureHeight,
-            opacity: 1,
-          });
-          
-          firstPage.drawText(`Signed by: ${auth.currentUser.email} at ${new Date().toISOString()}`, {
-            x: x,
-            y: y - 10,
-            size: 1,
-            color: rgb(1, 1, 1),
-          });
-        }
-      }
-      
-      const signatureInfo = `\nDocument signed electronically on ${new Date().toLocaleString()}\nSigned by: ${auth.currentUser.email}\nContract ID: ${contractId}`;
-      firstPage.drawText(signatureInfo, {
-        x: 50,
-        y: 50,
-        size: 8,
-        color: rgb(0.5, 0.5, 0.5),
-      });
-      
-      const modifiedPdfBytes = await pdfDoc.save();
-      
-      const urlObj = new URL(originalPdfUrl);
-      const storagePath = decodeURIComponent(urlObj.pathname.split('/o/')[1].split('?')[0]);
-      console.log('Uploading to storage path:', storagePath);
-      const storageRef = ref(storage, storagePath);
-      
-      const signedPdfBlob = new Blob([modifiedPdfBytes], { type: 'application/pdf' });
-      await uploadBytes(storageRef, signedPdfBlob);
-      const updatedUrl = await getDownloadURL(storageRef);
-      console.log('Updated PDF URL:', updatedUrl);
-      
-      setSaveStatus("Contract updated with signatures successfully!");
-      return updatedUrl;
-      
-    } catch (error) {
-      console.error('Error updating signed PDF:', error);
-      setSaveStatus(`Failed to update contract: ${error.message}`);
-      throw error;
-    } finally {
-      setIsSaving(false);
-    }
-  };
-
-  const saveSignatureToStorage = async (fieldId, signatureDataUrl, contractId, eventId) => {
-    try {
-      const plannerId = auth.currentUser.uid;
-      const timestamp = new Date().toISOString().replace(/[:.]/g, '-');
-      
-      const response = await fetch(signatureDataUrl);
-      if (!response.ok) throw new Error(`Failed to fetch signature data: ${response.status} ${response.statusText}`);
-      const blob = await response.blob();
-      
-      const storageRef = ref(
-        storage,
-        `Signatures/${eventId}/${contractId}/${fieldId}_${plannerId}_${timestamp}.png`
-      );
-      
-      const snapshot = await uploadBytes(storageRef, blob);
-      const downloadURL = await getDownloadURL(snapshot.ref);
-      
-      const signatureMetadata = {
-        fieldId,
-        signerId: plannerId,
-        signerRole: 'client',
-        contractId,
-        eventId,
-        signatureUrl: downloadURL,
-        signedAt: new Date().toISOString(),
-        signatureData: signatureDataUrl,
-        ipAddress: null,
-        userAgent: navigator.userAgent,
-        timestamp: new Date(),
-      };
-      
-      await addDoc(collection(db, 'SignatureAudit'), signatureMetadata);
-      
-      return {
-        url: downloadURL,
-        metadata: signatureMetadata
-      };
-    } catch (error) {
-      console.error('Error saving signature to storage:', error);
-      throw error;
-    }
-  };
-
-  const saveDraftSignature = useCallback(async () => {
-    if (!selectedContract || Object.keys(signatureData).length === 0) {
-      setSaveStatus("No signatures to save");
-      return;
-    }
-
-    setIsSaving(true);
-    setSaveStatus("Saving draft...");
-
-    try {
-      const plannerId = auth.currentUser.uid;
-      const draftSignatures = {};
-      
-      for (const [fieldId, dataUrl] of Object.entries(signatureData)) {
-        const savedSignature = await saveSignatureToStorage(
-          fieldId, 
-          dataUrl, 
-          selectedContract.id, 
-          selectedContract.eventId
-        );
-        draftSignatures[fieldId] = savedSignature;
-      }
-
-      const contractRef = doc(
-        db, 
-        `Event/${selectedContract.eventId}/Vendors/${selectedContract.vendorId}/Contracts`, 
-        selectedContract.id
-      );
-
-      const updatedFields = selectedContract.signatureFields.map(field => {
-        if (draftSignatures[field.id]) {
-          return {
-            ...field,
-            draftSignature: draftSignatures[field.id].url,
-            draftSignatureData: draftSignatures[field.id].metadata,
-            lastDraftSaved: new Date().toISOString(),
-          };
-        }
-        return field;
-      });
-
-      await updateDoc(contractRef, {
-        signatureFields: updatedFields,
-        draftSignatures: draftSignatures,
-        lastDraftSaved: new Date().toISOString(),
-        lastedited: { seconds: Math.floor(Date.now() / 1000) },
-      });
-
-      setContracts(prev =>
-        prev.map(c =>
-          c.id === selectedContract.id
-            ? { ...c, signatureFields: updatedFields, draftSignatures, lastedited: { seconds: Math.floor(Date.now() / 1000) } }
-            : c
-        )
-      );
-
-      setSaveStatus("Draft saved successfully!");
-      setTimeout(() => setSaveStatus(""), 3000);
-      
-    } catch (error) {
-      console.error('Error saving draft signature:', error);
-      setSaveStatus(`Failed to save draft: ${error.message}`);
-      setTimeout(() => setSaveStatus(""), 3000);
-    } finally {
-      setIsSaving(false);
-    }
-  }, [selectedContract, signatureData]);
-
-  const sendSignedContract = async () => {
-    if (!selectedContract) return;
-    
-    const requiredFields = selectedContract.signatureFields.filter(f => f.signerRole === "client" && f.required);
-    const signedFieldIds = Object.keys(signatureData);
-    const missingRequired = requiredFields.filter(f => !signedFieldIds.includes(f.id));
-    
-    if (missingRequired.length > 0) {
-      alert(`Please sign all required fields: ${missingRequired.map(f => f.label).join(', ')}`);
-      return;
-    }
-
-    const confirmSign = window.confirm(
-      "Are you sure you want to finalize and submit these signatures? This will update the existing contract document with your signatures. This action cannot be undone."
-    );
-    if (!confirmSign) return;
-
-    setIsSaving(true);
-    setSaveStatus("Finalizing signatures...");
-
-    try {
-      const plannerId = auth.currentUser.uid;
-      const finalSignatures = {};
-      
-      for (const [fieldId, dataUrl] of Object.entries(signatureData)) {
-        const savedSignature = await saveSignatureToStorage(
-          fieldId, 
-          dataUrl, 
-          selectedContract.id, 
-          selectedContract.eventId
-        );
-        finalSignatures[fieldId] = savedSignature;
-      }
-
-      const updatedUrl = await updateSignedPDF(
-        selectedContract.contractUrl,
-        signatureData,
-        selectedContract.signatureFields,
-        selectedContract.id,
-        selectedContract.eventId
-      );
-
-      const updatedFields = selectedContract.signatureFields.map(field => {
-        if (finalSignatures[field.id]) {
-          return {
-            ...field,
-            signed: true,
-            signedAt: new Date().toISOString(),
-            signerId: plannerId,
-            signatureData: finalSignatures[field.id].url,
-            signatureMetadata: finalSignatures[field.id].metadata,
-            finalizedAt: new Date().toISOString(),
-          };
-        }
-        return field;
-      });
-
-      const allSigned = updatedFields.every(field => !field.required || field.signed);
-
-      const token = await auth.currentUser.getIdToken();
-
-      await fetch(
-        `https://us-central1-planit-sdp.cloudfunctions.net/api/contracts/${selectedContract.id}/signature-fields`,
-        {
-          method: "POST",
-          headers: {
-            Authorization: `Bearer ${token}`,
-            "Content-Type": "application/json",
-          },
-          body: JSON.stringify({
-            eventId: selectedContract.eventId,
-            signatureFields: updatedFields,
-            signers: selectedContract.signers || [],
-            vendorId: selectedContract.vendorId
-          }),
-        });
-
-      
-      const contractRef = doc(
-        db, 
-        `Event/${selectedContract.eventId}/Vendors/${selectedContract.vendorId}/Contracts`, 
-        selectedContract.id
-      );
-      
-      const updateData = {
-        signatureFields: updatedFields,
-        finalSignatures: finalSignatures,
-        signatureWorkflow: {
-          ...selectedContract.signatureWorkflow,
-          workflowStatus: allSigned ? "completed" : "partially_signed",
-          completedAt: allSigned ? new Date().toISOString() : null,
-          completedBy: plannerId,
-        },
-        status: "signed",
-        signedAt: new Date().toISOString(),
-        signedBy: plannerId,
-        contractUrl: updatedUrl,
-        lastedited: { seconds: Math.floor(Date.now() / 1000) },
-        documentHistory: [
-          ...(selectedContract.documentHistory || []),
-          {
-            action: 'document_signed',
-            timestamp: new Date().toISOString(),
-            url: updatedUrl,
-            signedBy: plannerId,
-          }
-        ],
-      };
-      
-      await updateDoc(contractRef, updateData);
-
-      await addDoc(collection(db, 'ContractAudit'), {
-        contractId: selectedContract.id,
-        eventId: selectedContract.eventId,
-        vendorId: selectedContract.vendorId,
-        action: 'contract_signed',
-        performedBy: plannerId,
-        performedAt: new Date().toISOString(),
-        details: {
-          signedFields: updatedFields.filter(f => f.signed).length,
-          totalFields: updatedFields.length,
-          allRequiredSigned: allSigned,
-          updatedDocumentUrl: updatedUrl,
-        },
-      });
-
-      setContracts(prev =>
-        prev.map(c =>
-          c.id === selectedContract.id
-            ? { ...c, ...updateData, lastedited: { seconds: Math.floor(Date.now() / 1000) } }
-            : c
-        )
-      );
-
-      const res = await confirmRelevantServices(selectedContract.eventId, selectedContract.vendorId);
-      if(res.ok){
-        alert("Services confirmed successfully!");
-      }
-
-      setShowSignModal(false);
-      setSelectedContract(null);
-      setSignatureData({});
-      setSaveStatus("");
-      
-      alert("Contract signatures saved successfully! The contract document has been updated with your signatures.");
-      await fetchEventsAndContracts();
-      
-    } catch (err) {
-      console.error("Error finalizing signed contract:", err);
-      alert(`Failed to finalize signed contract: ${err.message}`);
-      setSaveStatus(`Failed to finalize signatures: ${err.message}`);
-    } finally {
-      setIsSaving(false);
-    }
-  };
-
-  const deleteContract = useCallback(async (eventId, contractId, contractUrl) => {
-    if (!auth.currentUser) {
-      setError("User not authenticated");
-      return;
-    }
-
-    const confirmDelete = window.confirm("Are you sure you want to delete this contract? This action cannot be undone.");
-    if (!confirmDelete) return;
-
-    try {
-      const vendorId = contracts.find(c => c.id === contractId)?.vendorId;
-      if (!vendorId) throw new Error("Vendor ID not found for contract");
-
-      const contractRef = doc(db, `Event/${eventId}/Vendors/${vendorId}/Contracts`, contractId);
-
-      await deleteDoc(contractRef);
-
-      const storageRef = ref(storage, contractUrl);
-      await deleteObject(storageRef).catch(err => {
-        console.warn("Failed to delete contract file from storage:", err);
-      });
-
-      setContracts(prev => prev.filter(c => c.id !== contractId));
-
-      await addDoc(collection(db, "ContractAudit"), {
-        contractId,
-        eventId,
-        vendorId,
-        action: "contract_deleted",
-        performedBy: auth.currentUser.uid,
-        performedAt: new Date().toISOString(),
-        details: {
-          fileName: contractUrl.split('/').pop().split('?')[0],
-          deletedAt: new Date().toISOString(),
-        },
-      });
-
-      setSaveStatus("Contract deleted successfully!");
-      setTimeout(() => setSaveStatus(""), 5000);
-    } catch (error) {
-      console.error("Error deleting contract:", error);
-      setError(`Failed to delete contract: ${error.message}`);
-      setSaveStatus(`Failed to delete contract: ${error.message}`);
-      setTimeout(() => setSaveStatus(""), 5000);
-    }
-  }, [contracts]);
-
-  const loadDraftSignatures = useCallback((contract) => {
-    if (contract.signatureFields) {
-      const draftData = {};
-      contract.signatureFields.forEach(field => {
-        if (field.draftSignature && !field.signed) {
-          draftData[field.id] = field.draftSignature;
-        }
-      });
-      setSignatureData(draftData);
-    }
-  }, []);
-
-  const groupedContracts = useMemo(() => {
-    const groups = {};
-    contracts.forEach(contract => {
-      if (!groups[contract.eventId]) {
-        groups[contract.eventId] = [];
-      }
-      groups[contract.eventId].push(contract);
-    });
-    return groups;
-  }, [contracts]);
-
-  const filteredEvents = useMemo(() => {
-    return events.filter(
-      event =>
-        event.name.toLowerCase().includes(debouncedSearchTerm.toLowerCase()) ||
-        event.clientName?.toLowerCase().includes(debouncedSearchTerm.toLowerCase()) ||
-        event.clientEmail?.toLowerCase().includes(debouncedSearchTerm.toLowerCase())
-    );
-  }, [events, debouncedSearchTerm]);
-
-  const totalContracts = contracts.length;
-  const pendingContracts = contracts.filter(c => c.signatureWorkflow?.workflowStatus === "sent").length;
-  const signedContracts = contracts.filter(c => c.signatureWorkflow?.workflowStatus === "completed").length;
-
-  const handleDownloadContract = (contractUrl, fileName) => {
-    const link = document.createElement("a");
-    link.href = contractUrl;
-    link.download = fileName;
-    document.body.appendChild(link);
-    link.click();
-    document.body.removeChild(link);
-  };
-
-
-  const EventCard = React.memo(({ event }) => {
-    const eventContracts = groupedContracts[event.id] || [];
-
-    return (
-      <div className="event-card">
-        <div className="event-info">
-          <p><Calendar size={16} /> {event.name}</p>
-          <p><User size={16} /> {event.clientName || "Unknown Client"}</p>
-          <p><FileText size={16} /> Date: {event.date}</p>
-          <p>Status: {event.status}</p>
-        </div>
-        <div className="contract-section">
-          {eventContracts.length === 0 ? (
-            <p>No contracts received for this event.</p>
-          ) : (
-            <div className="contracts-list">
-              {eventContracts.map(contract => (
-                <div key={contract.id} className="contract-row">
-                  <div className="contract-info">
-                    <p className="file-name">
-                      <button
-                        className="file-name-btn"
-                        onClick={() => {
-                          setSelectedContract(contract);
-                          loadDraftSignatures(contract);
-                          setShowSignModal(true);
-                        }}
-                        title="View and sign contract"
-                      >
-                        {contract.fileName}
-                      </button>
-                      <span>
-                        (
-                        {contract.lastedited?.seconds
-                          ? new Date(contract.lastedited.seconds * 1000).toLocaleDateString()
-                          : "Unknown date"}
-                        )
-                      </span>
-                    </p>
-                    <span className={`status-${contract.status}`}>{contract.status}</span>
-                    {contract.signatureWorkflow?.isElectronic && (
-                      <span className={`status-badge ${contract.signatureWorkflow.workflowStatus}`}>
-                        {contract.signatureWorkflow.workflowStatus.replace("_", " ")}
-                      </span>
-                    )}
-                  </div>
-                  <div className="contract-actions">
-                    <button
-                      type="button"
-                      className="sign-btn"
-                      onClick={() => {
-                        setSelectedContract(contract);
-                        loadDraftSignatures(contract);
-                        setShowSignModal(true);
-                      }}
-                      title="Sign contract"
-                      disabled={contract.signatureWorkflow?.workflowStatus === "completed"}
-                    >
-                      <Edit3 size={12} />
-                      {contract.signatureWorkflow?.workflowStatus === "completed" ? "Signed" : "Sign"}
-                    </button>
-                    <button
-                      className="download-btn"
-                      onClick={() => handleDownloadContract(
-                        contract.contractUrl, 
-                        contract.fileName
-                      )}
-                      title="Download contract"
-                    >
-                      <Download size={12} />
-                      Download
-                    </button>
-                    <button
-                      className="delete-btn"
-                      onClick={() => deleteContract(contract.eventId, contract.id, contract.contractUrl)}
-                      title="Delete contract"
-                    >
-                      <Trash2 size={12} />
-                      Delete
-                    </button>
-                  </div>
-                </div>
-              ))}
-            </div>
-          )}
-        </div>
-      </div>
-    );
-  });
-
-  if (loading) {
-    return (
-      <div className="loading-screen">
-        <div className="spinner"></div>
-        <p>Loading your events...</p>
-      </div>
-    );
-  }
-
-  if (error) {
-    return <p className="error">{error}</p>;
-  }
-
-  if (!events.length) {
-    return <p className="no-events">No events found.</p>;
-  }
-
-  return (
-    <section className="contracts-page">
-      <header>
-        <h1>Contract Management</h1>
-        <p>Manage vendor contracts for your events</p>
-        <div className="stats-summary">
-          <div className="stat-item">
-            <FileText size={20} />
-            <span>Total: {totalContracts}</span>
-          </div>
-          <div className="stat-item pending-stat">
-            <span>Pending: {pendingContracts}</span>
-          </div>
-          <div className="stat-item signed-stat">
-            <span>Signed: {signedContracts}</span>
-          </div>
-        </div>
-        <div className="search-container">
-          <Search size={20} />
-          <input
-            type="text"
-            placeholder="Search by event name or client..."
-            value={searchTerm}
-            onChange={e => setSearchTerm(e.target.value)}
-            className="search-input"
-          />
-          {searchTerm && (
-            <button onClick={() => setSearchTerm("")} className="clear-search">
-              <X size={16} />
-            </button>
-          )}
-        </div>
-      </header>
-
-      <div className="events-section">
-        <h2 className="section-title">
-          <Calendar size={20} />
-          Your Events ({filteredEvents.length})
-        </h2>
-        <div className="events-list">
-          {filteredEvents.map(event => (
-            <EventCard key={event.id} event={event} />
-          ))}
-        </div>
-      </div>
-
-      {debouncedSearchTerm && filteredEvents.length === 0 && (
-        <div className="no-results">
-          <p>No events found matching "{debouncedSearchTerm}"</p>
-        </div>
-      )}
-
-      {showSignModal && selectedContract && (
-        <div className="modal-overlay">
-          <div className="modal-content">
-            <div className="modal-header">
-              <h3>
-                {selectedContract.signatureWorkflow?.workflowStatus === "completed" ? "View Signed Contract: " : "Sign Contract: "}
-                {selectedContract.fileName}
-              </h3>
-              <button onClick={() => {
-                setShowSignModal(false);
-                setSelectedContract(null);
-                setSignatureData({});
-                setSaveStatus("");
-              }} className="close-btn">
-                <X size={20} />
-              </button>
-              <div className="modal-status">
-                {saveStatus && (
-                  <span className={`save-status ${saveStatus.includes('Failed') ? 'error' : 'success'}`}>
-                    {saveStatus}
-                  </span>
-                )}
-                {isSaving && (
-                  <span className="processing-indicator">
-                    <RefreshCw size={16} className="spinning" />
-                    Processing...
-                  </span>
-                )}
-              </div>
-            </div>
-            <div className="contract-viewer">
-              <iframe
-                src={`${selectedContract.contractUrl}#toolbar=1`}
-                title="Contract Preview"
-                allow="fullscreen"
-              />
-              {selectedContract.signatureFields
-                .filter(field => field.signerRole === "client")
-                .map(field => (
-                  <div
-                    key={field.id}
-                    className="signature-field-overlay"
-                    style={{
-                      left: field.position.x,
-                      top: field.position.y,
-                      width: field.position.width,
-                      height: field.position.height,
-                    }}
-                  >
-                    {field.signed ? (
-                      <div className="signed-indicator">
-                        <img 
-                          src={field.signatureData} 
-                          alt="Signed" 
-                          style={{ width: '100%', height: '100%', objectFit: 'contain' }}
-                        />
-                      </div>
-                    ) : (
-                      <canvas
-                        ref={el => (canvasRefs.current[field.id] = el)}
-                        width={field.position.width}
-                        height={field.position.height}
-                        onMouseDown={e => {
-                          e.preventDefault();
-                          startDrawing(field.id, e);
-                        }}
-                        onMouseMove={e => {
-                          e.preventDefault();
-                          handleSign(field.id, e);
-                        }}
-                        onMouseUp={() => stopDrawing(field.id)}
-                        onMouseLeave={() => stopDrawing(field.id)}
-                        onTouchStart={e => {
-                          e.preventDefault();
-                          startDrawing(field.id, e);
-                        }}
-                        onTouchMove={e => {
-                          e.preventDefault();
-                          handleSign(field.id, e);
-                        }}
-                        onTouchEnd={() => stopDrawing(field.id)}
-                      />
-                    )}
-                    <div className="signature-field-label">
-                      {field.label} {field.required && "*"} {field.signed && "✓"}
-                    </div>
-                    {!field.signed && (
-                      <button
-                        className="clear-signature-btn"
-                        onClick={() => clearSignature(field.id)}
-                      >
-                        <X size={12} />
-                      </button>
-                    )}
-                  </div>
-                ))}
-            </div>
-            <div className="signature-actions">
-              {selectedContract.signatureWorkflow?.workflowStatus !== "completed" && (
-                <>
-                  <button 
-                    className="save-draft-btn"
-                    onClick={saveDraftSignature}
-                    disabled={isSaving || Object.keys(signatureData).length === 0}
-                  >
-                    {isSaving ? <RefreshCw size={16} className="spinning" /> : <Save size={16} />}
-                    Save Draft
-                  </button>
-                  <button 
-                    className="sign-btn"
-                    onClick={sendSignedContract}
-                    disabled={isSaving}
-                  >
-                    {isSaving ? <RefreshCw size={16} className="spinning" /> : <Send size={16} />}
-                    Finalize & Update Contract
-                  </button>
-                </>
-              )}
-              {selectedContract.signatureWorkflow?.workflowStatus === "completed" && (
-                <div className="signed-contract-info">
-                  <span className="completion-status">
-                    <FileCheck size={16} />
-                    Contract completed on {new Date(selectedContract.signedAt).toLocaleDateString()}
-                  </span>
-                  <button
-                    className="download-btn"
-                    onClick={() => handleDownloadContract(
-                      selectedContract.contractUrl, 
-                      selectedContract.fileName
-                    )}
-                  >
-                    <Download size={16} />
-                    Download
-                  </button>
-                </div>
-              )}
-              <button
-                className="delete-btn"
-                onClick={() => {
-                  deleteContract(selectedContract.eventId, selectedContract.id, selectedContract.contractUrl);
-                  setShowSignModal(false);
-                  setSelectedContract(null);
-                  setSignatureData({});
-                  setSaveStatus("");
-                }}
-              >
-                <Trash2 size={16} />
-                Delete
-              </button>
-            </div>
-          </div>
-        </div>
-      )}
-    </section>
-  );
-=======
 	const [events, setEvents] = useState([]);
 	const [contracts, setContracts] = useState([]);
 	const [loading, setLoading] = useState(true);
@@ -2278,7 +1282,6 @@
 			</Popup>
 		</section>
 	);
->>>>>>> 8d3123e5
 };
 
 export default PlannerContract;