--- conflicted
+++ resolved
@@ -488,7 +488,7 @@
       });
 
       const allSigned = updatedFields.every(field => !field.required || field.signed);
-<<<<<<< HEAD
+
       const response = await fetch(
         `https://us-central1-planit-sdp.cloudfunctions.net/api/contracts/${selectedContract.id}/signature-fields`,
         {
@@ -504,13 +504,13 @@
             vendorId: selectedContract.vendorId
           }),
         }
-=======
+
       
       const contractRef = doc(
         db, 
         `Event/${selectedContract.eventId}/Vendors/${selectedContract.vendorId}/Contracts`, 
         selectedContract.id
->>>>>>> 752077ca
+
       );
       
       const updateData = {
