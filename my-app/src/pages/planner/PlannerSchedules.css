--- conflicted
+++ resolved
@@ -17,7 +17,6 @@
   --radius: 12px;
 }
 
-<<<<<<< HEAD
 /* Add this to PlannerSchedules.css */
 .ps-pdf-link {
   display: block;
@@ -43,18 +42,6 @@
 }
 
 /* Notification */
-=======
-.ps-container {
-  min-height: 100vh;
-  background: linear-gradient(135deg, #f8fafc 0%, #f1f5f9 100%);
-  font-family: 'Inter', -apple-system, BlinkMacSystemFont, sans-serif;
-  color: #0f172a;
-}
-
-/* =======================
-   Notification Styles
-   ======================= */
->>>>>>> b8974cbb
 .ps-notification {
   position: fixed;
   top: 24px;
