<<<<<<< HEAD
import React, { useState } from 'react';
import { useNavigate } from "react-router-dom";
=======
import { useState } from 'react';
import { useNavigate } from 'react-router-dom';
>>>>>>> 34fa794a
import './PlannerDashboard.css';
import { 
  Calendar, 
  Users, 
  Plus,
  BarChart3, 
  MapPin, 
  FileText,
  Store,
  CalendarDays, 
  Building 
} from "lucide-react";

export default function PlannerDashboard() {
  const navigate = useNavigate();
  const [isOpen, setIsOpen] = useState(true);

  const upcomingEvents = [
    { id: 1, title: "Annual Tech Conference", date: "Sep 25, 2025", time: "10:00 AM", attendees: 120, status: "Confirmed" },
    { id: 2, title: "Marketing Workshop", date: "Sep 28, 2025", time: "2:00 PM", attendees: 85, status: "Pending" },
    { id: 3, title: "Community Meetup", date: "Oct 2, 2025", time: "6:00 PM", attendees: 50, status: "Pending" }
  ];

  const pendingVendors = [
    { id: 1, name: "ABC Catering", event: "Annual Tech Conference", contact: "abc@catering.com", status: "Confirmed" },
    { id: 2, name: "SoundWorks", event: "Marketing Workshop", contact: "contact@soundworks.co.za", status: "Pending" },
    { id: 3, name: "VenueCo", event: "Community Meetup", contact: "info@venueco.com", status: "Confirmed" }
  ];

  return (
    <section className='page-container'>

      {/* Header Section */}
      <section className="dashboard-intro">
        <section>
          <h1 className="dashboard-title">Planner Dashboard</h1>
          <p className="dashboard-subtitle">Welcome back, here's what's happening with your events.</p>
        </section>

<<<<<<< HEAD
        <section className='actions'>
          <button 
            className='page-button' 
            onClick={() => navigate("/planner/new-event")}
          >
            <Plus size={16}/> New Event
          </button>
        </section>
      </section>

      {/* Summary Cards */}
      <section className="summary-cards-section">
        {/* Upcoming Events */}
        <section className="summary-card blue">
          <section className="summary-card-header">
            <Calendar size={40} />
            <section className="summary-change positive">+2 Upcoming</section>
          </section>
          <section className="summary-card-body">
            <h3 className="summary-label">Upcoming Events</h3>
            <p className="summary-value">8</p>
            <p className="summary-subtext">Next 30 days</p>
          </section>
        </section>
=======
export default function PlannerDashboard({setActivePage}){

    const navigate = useNavigate();

    const upcomingEvents = [
    { id: 1, title: "Annual Tech Conference", date: "Sep 25, 2025", time: "10:00 AM", attendees: 120, status: "Confirmed" },
    { id: 2, title: "Marketing Workshop", date: "Sep 28, 2025", time: "2:00 PM", attendees: 85, status: "Pending" },
    { id: 3, title: "Community Meetup", date: "Oct 2, 2025", time: "6:00 PM", attendees: 50, status: "Pending" }
    ];

    const pendingVendors = [
    { id: 1, name: "ABC Catering", event: "Annual Tech Conference", contact: "abc@catering.com", status: "Confirmed" },
    { id: 2, name: "SoundWorks", event: "Marketing Workshop", contact: "contact@soundworks.co.za", status: "Pending" },
    { id: 3, name: "VenueCo", event: "Community Meetup", contact: "info@venueco.com", status: "Confirmed" }
    ];


    return(
        <section className = 'page-container'>

                {/* Header Section */}
                <section className = "dashboard-intro">
                    <section>
                        <h1 className="dashboard-title">Planner Dashboard</h1>
                        <p className="dashboard-subtitle">Welcome back, here's what's happening with your events.</p>
                    </section>

                    <section className='actions'>
                        <button className='page-button'><Plus size={16}/> New Event</button>
                    </section>

                </section>

            <section className="summary-cards-section">
                {/* Upcoming Events */}
                <section className="summary-card blue">
                    <section className="summary-card-header">
                    <Calendar size={40} />
                    <section className="summary-change positive">+2 Upcoming</section>
                    </section>
                    <section className="summary-card-body">
                    <h3 className="summary-label">Upcoming Events</h3>
                    <p className="summary-value">8</p>
                    <p className="summary-subtext">Next 30 days</p>
                    </section>
                </section>
>>>>>>> 34fa794a

        {/* Average Attendance */}
        <section className="summary-card green">
          <section className="summary-card-header">
            <Users size={40} />
            <section className="summary-change positive">+5%</section>
          </section>
          <section className="summary-card-body">
            <h3 className="summary-label">Avg Attendance</h3>
            <p className="summary-value">320</p>
            <p className="summary-subtext">Per Event</p>
          </section>
        </section>

        {/* New Guests */}
        <section className="summary-card purple">
          <section className="summary-card-header">
            <Users size={40} />
            <section className="summary-change positive">+12%</section>
          </section>
          <section className="summary-card-body">
            <h3 className="summary-label">New Guests</h3>
            <p className="summary-value">450</p>
            <p className="summary-subtext">This month</p>
          </section>
        </section>

        {/* Pending Vendor Confirmations */}
        <section className="summary-card orange">
          <section className="summary-card-header">
            <Users size={40} />
            <section className="summary-change negative">-3 Pending</section>
          </section>
          <section className="summary-card-body">
            <h3 className="summary-label">Pending Vendors</h3>
            <p className="summary-value">4</p>
            <p className="summary-subtext">Awaiting confirmation</p>
          </section>
        </section>
      </section>

      {/* Main Content */}
      <section className='main-content'>
        <section className='main-content-info'>
          {/* Upcoming Events */}
          <section className="dashboard-card">
            <section className="card-header">
              <h3>Upcoming Events</h3>
              <button 
                className="view-all-link" 
                onClick={() => navigate("/planner/events")}
              >
                View All
              </button>
            </section>
            <section className="upcoming-events">
              {upcomingEvents.map(event => (
                <section key={event.id} className="upcoming-event event-item">
                  <section className="event-header">
                    <h4>{event.title}</h4>
                  </section>
                  <section className="event-footer">
                    <section>{event.date} | {event.time}</section>
                    <section>{event.attendees} attending</section>
                  </section>
                </section>
              ))}
            </section>
          </section>

          {/* Pending Vendors */}
          <section className="dashboard-card">
            <section className="card-header">
              <h3>Vendors</h3>
              <button 
                className="view-all-link" 
                onClick={() => navigate("/planner/vendor")}
              >
                View All
              </button>
            </section>
            <section className="upcoming-events">
              {pendingVendors.map(vendor => (
                <section key={vendor.id} className="upcoming-event event-item">
                  <section className="vendor-header">
                    <h4>{vendor.name}</h4>
                    <span className={`status-badge ${vendor.status.toLowerCase()}`}>
                      {vendor.status}
                    </span>
                  </section>
                  <section className="vendor-footer">
                    <section>{vendor.event}</section>
                    <section>{vendor.contact}</section>
                  </section>
                </section>
              ))}
            </section>
          </section>
        </section>

        {/* Quick Actions */}
        <section className='dashboard-card'>
          <section className='card-header'>
            <h2>Quick Actions</h2>
          </section>
          <section className='actions-grid'>
            <button onClick={() => navigate("/planner/vendor")} className='action-button'>
              <Store/>Browse Vendors
            </button>
            <button onClick={() => navigate("/planner/guest-management")} className='action-button'>
              <Users/>Manage Guests
            </button>
            <button onClick={() => navigate("/planner/events")} className='action-button'>
              <CalendarDays/>All Events
            </button>
            <button onClick={() => navigate("/planner/vendor")} className='action-button'>
              <Building/>All Vendors
            </button>
          </section>
        </section>
      </section>
    </section>
  );
}<|MERGE_RESOLUTION|>--- conflicted
+++ resolved
@@ -1,10 +1,8 @@
-<<<<<<< HEAD
+
 import React, { useState } from 'react';
 import { useNavigate } from "react-router-dom";
-=======
-import { useState } from 'react';
-import { useNavigate } from 'react-router-dom';
->>>>>>> 34fa794a
+
+
 import './PlannerDashboard.css';
 import { 
   Calendar, 
@@ -44,7 +42,6 @@
           <p className="dashboard-subtitle">Welcome back, here's what's happening with your events.</p>
         </section>
 
-<<<<<<< HEAD
         <section className='actions'>
           <button 
             className='page-button' 
@@ -68,8 +65,7 @@
             <p className="summary-value">8</p>
             <p className="summary-subtext">Next 30 days</p>
           </section>
-        </section>
-=======
+        </section
 export default function PlannerDashboard({setActivePage}){
 
     const navigate = useNavigate();
@@ -116,7 +112,7 @@
                     <p className="summary-subtext">Next 30 days</p>
                     </section>
                 </section>
->>>>>>> 34fa794a
+
 
         {/* Average Attendance */}
         <section className="summary-card green">
