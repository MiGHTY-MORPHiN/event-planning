--- conflicted
+++ resolved
@@ -1,202 +1,59 @@
-<<<<<<< HEAD
 import { useState, useEffect } from "react";
-import { useNavigate } from "react-router-dom";
-=======
-import React, { useState, useEffect } from "react";
->>>>>>> b8974cbb
 import { isAfter, isBefore } from "date-fns";
 import { Calendar, Users, Briefcase } from "lucide-react";
 import { useNavigate } from "react-router-dom";
-import { getAuth } from "firebase/auth";
 import "./PlannerDashboard.css";
-<<<<<<< HEAD
 import { getAuth, onAuthStateChanged } from "firebase/auth";
-import {
-  Calendar,
-  Users,
-  User,
-  Camera,
-  Save,
-  X
-} from "lucide-react";
-
-function PlannerDashboard({ onSelectEvent }) {
-  const plannerId = "";
-  const navigate = useNavigate();
-  const [events, setEvents] = useState([]);
-  const [authUser, setAuthUser] = useState(undefined);
-  const [plannerProfile, setPlannerProfile] = useState(null);
-  const [showProfileModal, setShowProfileModal] = useState(false);
-  const [profileName, setProfileName] = useState("");
-  const [profilePicture, setProfilePicture] = useState(null);
-  const [profilePicturePreview, setProfilePicturePreview] = useState("");
-  const [isLoading, setIsLoading] = useState(false);
-
-  const today = new Date();
-  const future = new Date();
-  future.setDate(today.getDate() + 30);
-
-  // Fetch planner profile
-  const fetchPlannerProfile = async (user) => {
-    if (!user) return;
-    
-    try {
-      const token = await user.getIdToken(true);
-      const res = await fetch(
-        `http://127.0.0.1:5001/planit-sdp/us-central1/api/planner/profile`,
-        {
-          headers: {
-            Authorization: `Bearer ${token}`,
-          },
-        }
-      );
-      
-      if (res.ok) {
-        const data = await res.json();
-        setPlannerProfile(data);
-        setProfileName(data.name || "");
-        setProfilePicturePreview(data.profilePicture || "");
-      }
-    } catch (error) {
-      console.error('Error fetching planner profile:', error);
-    }
-  };
-
-  // Update planner profile
-  const updatePlannerProfile = async () => {
-    if (!authUser) return;
-    
-    setIsLoading(true);
-    try {
-      const token = await authUser.getIdToken(true);
-      const formData = new FormData();
-      formData.append('name', profileName);
-      
-      if (profilePicture) {
-        formData.append('profilePicture', profilePicture);
-      }
-
-      const res = await fetch(
-        `http://127.0.0.1:5001/planit-sdp/us-central1/api/planner/profile`,
-        {
-          method: 'POST',
-          headers: {
-            Authorization: `Bearer ${token}`,
-          },
-          body: formData
-        }
-      );
-
-      if (res.ok) {
-        const data = await res.json();
-        setPlannerProfile(data.profile);
-        setProfilePicturePreview(data.profile.profilePicture || "");
-        setShowProfileModal(false);
-        setProfilePicture(null);
-      } else {
-        console.error('Failed to update profile');
-      }
-    } catch (error) {
-      console.error('Error updating planner profile:', error);
-    } finally {
-      setIsLoading(false);
-    }
-  };
-
-  // Handle file selection for profile picture
-  const handleFileSelect = (event) => {
-    const file = event.target.files[0];
-    if (file) {
-      setProfilePicture(file);
-      // Create preview URL
-      const previewUrl = URL.createObjectURL(file);
-      setProfilePicturePreview(previewUrl);
-    }
-  };
-
-  // Listen for auth state changes and set user
-  useEffect(() => {
-    const auth = getAuth();
-    const unsubscribe = onAuthStateChanged(auth, (user) => {
-      setAuthUser(user);
-      if (user) {
-        fetchPlannerProfile(user);
-      }
-    });
-    return () => unsubscribe();
-  }, []);
-
-=======
->>>>>>> b8974cbb
-
-// ---- Vendor Card ----
-function VendorCard({ vendor }) {
-	const getStatusColor = (status) => {
-		switch (status) {
-			case "approved":
-				return "#10b981";
-			case "pending":
-				return "#f59e0b";
-			case "rejected":
-				return "#fd4c55ff";
-			default:
-				return "#6366f1";
-		}
-	};
-
-	return (
-		<article data-testid="vendor-card" className="vendor-card">
-			<img
-				src={vendor.profilePic}
-				alt={vendor.businessName}
-				className="vendor-image"
-			/>
-			<section className="vendor-content">
-				<h3 className="vendor-name">{vendor.businessName}</h3>
-				<section
-					className="event-status"
-					style={{ backgroundColor: getStatusColor(vendor.status) }}
-				>
-					{vendor.status}
-				</section>
-				<section className="vendor-details">
-					<span className="vendor-category">{vendor.category}</span>
-					<section className="vendor-meta">
-						<span className="vendor-rating">{vendor.rating}</span>
-						<span className="vendor-location">
-							{vendor.location}
-						</span>
-					</section>
-				</section>
-				<section className="vendor-actions"></section>
-			</section>
-		</article>
-	);
-}
-
-// ---- Event Card ----
-function EventCard({ event, onSelectEvent }) {
-	const getStatusColor = (status) => {
-		switch (status) {
-			case "upcoming":
-				return "#10b981";
-			case "in-progress":
-				return "#f59e0b";
-			case "completed":
-				return "#6b7280";
-			default:
-				return "#6366f1";
-		}
-	};
-
-	const formatDate = (date) => {
-		if (!date) return "";
-		if (typeof date === "object" && typeof date._seconds === "number") {
-			const jsDate = new Date(date._seconds * 1000 + date._nanoseconds / 1e6);
-			return jsDate.toLocaleString();
-		}
-		return new Date(date).toLocaleString();
-	};
+
+export default function PlannerDashboard() {
+	const navigate = useNavigate();
+	const [isOpen, setIsOpen] = useState(true);
+	const [events, setEvents] = useState([]);
+	const [authUser, setAuthUser] = useState(undefined); // undefined = loading, null = not logged in, object = user
+	const auth = getAuth();
+	const [guests, setGuests] = useState({});
+	const [vendorsByEvent, setVendorsByEvent] = useState({});
+	const [vendorStats, setVendorStats] = useState({
+		approved: 0,
+		pending: 0,
+		rejected: 0,
+	});
+	const [plannerProfile, setPlannerProfile] = useState(null);
+  	const [showProfileModal, setShowProfileModal] = useState(false);
+  	const [profileName, setProfileName] = useState("");
+ 	const [profilePicture, setProfilePicture] = useState(null);
+  	const [profilePicturePreview, setProfilePicturePreview] = useState("");
+  	const [isLoading, setIsLoading] = useState(false);
+
+	const today = new Date();
+	today.setHours(0, 0, 0, 0);
+	const future = new Date();
+	future.setDate(today.getDate() + 30);
+	future.setHours(23, 59, 59, 999);
+
+	function EventCard({ event, onSelectEvent }) {
+		const formatDate = (dateString) => {
+			const date = new Date(dateString);
+			return date.toLocaleDateString("en-US", {
+				weekday: "short",
+				month: "short",
+				day: "numeric",
+				year: "numeric",
+			});
+		};
+
+		const getStatusColor = (status) => {
+			switch (status) {
+				case "upcoming":
+					return "#10b981";
+				case "in-progress":
+					return "#f59e0b";
+				case "completed":
+					return "#6b7280";
+				default:
+					return "#6366f1";
+			}
+		};
 
 	return (
 		<section className="event-card">
@@ -229,27 +86,6 @@
 	);
 }
 
-// ---- Main Dashboard ----
-export default function PlannerDashboard({ onSelectEvent }) {
-	const navigate = useNavigate();
-	const auth = getAuth();
-
-	const [authUser, setAuthUser] = useState(null);
-	const [events, setEvents] = useState([]);
-	const [guests, setGuests] = useState({});
-	const [vendorsByEvent, setVendorsByEvent] = useState({});
-	const [vendorStats, setVendorStats] = useState({
-		approved: 0,
-		pending: 0,
-		rejected: 0,
-	});
-
-	const today = new Date();
-	today.setHours(0, 0, 0, 0);
-	const future = new Date();
-	future.setDate(today.getDate() + 30);
-	future.setHours(23, 59, 59, 999);
-
 	function toJSDate(date) {
 		if (!date) return null;
 		if (typeof date === "object" && typeof date._seconds === "number") {
@@ -260,6 +96,96 @@
 			return new Date(date);
 		return null;
 	}
+
+	// Fetch planner profile
+	const fetchPlannerProfile = async (user) => {
+		if (!user) return;
+		
+		try {
+		const token = await user.getIdToken(true);
+		const res = await fetch(
+			`https://us-central1-planit-sdp.cloudfunctions.net/api/planner/profile`,
+			{
+			headers: {
+				Authorization: `Bearer ${token}`,
+			},
+			}
+		);
+		
+		if (res.ok) {
+			const data = await res.json();
+			setPlannerProfile(data);
+			setProfileName(data.name || "");
+			setProfilePicturePreview(data.profilePicture || "");
+		}
+		} catch (error) {
+		console.error('Error fetching planner profile:', error);
+		}
+	};
+
+	// Update planner profile
+	const updatePlannerProfile = async () => {
+		if (!authUser) return;
+		
+		setIsLoading(true);
+		try {
+		const token = await authUser.getIdToken(true);
+		const formData = new FormData();
+		formData.append('name', profileName);
+		
+		if (profilePicture) {
+			formData.append('profilePicture', profilePicture);
+		}
+
+		const res = await fetch(
+			`https://us-central1-planit-sdp.cloudfunctions.net/api/planner/profile`,
+			{
+			method: 'POST',
+			headers: {
+				Authorization: `Bearer ${token}`,
+			},
+			body: formData
+			}
+		);
+
+		if (res.ok) {
+			const data = await res.json();
+			setPlannerProfile(data.profile);
+			setProfilePicturePreview(data.profile.profilePicture || "");
+			setShowProfileModal(false);
+			setProfilePicture(null);
+		} else {
+			console.error('Failed to update profile');
+		}
+		} catch (error) {
+		console.error('Error updating planner profile:', error);
+		} finally {
+		setIsLoading(false);
+		}
+	};
+
+	// Handle file selection for profile picture
+	const handleFileSelect = (event) => {
+		const file = event.target.files[0];
+		if (file) {
+		setProfilePicture(file);
+		// Create preview URL
+		const previewUrl = URL.createObjectURL(file);
+		setProfilePicturePreview(previewUrl);
+		}
+	};
+
+	// Listen for auth state changes and set user
+	useEffect(() => {
+		const auth = getAuth();
+		const unsubscribe = onAuthStateChanged(auth, (user) => {
+		setAuthUser(user);
+		if (user) {
+			fetchPlannerProfile(user);
+		}
+		});
+		return () => unsubscribe();
+	}, []);
 
 	const fetchPlannerEvents = async () => {
 		let user = auth.currentUser;
@@ -428,7 +354,6 @@
 	if (!events.length) return <p>Loading events...</p>;
 
 	return (
-<<<<<<< HEAD
 		<section data-testid="planner-dashboard " className="page-container">
 			{/* Profile Modal */}
 			{showProfileModal && (
@@ -513,15 +438,6 @@
 					<span>{plannerProfile?.name || 'Set Profile'}</span>
 				</button>
 				</section>
-=======
-		<section className="page-container">
-			{/* Header */}
-			<section className="dashboard-intro">
-				<h1 className="dashboard-title">Planner Dashboard</h1>
-				<p className="dashboard-subtitle">
-					Welcome back, here's what's happening with your events.
-				</p>
->>>>>>> b8974cbb
 			</section>
 
 			{/* Summary Cards */}
