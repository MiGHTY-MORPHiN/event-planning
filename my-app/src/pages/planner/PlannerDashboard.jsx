<<<<<<< HEAD
import { useState } from 'react';
import { useNavigate } from 'react-router-dom';
=======
import React, { useState } from 'react';
import { useNavigate } from "react-router-dom";
>>>>>>> 412aa387
import './PlannerDashboard.css';
import { 
  Calendar, 
  Users, 
  Plus,
  BarChart3, 
  MapPin, 
  FileText,
  Store,
  CalendarDays, 
  Building 
} from "lucide-react";

export default function PlannerDashboard() {
  const navigate = useNavigate();
  const [isOpen, setIsOpen] = useState(true);

  const upcomingEvents = [
    { id: 1, title: "Annual Tech Conference", date: "Sep 25, 2025", time: "10:00 AM", attendees: 120, status: "Confirmed" },
    { id: 2, title: "Marketing Workshop", date: "Sep 28, 2025", time: "2:00 PM", attendees: 85, status: "Pending" },
    { id: 3, title: "Community Meetup", date: "Oct 2, 2025", time: "6:00 PM", attendees: 50, status: "Pending" }
  ];

  const pendingVendors = [
    { id: 1, name: "ABC Catering", event: "Annual Tech Conference", contact: "abc@catering.com", status: "Confirmed" },
    { id: 2, name: "SoundWorks", event: "Marketing Workshop", contact: "contact@soundworks.co.za", status: "Pending" },
    { id: 3, name: "VenueCo", event: "Community Meetup", contact: "info@venueco.com", status: "Confirmed" }
  ];

  return (
    <section className='page-container'>

      {/* Header Section */}
      <section className="dashboard-intro">
        <section>
          <h1 className="dashboard-title">Planner Dashboard</h1>
          <p className="dashboard-subtitle">Welcome back, here's what's happening with your events.</p>
        </section>

<<<<<<< HEAD
export default function PlannerDashboard({setActivePage}){

    const navigate = useNavigate();

    const upcomingEvents = [
    { id: 1, title: "Annual Tech Conference", date: "Sep 25, 2025", time: "10:00 AM", attendees: 120, status: "Confirmed" },
    { id: 2, title: "Marketing Workshop", date: "Sep 28, 2025", time: "2:00 PM", attendees: 85, status: "Pending" },
    { id: 3, title: "Community Meetup", date: "Oct 2, 2025", time: "6:00 PM", attendees: 50, status: "Pending" }
    ];

    const pendingVendors = [
    { id: 1, name: "ABC Catering", event: "Annual Tech Conference", contact: "abc@catering.com", status: "Confirmed" },
    { id: 2, name: "SoundWorks", event: "Marketing Workshop", contact: "contact@soundworks.co.za", status: "Pending" },
    { id: 3, name: "VenueCo", event: "Community Meetup", contact: "info@venueco.com", status: "Confirmed" }
    ];


    return(
        <section className = 'page-container'>

                {/* Header Section */}
                <section className = "dashboard-intro">
                    <section>
                        <h1 className="dashboard-title">Planner Dashboard</h1>
                        <p className="dashboard-subtitle">Welcome back, here's what's happening with your events.</p>
                    </section>

                    <section className='actions'>
                        <button className='page-button'><Plus size={16}/> New Event</button>
                    </section>

                </section>

            <section className="summary-cards-section">
                {/* Upcoming Events */}
                <section className="summary-card blue">
                    <section className="summary-card-header">
                    <Calendar size={40} />
                    <section className="summary-change positive">+2 Upcoming</section>
                    </section>
                    <section className="summary-card-body">
                    <h3 className="summary-label">Upcoming Events</h3>
                    <p className="summary-value">8</p>
                    <p className="summary-subtext">Next 30 days</p>
                    </section>
                </section>
=======
        <section className='actions'>
          <button 
            className='page-button' 
            onClick={() => navigate("/planner/new-event")}
          >
            <Plus size={16}/> New Event
          </button>
        </section>
      </section>

      {/* Summary Cards */}
      <section className="summary-cards-section">
        {/* Upcoming Events */}
        <section className="summary-card blue">
          <section className="summary-card-header">
            <Calendar size={40} />
            <section className="summary-change positive">+2 Upcoming</section>
          </section>
          <section className="summary-card-body">
            <h3 className="summary-label">Upcoming Events</h3>
            <p className="summary-value">8</p>
            <p className="summary-subtext">Next 30 days</p>
          </section>
        </section>
>>>>>>> 412aa387

        {/* Average Attendance */}
        <section className="summary-card green">
          <section className="summary-card-header">
            <Users size={40} />
            <section className="summary-change positive">+5%</section>
          </section>
          <section className="summary-card-body">
            <h3 className="summary-label">Avg Attendance</h3>
            <p className="summary-value">320</p>
            <p className="summary-subtext">Per Event</p>
          </section>
        </section>

        {/* New Guests */}
        <section className="summary-card purple">
          <section className="summary-card-header">
            <Users size={40} />
            <section className="summary-change positive">+12%</section>
          </section>
          <section className="summary-card-body">
            <h3 className="summary-label">New Guests</h3>
            <p className="summary-value">450</p>
            <p className="summary-subtext">This month</p>
          </section>
        </section>

        {/* Pending Vendor Confirmations */}
        <section className="summary-card orange">
          <section className="summary-card-header">
            <Users size={40} />
            <section className="summary-change negative">-3 Pending</section>
          </section>
          <section className="summary-card-body">
            <h3 className="summary-label">Pending Vendors</h3>
            <p className="summary-value">4</p>
            <p className="summary-subtext">Awaiting confirmation</p>
          </section>
        </section>
      </section>

      {/* Main Content */}
      <section className='main-content'>
        <section className='main-content-info'>
          {/* Upcoming Events */}
          <section className="dashboard-card">
            <section className="card-header">
              <h3>Upcoming Events</h3>
              <button 
                className="view-all-link" 
                onClick={() => navigate("/planner/events")}
              >
                View All
              </button>
            </section>
            <section className="upcoming-events">
              {upcomingEvents.map(event => (
                <section key={event.id} className="upcoming-event event-item">
                  <section className="event-header">
                    <h4>{event.title}</h4>
                  </section>
                  <section className="event-footer">
                    <section>{event.date} | {event.time}</section>
                    <section>{event.attendees} attending</section>
                  </section>
                </section>
              ))}
            </section>
          </section>

          {/* Pending Vendors */}
          <section className="dashboard-card">
            <section className="card-header">
              <h3>Vendors</h3>
              <button 
                className="view-all-link" 
                onClick={() => navigate("/planner/vendor")}
              >
                View All
              </button>
            </section>
            <section className="upcoming-events">
              {pendingVendors.map(vendor => (
                <section key={vendor.id} className="upcoming-event event-item">
                  <section className="vendor-header">
                    <h4>{vendor.name}</h4>
                    <span className={`status-badge ${vendor.status.toLowerCase()}`}>
                      {vendor.status}
                    </span>
                  </section>
                  <section className="vendor-footer">
                    <section>{vendor.event}</section>
                    <section>{vendor.contact}</section>
                  </section>
                </section>
              ))}
            </section>
          </section>
        </section>

        {/* Quick Actions */}
        <section className='dashboard-card'>
          <section className='card-header'>
            <h2>Quick Actions</h2>
          </section>
          <section className='actions-grid'>
            <button onClick={() => navigate("/planner/vendor")} className='action-button'>
              <Store/>Browse Vendors
            </button>
            <button onClick={() => navigate("/planner/guest-management")} className='action-button'>
              <Users/>Manage Guests
            </button>
            <button onClick={() => navigate("/planner/events")} className='action-button'>
              <CalendarDays/>All Events
            </button>
            <button onClick={() => navigate("/planner/vendor")} className='action-button'>
              <Building/>All Vendors
            </button>
          </section>
        </section>
      </section>
    </section>
  );
}<|MERGE_RESOLUTION|>--- conflicted
+++ resolved
@@ -1,10 +1,6 @@
-<<<<<<< HEAD
-import { useState } from 'react';
-import { useNavigate } from 'react-router-dom';
-=======
+
 import React, { useState } from 'react';
 import { useNavigate } from "react-router-dom";
->>>>>>> 412aa387
 import './PlannerDashboard.css';
 import { 
   Calendar, 
@@ -44,7 +40,7 @@
           <p className="dashboard-subtitle">Welcome back, here's what's happening with your events.</p>
         </section>
 
-<<<<<<< HEAD
+
 export default function PlannerDashboard({setActivePage}){
 
     const navigate = useNavigate();
@@ -72,9 +68,14 @@
                         <p className="dashboard-subtitle">Welcome back, here's what's happening with your events.</p>
                     </section>
 
-                    <section className='actions'>
-                        <button className='page-button'><Plus size={16}/> New Event</button>
-                    </section>
+                   <section className='actions'>
+          <button 
+            className='page-button' 
+            onClick={() => navigate("/planner/new-event")}
+          >
+            <Plus size={16}/> New Event
+          </button>
+        </section>
 
                 </section>
 
@@ -91,32 +92,7 @@
                     <p className="summary-subtext">Next 30 days</p>
                     </section>
                 </section>
-=======
-        <section className='actions'>
-          <button 
-            className='page-button' 
-            onClick={() => navigate("/planner/new-event")}
-          >
-            <Plus size={16}/> New Event
-          </button>
-        </section>
-      </section>
-
-      {/* Summary Cards */}
-      <section className="summary-cards-section">
-        {/* Upcoming Events */}
-        <section className="summary-card blue">
-          <section className="summary-card-header">
-            <Calendar size={40} />
-            <section className="summary-change positive">+2 Upcoming</section>
-          </section>
-          <section className="summary-card-body">
-            <h3 className="summary-label">Upcoming Events</h3>
-            <p className="summary-value">8</p>
-            <p className="summary-subtext">Next 30 days</p>
-          </section>
-        </section>
->>>>>>> 412aa387
+
 
         {/* Average Attendance */}
         <section className="summary-card green">
