--- conflicted
+++ resolved
@@ -3,15 +3,7 @@
 import "./AdminHomeDashboard.css";
 
 function AdminHomeDashboard() {
-<<<<<<< HEAD
-	return (
-		<section className="vendor-applications">
-			<AdminReports />
-		</section>
-	);
-=======
 	return <AdminReports />;
->>>>>>> 1a964d37
 }
 
 export default AdminHomeDashboard;