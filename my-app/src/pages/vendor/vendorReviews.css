--- conflicted
+++ resolved
@@ -543,7 +543,6 @@
   100% { transform: rotate(360deg); }
 }
 
-<<<<<<< HEAD
 /* Error Container */
 .error-container {
   text-align: center;
@@ -628,18 +627,6 @@
 }
 
 /* Responsive */
-=======
-.error {
-  color: #ef4444;
-  text-align: center;
-  padding: 1rem;
-  border: 1px solid #fecaca;
-  border-radius: 0.5rem;
-  background: #fef2f2;
-}
-
-/* Responsive Design */
->>>>>>> f84421f0
 @media (max-width: 1024px) {
   .review-list {
     grid-template-columns: repeat(2, 1fr);
