/* Status Badges */
.status-badge {
  padding: 0.2rem 0.6rem;
  border-radius: 12px;
  font-size: 0.75rem;
  font-weight: 500;
  text-transform: capitalize;
}

.status-active {
  background: #d1fae5;
  color: #059669;
}

.status-pending {
  background: #fef3c7;
  color: #d97706;
}

.signature-badge {
  padding: 0.2rem 0.6rem;
  border-radius: 12px;
  font-size: 0.75rem;
  font-weight: 500;
  text-transform: capitalize;
  background: #dbeafe;
  color: #2563eb;
}

.signature-badge.sent {
  background: #fef3c7;
  color: #d97706;
}

.signature-badge.completed {
  background: #d1fae5;
  color: #059669;
}

/* Currency Icons */
.rand-icon {
  font-weight: 600;
  font-size: 0.9rem;
  color: #0369a1;
}

.pricing-info .rand-icon {
  font-weight: 700;
  color: #15803d;
}

.currency-icon {
  position: absolute;
  left: 0.75rem;
  color: #64748b;
  font-weight: 600;
  font-size: 0.9rem;
  z-index: 1;
}

/* Pricing Info */
.pricing-info {
  display: flex;
  align-items: center;
  gap: 0.3rem;
  padding: 0.4rem 0.7rem;
  background: #f0fdf4;
  border: 1px solid #bbf7d0;
  border-radius: 6px;
  flex-shrink: 0;
}

.contract-value {
  font-weight: 600;
  color: #15803d;
  font-size: 0.85rem;
  white-space: nowrap;
}

/* Contract Item Actions */
.contract-item-actions {
  display: flex;
  align-items: center;
  gap: 0.5rem;
  flex-wrap: wrap;
}

.action-btn {
  display: inline-flex;
  align-items: center;
  gap: 0.25rem;
  padding: 0.4rem 0.6rem;
  border: 1px solid #e2e8f0;
  background: white;
  border-radius: 6px;
  font-size: 0.7rem;
  cursor: pointer;
  transition: all 0.2s ease;
  color: #475569;
  white-space: nowrap;
}

.action-btn:hover {
  background: #f8fafc;
  border-color: #cbd5e1;
  transform: translateY(-1px);
}

.action-btn.signature-btn:hover {
  background: #dbeafe;
  border-color: #93c5fd;
  color: #2563eb;
}

.action-btn.download-btn:hover {
  background: #d1fae5;
  border-color: #86efac;
  color: #059669;
}

.action-btn.edit-btn:hover {
  background: #fef3c7;
  border-color: #fcd34d;
  color: #d97706;
}

.action-btn.delete-btn:hover {
  background: #fecaca;
  border-color: #fca5a5;
  color: #dc2626;
}

/* Modals */
.modal-overlay {
  position: fixed;
  top: 0;
  left: 0;
  right: 0;
  bottom: 0;
  background: rgba(15, 23, 42, 0.6);
  backdrop-filter: blur(4px);
  display: flex;
  justify-content: center;
  align-items: center;
  z-index: 1000;
  padding: 1rem;
}

.modal-content {
  background: white;
  border-radius: 12px;
  max-width: 95vw;
  max-height: 90vh;
  overflow: hidden;
  box-shadow: 0 20px 25px -5px rgba(0, 0, 0, 0.1), 0 10px 10px -5px rgba(0, 0, 0, 0.04);
  border: 1px solid #f1f5f9;
  display: flex;
  flex-direction: column;
}

/* Pricing Modal */
.pricing-modal {
  width: min(600px, 95vw);
  max-height: 85vh;
}

.modal-header {
  padding: 1.25rem 1.5rem;
  border-bottom: 1px solid #f1f5f9;
  display: flex;
  justify-content: space-between;
  align-items: flex-start;
  background: #f8fafc;
  gap: 1rem;
}

.modal-title-section {
  flex: 1;
  min-width: 0;
}

.modal-title-section h3 {
  margin: 0 0 0.25rem;
  font-size: 1.2rem;
  font-weight: 600;
  color: #1e293b;
}

.modal-title-section p {
  margin: 0;
  color: #64748b;
  font-size: 0.85rem;
}

.close-btn {
  background: none;
  border: none;
  cursor: pointer;
  padding: 0.5rem;
  border-radius: 6px;
  color: #64748b;
  transition: all 0.2s ease;
  flex-shrink: 0;
}

.close-btn:hover {
  background: #f1f5f9;
  color: #1e293b;
}

/* Pricing Form */
.pricing-form {
  padding: 1.5rem;
  flex: 1;
  overflow-y: auto;
  max-height: calc(85vh - 200px);
}

.client-summary {
  display: flex;
  flex-wrap: wrap;
  gap: 1.5rem;
  margin-bottom: 1.5rem;
  padding: 1rem;
  background: #f8fafc;
  border-radius: 8px;
  border: 1px solid #e2e8f0;
}

.client-info,
.event-info {
  display: flex;
  align-items: center;
  gap: 0.5rem;
  color: #475569;
  font-weight: 500;
  font-size: 0.9rem;
}

.services-pricing h4 {
  margin: 0 0 1rem;
  font-size: 1.1rem;
  font-weight: 600;
  color: #1e293b;
}

.pricing-fields {
  display: flex;
  flex-direction: column;
  gap: 1rem;
  margin-bottom: 1.5rem;
  max-height: 300px;
  overflow-y: auto;
  padding-right: 0.5rem;
}

.price-field {
  display: flex;
  flex-direction: column;
  gap: 0.5rem;
}

.price-label {
  display: flex;
  flex-direction: column;
  gap: 0.25rem;
}

.service-name {
  font-weight: 500;
  color: #1e293b;
  font-size: 0.9rem;
}

.service-description {
  font-size: 0.8rem;
  color: #64748b;
  line-height: 1.3;
}

.price-input-container {
  position: relative;
  display: flex;
  align-items: center;
}

.price-input {
  width: 100%;
  padding: 0.75rem 0.75rem 0.75rem 2.5rem;
  border: 1px solid #e2e8f0;
  border-radius: 6px;
  font-size: 0.9rem;
  transition: all 0.2s ease;
  background: white;
}

.price-input:focus {
  outline: none;
  border-color: #2563eb;
  box-shadow: 0 0 0 3px rgba(37, 99, 235, 0.1);
}

/* Pricing Summary */
.pricing-summary {
  padding: 1rem;
  background: #f0f9ff;
  border: 1px solid #bae6fd;
  border-radius: 8px;
}

.total-calculation {
  display: flex;
  justify-content: space-between;
  align-items: center;
  gap: 1rem;
}

.total-label {
  font-weight: 600;
  color: #0369a1;
  font-size: 0.95rem;
}

.total-amount {
  font-size: 1.2rem;
  font-weight: 700;
  color: #0369a1;
}

/* Modal Footer */
.modal-footer {
  padding: 1.25rem 1.5rem;
  border-top: 1px solid #f1f5f9;
  display: flex;
  justify-content: flex-end;
  gap: 1rem;
  background: #f8fafc;
}

.btn-secondary {
  padding: 0.7rem 1.2rem;
  border: 1px solid #e2e8f0;
  background: white;
  color: #475569;
  border-radius: 6px;
  font-weight: 500;
  cursor: pointer;
  transition: all 0.2s ease;
  font-size: 0.9rem;
}

.btn-secondary:hover {
  background: #f8fafc;
  border-color: #cbd5e1;
}

.btn-primary {
  display: inline-flex;
  align-items: center;
  gap: 0.5rem;
  padding: 0.7rem 1.2rem;
  background: #2563eb;
  color: white;
  border: none;
  border-radius: 6px;
  font-weight: 500;
  cursor: pointer;
  transition: all 0.2s ease;
  font-size: 0.9rem;
}

.btn-primary:hover {
  background: #1d4ed8;
  transform: translateY(-1px);
}

.btn-primary:disabled {
  background: #94a3b8;
  cursor: not-allowed;
  transform: none;
}

/* Contract Details Modal */
.contract-details-modal {
  width: min(1100px, 95vw);
  height: min(85vh, 700px);
}

.modal-body {
  display: flex;
  flex: 1;
  overflow: hidden;
}

.contract-viewer {
  flex: 2;
  border-right: 1px solid #f1f5f9;
  overflow: hidden;
  min-width: 0;
}

.contract-viewer iframe {
  width: 100%;
  height: 100%;
  border: none;
}

.unsupported-file {
  display: flex;
  flex-direction: column;
  align-items: center;
  justify-content: center;
  height: 100%;
  color: #64748b;
  background: #f8fafc;
  padding: 2rem;
  text-align: center;
}

.unsupported-file svg {
  margin-bottom: 1rem;
  color: #94a3b8;
}

.contract-info-panel {
  flex: 1;
  padding: 1.5rem;
  overflow-y: auto;
  background: #f8fafc;
  min-width: 300px;
}

.info-section {
  margin-bottom: 1.5rem;
}

.info-section:last-child {
  margin-bottom: 0;
}

.info-section h4 {
  margin: 0 0 0.75rem;
  font-size: 0.95rem;
  font-weight: 600;
  color: #1e293b;
}

.info-grid {
  display: flex;
  flex-direction: column;
  gap: 0.75rem;
}

.info-item {
  display: flex;
  flex-direction: column;
  gap: 0.25rem;
}

.info-item label {
  font-size: 0.8rem;
  font-weight: 500;
  color: #64748b;
}

.info-item span {
  color: #1e293b;
  font-size: 0.9rem;
}

/* Pricing Breakdown */
.pricing-breakdown {
  background: white;
  border: 1px solid #e2e8f0;
  border-radius: 6px;
  overflow: hidden;
}

.price-item {
  display: flex;
  justify-content: space-between;
  align-items: center;
  padding: 0.6rem 0.8rem;
  border-bottom: 1px solid #f1f5f9;
  gap: 0.5rem;
}

.price-item:last-of-type {
  border-bottom: none;
}

.service-name {
  font-weight: 500;
  color: #1e293b;
  font-size: 0.85rem;
}

.price-value {
  font-weight: 600;
  color: #059669;
  font-size: 0.85rem;
  white-space: nowrap;
}

.price-total {
  display: flex;
  justify-content: space-between;
  align-items: center;
  padding: 0.8rem;
  background: #f0fdf4;
  border-top: 2px solid #bbf7d0;
  font-weight: 600;
  gap: 0.5rem;
}

.total-label {
  color: #15803d;
  font-size: 0.9rem;
}

.total-value {
  color: #15803d;
  font-size: 1.05rem;
  white-space: nowrap;
}

.download-full {
  width: 100%;
  justify-content: center;
  margin-top: 0.75rem;
}

/* Loading States */
.loading-screen,
.empty-state,
.no-results {
  display: flex;
  flex-direction: column;
  align-items: center;
  justify-content: center;
  min-height: 300px;
  text-align: center;
  color: #64748b;
  padding: 2rem;
}

.loading-screen h2,
.empty-state h2,
.no-results h3 {
  margin: 1rem 0 0.5rem;
  color: #1e293b;
  font-size: 1.2rem;
}

.loading-services {
  display: flex;
  align-items: center;
  justify-content: center;
  gap: 0.75rem;
  padding: 1.5rem;
  color: #64748b;
}

.spinner,
.spinner-small {
  border: 3px solid #f1f5f9;
  border-top: 3px solid #2563eb;
  border-radius: 50%;
  animation: spin 1s linear infinite;
}

.spinner {
  width: 36px;
  height: 36px;
}

.spinner-small {
  width: 18px;
  height: 18px;
}

@keyframes spin {
  0% { transform: rotate(0deg); }
  100% { transform: rotate(360deg); }
}

.error {
  color: #dc2626;
  text-align: center;
  padding: 1.5rem;
  background: #fef2f2;
  border: 1px solid #fecaca;
  border-radius: 8px;
  margin: 1.5rem auto;
  max-width: 500px;
}

/* Quick Info in Modal Header */
.contract-quick-info {
  display: flex;
  align-items: center;
  gap: 0.75rem;
  margin-top: 0.5rem;
  flex-wrap: wrap;
}

.file-name {
  font-size: 0.8rem;
  color: #64748b;
}

.modal-header-actions {
  display: flex;
  align-items: center;
  gap: 0.75rem;
}

/* Responsive Design */
@media (max-width: 1400px) {
  .stats-dashboard {
    grid-template-columns: repeat(2, 1fr);
    gap: 1rem;
  }
}

@media (max-width: 1200px) {
  .clients-grid {
    grid-template-columns: repeat(auto-fill, minmax(400px, 1fr));
  }
  
  .contract-details-modal {
    width: 95vw;
    height: 80vh;
  }
}

@media (max-width: 900px) {
  .stats-dashboard {
    grid-template-columns: 1fr;
  }
  
  .clients-grid {
    grid-template-columns: 1fr;
  }
  
  .contract-details-modal .modal-body {
    flex-direction: column;
  }

  .contract-viewer {
    border-right: none;
    border-bottom: 1px solid #f1f5f9;
    min-height: 250px;
  }

  .contract-info-panel {
    min-width: unset;
  }
}

@media (max-width: 768px) {
  .contracts-page {
    padding: 1rem;
  }

  .header-content h1 {
    font-size: 1.8rem;
  }

  .client-header {
    flex-direction: column;
    align-items: flex-start;
    gap: 0.75rem;
  }

  .contract-summary {
    align-items: flex-start;
    width: 100%;
  }

  .contract-main-info {
    flex-direction: column;
    align-items: flex-start;
    gap: 0.5rem;
  }
<<<<<<< HEAD

  .contract-item-actions {
    margin-top: 0.75rem;
    justify-content: flex-start;
  }

  .modal-content {
    margin: 0.5rem;
  }

  .pricing-modal {
    width: calc(100vw - 1rem);
  }

  .client-summary {
    flex-direction: column;
    gap: 0.75rem;
  }

  .modal-footer {
    flex-direction: column-reverse;
    gap: 0.75rem;
  }

  .modal-footer .btn-primary,
  .modal-footer .btn-secondary {
    width: 100%;
    justify-content: center;
  }

  .pricing-fields {
    max-height: 250px;
  }
}

@media (max-width: 480px) {
  .contracts-page {
    padding: 0.75rem;
  }

  .stat-card {
    padding: 1rem;
    min-height: 70px;
  }

  .stat-number {
    font-size: 1.5rem;
  }

  .stat-icon {
    width: 36px;
    height: 36px;
  }

  .action-btn {
    padding: 0.35rem 0.5rem;
    font-size: 0.65rem;
  }

  .contract-item {
    padding: 0.75rem;
  }

  .clients-grid {
    grid-template-columns: 1fr;
    gap: 1rem;
  }
}

/* Print Styles */
@media print {
  .contracts-page {
    background: white;
    padding: 0;
  }

  .search-section,
  .modal-overlay,
  .action-btn {
    display: none !important;
  }

  .client-card {
    box-shadow: none;
    border: 1px solid #e2e8f0;
    break-inside: avoid;
    margin-bottom: 1rem;
  }

  .contract-item-actions {
    display: none;
  }
}/* Modern Contract Management Styling */
/* Status Badges */
.status-badge {
  padding: 0.25rem 0.75rem;
  border-radius: 20px;
  font-size: 0.75rem;
  font-weight: 500;
  text-transform: capitalize;
}

.status-active {
  background: #d1fae5;
  color: #059669;
}

.status-pending {
  background: #fef3c7;
  color: #d97706;
}

.signature-badge {
  padding: 0.25rem 0.75rem;
  border-radius: 20px;
  font-size: 0.75rem;
  font-weight: 500;
  text-transform: capitalize;
  background: #dbeafe;
  color: #2563eb;
}

.signature-badge.sent {
  background: #fef3c7;
  color: #d97706;
}

.signature-badge.completed {
  background: #d1fae5;
  color: #059669;
}

/* Pricing Info */
.pricing-info {
  display: flex;
  align-items: center;
  gap: 0.25rem;
  padding: 0.5rem 0.75rem;
  background: #f0fdf4;
  border: 1px solid #bbf7d0;
  border-radius: 8px;
}

.contract-value {
  font-weight: 600;
  color: #15803d;
  font-size: 0.875rem;
}

/* Contract Item Actions */
.contract-item-actions {
  display: flex;
  align-items: center;
  gap: 0.5rem;
}

.action-btn {
  display: inline-flex;
  align-items: center;
  gap: 0.25rem;
  padding: 0.5rem;
  border: 1px solid #e2e8f0;
  background: white;
  border-radius: 6px;
  font-size: 0.75rem;
  cursor: pointer;
  transition: all 0.2s ease;
  color: #475569;
}

.action-btn:hover {
  background: #f8fafc;
  border-color: #cbd5e1;
  transform: translateY(-1px);
}

.action-btn.signature-btn:hover {
  background: #dbeafe;
  border-color: #93c5fd;
  color: #2563eb;
}

.action-btn.download-btn:hover {
  background: #d1fae5;
  border-color: #86efac;
  color: #059669;
}

.action-btn.edit-btn:hover {
  background: #fef3c7;
  border-color: #fcd34d;
  color: #d97706;
}

.action-btn.delete-btn:hover {
  background: #fecaca;
  border-color: #fca5a5;
  color: #dc2626;
}

/* Modals */
.modal-overlay {
  position: fixed;
  top: 0;
  left: 0;
  right: 0;
  bottom: 0;
  background: rgba(15, 23, 42, 0.5);
  backdrop-filter: blur(4px);
  display: flex;
  justify-content: center;
  align-items: center;
  z-index: 1000;
  padding: 1rem;
}

.modal-content {
  background: white;
  border-radius: 16px;
  max-width: 90vw;
  max-height: 90vh;
  overflow: hidden;
  box-shadow: 0 25px 50px -12px rgba(0, 0, 0, 0.25);
  border: 1px solid #f1f5f9;
  display: flex;
  flex-direction: column;
}

/* Pricing Modal */
.pricing-modal {
  width: 600px;
  max-height: 80vh;
}

.modal-header {
  padding: 1.5rem;
  border-bottom: 1px solid #f1f5f9;
  display: flex;
  justify-content: space-between;
  align-items: flex-start;
  background: #f8fafc;
}

.modal-title-section h3 {
  margin: 0 0 0.25rem;
  font-size: 1.25rem;
  font-weight: 600;
  color: #1e293b;
}

.modal-title-section p {
  margin: 0;
  color: #64748b;
  font-size: 0.875rem;
}

.close-btn {
  background: none;
  border: none;
  cursor: pointer;
  padding: 0.5rem;
  border-radius: 8px;
  color: #64748b;
  transition: all 0.2s ease;
}

.close-btn:hover {
  background: #f1f5f9;
  color: #1e293b;
}

/* Pricing Form */
.pricing-form {
  padding: 1.5rem;
  flex: 1;
  overflow-y: auto;
}

.client-summary {
  display: flex;
  gap: 2rem;
  margin-bottom: 2rem;
  padding: 1rem;
  background: #f8fafc;
  border-radius: 12px;
  border: 1px solid #e2e8f0;
}

.client-info,
.event-info {
  display: flex;
  align-items: center;
  gap: 0.5rem;
  color: #475569;
  font-weight: 500;
}

.services-pricing h4 {
  margin: 0 0 1rem;
  font-size: 1.125rem;
  font-weight: 600;
  color: #1e293b;
}

.pricing-fields {
  display: flex;
  flex-direction: column;
  gap: 1rem;
  margin-bottom: 1.5rem;
}

.price-field {
  display: flex;
  flex-direction: column;
  gap: 0.5rem;
}

.price-label {
  display: flex;
  flex-direction: column;
  gap: 0.25rem;
}

.service-name {
  font-weight: 500;
  color: #1e293b;
}

.service-description {
  font-size: 0.875rem;
  color: #64748b;
}

.price-input-container {
  position: relative;
  display: flex;
  align-items: center;
}

.currency-icon {
  position: absolute;
  left: 0.75rem;
  color: #64748b;
  z-index: 1;
}

.price-input {
  width: 100%;
  padding: 0.75rem 0.75rem 0.75rem 2.5rem;
  border: 1px solid #e2e8f0;
  border-radius: 8px;
  font-size: 1rem;
  transition: all 0.2s ease;
  background: white;
}

.price-input:focus {
  outline: none;
  border-color: #2563eb;
  box-shadow: 0 0 0 3px rgba(37, 99, 235, 0.1);
}

/* Pricing Summary */
.pricing-summary {
  padding: 1rem;
  background: #f0f9ff;
  border: 1px solid #bae6fd;
  border-radius: 12px;
}

.total-calculation {
  display: flex;
  justify-content: space-between;
  align-items: center;
}

.total-label {
  font-weight: 600;
  color: #0369a1;
}

.total-amount {
  font-size: 1.25rem;
  font-weight: 700;
  color: #0369a1;
}

/* Modal Footer */
.modal-footer {
  padding: 1.5rem;
  border-top: 1px solid #f1f5f9;
  display: flex;
  justify-content: flex-end;
  gap: 1rem;
  background: #f8fafc;
}

.btn-secondary {
  padding: 0.75rem 1.5rem;
  border: 1px solid #e2e8f0;
  background: white;
  color: #475569;
  border-radius: 8px;
  font-weight: 500;
  cursor: pointer;
  transition: all 0.2s ease;
}

.btn-secondary:hover {
  background: #f8fafc;
  border-color: #cbd5e1;
}

.btn-primary {
  display: inline-flex;
  align-items: center;
  gap: 0.5rem;
  padding: 0.75rem 1.5rem;
  background: #2563eb;
  color: white;
  border: none;
  border-radius: 8px;
  font-weight: 500;
  cursor: pointer;
  transition: all 0.2s ease;
}

.btn-primary:hover {
  background: #1d4ed8;
  transform: translateY(-1px);
}

.btn-primary:disabled {
  background: #94a3b8;
  cursor: not-allowed;
  transform: none;
}

/* Contract Details Modal */
.contract-details-modal {
  width: 1000px;
  height: 80vh;
}

.modal-body {
  display: flex;
  flex: 1;
  overflow: hidden;
}

.contract-viewer {
  flex: 2;
  border-right: 1px solid #f1f5f9;
  overflow: hidden;
}

.contract-viewer iframe {
  width: 100%;
  height: 100%;
  border: none;
}

.unsupported-file {
  display: flex;
  flex-direction: column;
  align-items: center;
  justify-content: center;
  height: 100%;
  color: #64748b;
  background: #f8fafc;
}

.unsupported-file svg {
  margin-bottom: 1rem;
  color: #94a3b8;
}

.contract-info-panel {
  flex: 1;
  padding: 1.5rem;
  overflow-y: auto;
  background: #f8fafc;
}

.info-section {
  margin-bottom: 2rem;
}

.info-section h4 {
  margin: 0 0 1rem;
  font-size: 1rem;
  font-weight: 600;
  color: #1e293b;
}

.info-grid {
  display: flex;
  flex-direction: column;
  gap: 1rem;
}

.info-item {
  display: flex;
  flex-direction: column;
  gap: 0.25rem;
}

.info-item label {
  font-size: 0.875rem;
  font-weight: 500;
  color: #64748b;
}

.info-item span {
  color: #1e293b;
}

/* Pricing Breakdown */
.pricing-breakdown {
  background: white;
  border: 1px solid #e2e8f0;
  border-radius: 8px;
  overflow: hidden;
}

.price-item {
  display: flex;
  justify-content: space-between;
  align-items: center;
  padding: 0.75rem 1rem;
  border-bottom: 1px solid #f1f5f9;
}

.price-item:last-of-type {
  border-bottom: none;
}

.service-name {
  font-weight: 500;
  color: #1e293b;
}

.price-value {
  font-weight: 600;
  color: #059669;
}

.price-total {
  display: flex;
  justify-content: space-between;
  align-items: center;
  padding: 1rem;
  background: #f0fdf4;
  border-top: 2px solid #bbf7d0;
  font-weight: 600;
}

.total-label {
  color: #15803d;
}

.total-value {
  color: #15803d;
  font-size: 1.125rem;
}

.download-full {
  width: 100%;
  justify-content: center;
  margin-top: 1rem;
}

/* Loading States */
.loading-screen,
.empty-state,
.no-results {
  display: flex;
  flex-direction: column;
  align-items: center;
  justify-content: center;
  min-height: 300px;
  text-align: center;
  color: #64748b;
}

.loading-screen h2,
.empty-state h2,
.no-results h3 {
  margin: 1rem 0 0.5rem;
  color: #1e293b;
}

.loading-services {
  display: flex;
  align-items: center;
  justify-content: center;
  gap: 1rem;
  padding: 2rem;
  color: #64748b;
}

.spinner,
.spinner-small {
  border: 3px solid #f1f5f9;
  border-top: 3px solid #2563eb;
  border-radius: 50%;
  animation: spin 1s linear infinite;
}

.spinner {
  width: 40px;
  height: 40px;
}

.spinner-small {
  width: 20px;
  height: 20px;
}

@keyframes spin {
  0% { transform: rotate(0deg); }
  100% { transform: rotate(360deg); }
}

.error {
  color: #dc2626;
  text-align: center;
  padding: 2rem;
  background: #fef2f2;
  border: 1px solid #fecaca;
  border-radius: 8px;
  margin: 2rem auto;
  max-width: 500px;
}

/* Quick Info in Modal Header */
.contract-quick-info {
  display: flex;
  align-items: center;
  gap: 1rem;
  margin-top: 0.5rem;
}

.file-name {
  font-size: 0.875rem;
  color: #64748b;
}

.modal-header-actions {
  display: flex;
  align-items: center;
  gap: 1rem;
}

/* Responsive Design */
@media (max-width: 1200px) {
  .clients-grid {
    grid-template-columns: repeat(auto-fill, minmax(350px, 1fr));
  }
  
  .contract-details-modal {
    width: 95vw;
  }
}

@media (max-width: 768px) {
  .contracts-page {
    padding: 1rem;
  }

  .header-content h1 {
    font-size: 2rem;
  }

  .stats-dashboard {
    grid-template-columns: 1fr;
    gap: 1rem;
  }

  .clients-grid {
    grid-template-columns: 1fr;
  }

  .client-header {
    flex-direction: column;
    align-items: flex-start;
  }

  .contract-summary {
    align-items: flex-start;
    width: 100%;
  }

  .contract-main-info {
    flex-direction: column;
    align-items: flex-start;
  }

  .contract-item-actions {
    margin-top: 0.75rem;
    justify-content: flex-start;
    flex-wrap: wrap;
  }

  .modal-content {
    width: 95vw;
    height: 90vh;
    margin: 1rem;
  }

  .contract-details-modal .modal-body {
    flex-direction: column;
  }

  .contract-viewer {
    border-right: none;
    border-bottom: 1px solid #f1f5f9;
    min-height: 300px;
  }

  .pricing-modal {
    width: 95vw;
  }

  .client-summary {
    flex-direction: column;
    gap: 1rem;
  }

  .modal-footer {
    flex-direction: column;
    gap: 0.75rem;
  }

  .modal-footer .btn-primary,
  .modal-footer .btn-secondary {
    width: 100%;
    justify-content: center;
  }
}

@media (max-width: 480px) {
  .stats-dashboard {
    gap: 0.75rem;
  }

  .stat-card {
    padding: 1rem;
  }

  .stat-number {
    font-size: 1.5rem;
  }

  .action-btn {
    padding: 0.5rem 0.25rem;
    font-size: 0.7rem;
  }

  .contract-item {
    padding: 0.75rem;
  }
}

/* Print Styles */
@media print {
  .contracts-page {
    background: white;
    padding: 0;
  }

  .search-section,
  .modal-overlay {
    display: none;
  }

  .client-card {
    box-shadow: none;
    border: 1px solid #e2e8f0;
    break-inside: avoid;
    margin-bottom: 1rem;
  }
}contracts-page {
  min-height: 100vh;
  background: linear-gradient(135deg, #f8fafc 0%, #e2e8f0 100%);
  padding: 2rem;
  font-family: -apple-system, BlinkMacSystemFont, 'Segoe UI', Roboto, sans-serif;
}

/* Page Header */
.page-header {
  max-width: 1400px;
  margin: 0 auto 2rem;
  text-align: center;
}

.header-content {
  margin-bottom: 2rem;
}

.header-content h1 {
  font-size: 2.5rem;
  font-weight: 700;
  color: #1e293b;
  margin: 0 0 0.5rem;
  background: linear-gradient(135deg, #1e293b 0%, #475569 100%);
  -webkit-background-clip: text;
  -webkit-text-fill-color: transparent;
  background-clip: text;
}

.header-content p {
  font-size: 1.125rem;
  color: #64748b;
  margin: 0;
}

/* Stats Dashboard */
.stats-dashboard {
  display: grid;
  grid-template-columns: repeat(auto-fit, minmax(250px, 1fr));
  gap: 1.5rem;
  max-width: 1000px;
  margin: 0 auto;
}

.stat-card {
  background: white;
  border-radius: 12px;
  padding: 1.25rem;
  box-shadow: 0 2px 4px rgba(0, 0, 0, 0.05);
  border: 1px solid #f1f5f9;
  transition: all 0.2s ease;
  display: flex;
  align-items: center;
  gap: 1rem;
  min-height: 80px;
}

.stat-card:hover {
  transform: translateY(-1px);
  box-shadow: 0 4px 8px rgba(0, 0, 0, 0.1);
}

.stat-icon {
  width: 40px;
  height: 40px;
  border-radius: 10px;
  display: flex;
  align-items: center;
  justify-content: center;
  background: #f1f5f9;
  color: #475569;
  flex-shrink: 0;
}

.stat-card.uploaded .stat-icon {
  background: #d1fae5;
  color: #059669;
}

.stat-card.pending .stat-icon {
  background: #fef3c7;
  color: #d97706;
}

.stat-card.signature .stat-icon {
  background: #dbeafe;
  color: #2563eb;
}

.stat-content {
  display: flex;
  flex-direction: column;
  min-width: 0;
  flex: 1;
}

.stat-number {
  font-size: 1.75rem;
  font-weight: 700;
  color: #1e293b;
  line-height: 1;
  margin-bottom: 0.125rem;
}

.stat-label {
  font-size: 0.875rem;
  color: #64748b;
  line-height: 1.2;
}

/* Search Section */
.search-section {
  max-width: 1600px;
  margin: 0 auto 1.5rem;
}

.search-container {
  display: flex;
  align-items: center;
  max-width: 500px;
  margin: 0 auto;
  position: relative;
  background: white;
  border-radius: 10px;
  box-shadow: 0 1px 3px rgba(0, 0, 0, 0.1);
  border: 1px solid #e2e8f0;
}

.search-container svg {
  position: absolute;
  left: 1rem;
  color: #64748b;
  z-index: 1;
}

.search-input {
  width: 100%;
  padding: 0.875rem 1rem 0.875rem 2.75rem;
  border: none;
  border-radius: 10px;
  font-size: 0.95rem;
  color: #1e293b;
  background: transparent;
  outline: none;
}

.search-input::placeholder {
  color: #94a3b8;
}

.clear-search {
  position: absolute;
  right: 0.75rem;
  background: none;
  border: none;
  cursor: pointer;
  color: #64748b;
  padding: 0.25rem;
  border-radius: 4px;
  transition: color 0.2s ease;
}

.clear-search:hover {
  color: #1e293b;
  background: #f8fafc;
}

/* Contracts Content */
.contracts-content {
  max-width: 1600px;
  margin: 0 auto;
}

.contracts-section {
  margin-bottom: 2.5rem;
}

.section-header {
  margin-bottom: 1.25rem;
}

.section-title {
  display: flex;
  align-items: center;
  gap: 0.75rem;
  font-size: 1.375rem;
  font-weight: 600;
  color: #1e293b;
  margin: 0;
}

.uploaded-title {
  color: #059669;
}

.pending-title {
  color: #d97706;
}

.count-badge {
  background: #f1f5f9;
  color: #475569;
  padding: 0.25rem 0.75rem;
  border-radius: 16px;
  font-size: 0.8rem;
  font-weight: 500;
  margin-left: 0.5rem;
}

.uploaded-title .count-badge {
  background: #d1fae5;
  color: #059669;
}

.pending-title .count-badge {
  background: #fef3c7;
  color: #d97706;
}

/* Client Grid */
.clients-grid {
  display: grid;
  grid-template-columns: repeat(auto-fill, minmax(450px, 1fr));
  gap: 1.25rem;
}

/* Client Cards */
.client-card {
  background: white;
  border-radius: 12px;
  padding: 1.25rem;
  box-shadow: 0 1px 3px rgba(0, 0, 0, 0.08);
  border: 1px solid #f1f5f9;
  transition: all 0.2s ease;
  position: relative;
  overflow: hidden;
  min-height: 200px;
  display: flex;
  flex-direction: column;
}

.client-card::before {
  content: '';
  position: absolute;
  top: 0;
  left: 0;
  width: 4px;
  height: 100%;
  background: #e2e8f0;
  transition: background 0.2s ease;
}

.client-card.uploaded::before {
  background: #059669;
}

.client-card.pending::before {
  background: #d97706;
}

.client-card:hover {
  transform: translateY(-2px);
  box-shadow: 0 4px 12px rgba(0, 0, 0, 0.1);
}

/* Client Header */
.client-header {
  display: flex;
  justify-content: space-between;
  align-items: flex-start;
  margin-bottom: 1.25rem;
  gap: 1rem;
  flex: 0 0 auto;
}

.client-info {
  flex: 1;
  min-width: 0;
}

.client-name {
  display: flex;
  align-items: center;
  gap: 0.5rem;
  font-size: 1.1rem;
  font-weight: 600;
  color: #1e293b;
  margin: 0 0 0.5rem;
  word-break: break-word;
}

.client-email,
.event-name {
  display: flex;
  align-items: center;
  gap: 0.5rem;
  font-size: 0.85rem;
  color: #64748b;
  margin: 0.25rem 0;
  word-break: break-word;
}

.contract-summary {
  display: flex;
  flex-direction: column;
  align-items: flex-end;
  gap: 0.5rem;
  flex-shrink: 0;
}

.contract-count {
  display: flex;
  align-items: center;
  gap: 0.25rem;
  font-size: 0.8rem;
  color: #475569;
  font-weight: 500;
  white-space: nowrap;
}

.total-value {
  display: flex;
  align-items: center;
  gap: 0.25rem;
  padding: 0.4rem 0.7rem;
  background: #f0f9ff;
  border: 1px solid #bae6fd;
  border-radius: 6px;
}

.total-amount {
  font-weight: 600;
  color: #0369a1;
  font-size: 0.9rem;
  white-space: nowrap;
}

/* Contract Section */
.contract-section {
  flex: 1;
  display: flex;
  flex-direction: column;
}

/* Upload Area */
.upload-area {
  display: flex;
  justify-content: center;
  align-items: center;
  padding: 2rem 1rem;
  border: 2px dashed #cbd5e1;
  border-radius: 8px;
  background: #f8fafc;
  transition: all 0.2s ease;
  min-height: 80px;
}

.upload-area:hover {
  border-color: #2563eb;
  background: #f0f9ff;
}

/* Buttons */
.upload-btn {
  display: inline-flex;
  align-items: center;
  gap: 0.5rem;
  padding: 0.7rem 1.1rem;
  border: none;
  border-radius: 6px;
  font-size: 0.85rem;
  font-weight: 500;
  cursor: pointer;
  transition: all 0.2s ease;
  text-decoration: none;
}

.upload-btn.primary {
  background: #2563eb;
  color: white;
}

.upload-btn.primary:hover {
  background: #1d4ed8;
  transform: translateY(-1px);
}

.upload-btn.secondary {
  background: #f8fafc;
  color: #475569;
  border: 1px solid #e2e8f0;
}

.upload-btn.secondary:hover {
  background: #f1f5f9;
  border-color: #cbd5e1;
}

/* Contract Actions */
.contract-actions {
  display: flex;
  flex-direction: column;
  gap: 1rem;
}

.contracts-list {
  display: flex;
  flex-direction: column;
  gap: 0.75rem;
}

.contract-item {
  background: #f8fafc;
  border: 1px solid #e2e8f0;
  border-radius: 8px;
  padding: 1rem;
  transition: all 0.2s ease;
}

.contract-item:hover {
  background: #f1f5f9;
  border-color: #cbd5e1;
}

.contract-main-info {
  display: flex;
  justify-content: space-between;
  align-items: flex-start;
  margin-bottom: 0.75rem;
  gap: 1rem;
}

.contract-details {
  flex: 1;
  min-width: 0;
}

.contract-name-btn {
  display: flex;
  align-items: center;
  gap: 0.5rem;
  background: none;
  border: none;
  color: #2563eb;
  font-weight: 500;
  font-size: 0.85rem;
  cursor: pointer;
  padding: 0;
  text-align: left;
  transition: color 0.2s ease;
  word-break: break-word;
}

.contract-name-btn:hover {
  color: #1d4ed8;
  text-decoration: underline;
}

.contract-meta {
  display: flex;
  align-items: center;
  gap: 0.75rem;
  margin-top: 0.5rem;
  flex-wrap: wrap;
}

.upload-date {
  display: flex;
  align-items: center;
  gap: 0.25rem;
  font-size: 0.75rem;
  color: #64748b;
  white-space: nowrap;
=======
}

.signature-details ul {
  list-style: none;
  padding: 0;
}
.signature-details li {
  display: flex;
  align-items: center;
  margin-bottom: 10px;
}
.signature-details img {
  object-fit: contain;
  border: 1px solid #ccc;
  border-radius: 4px;
>>>>>>> 752077ca
}<|MERGE_RESOLUTION|>--- conflicted
+++ resolved
@@ -683,7 +683,7 @@
     align-items: flex-start;
     gap: 0.5rem;
   }
-<<<<<<< HEAD
+
 
   .contract-item-actions {
     margin-top: 0.75rem;
@@ -1939,7 +1939,8 @@
   font-size: 0.75rem;
   color: #64748b;
   white-space: nowrap;
-=======
+}
+
 }
 
 .signature-details ul {
@@ -1955,5 +1956,4 @@
   object-fit: contain;
   border: 1px solid #ccc;
   border-radius: 4px;
->>>>>>> 752077ca
-}+}
