import React, { useState, useEffect } from "react";
import {
  Calendar,
  MapPin,
  Clock,
  CheckCircle,
  XCircle,
  Filter,
  DollarSign,
  Users,
  MessageCircle,
  Eye,
  Upload,
  AlertCircle,
} from "lucide-react";
import { auth } from "../../firebase";
import "./vendorBooking.css";
import ChatComponent from "../planner/ChatComponent.jsx";

// ---------- Format Date ----------
function formatDate(date) {
  if (!date) return "";

  // Firestore timestamp
  if (
    typeof date === "object" &&
    typeof date._seconds === "number" &&
    typeof date._nanoseconds === "number"
  ) {
    const jsDate = new Date(date._seconds * 1000 + date._nanoseconds / 1e6);
    return jsDate.toLocaleString();
  }

  // Already a JS Date
  if (date instanceof Date) {
    return date.toLocaleString();
  }

  // String
  if (typeof date === "string") {
    return new Date(date).toLocaleString();
  }

  return String(date); // fallback
}

const VendorBooking = ({ setActivePage }) => {
  const [filter, setFilter] = useState("all");
  const [bookings, setBookings] = useState([]);
  const [loading, setLoading] = useState(true);
  const [error, setError] = useState("");
  const [isUpdating, setIsUpdating] = useState(null);
  const [selectedEvent, setSelectedEvent] = useState(null);
  const [showEventModal, setShowEventModal] = useState(false);
  const [showChat, setShowChat] = useState(false);
  const [chatEventId, setChatEventId] = useState(null);
  const [chatPlannerId, setChatPlannerId] = useState(null);
  const [chatEventName, setChatEventName] = useState(null);
  const [chatVendorName, setChatVendorName] = useState(null);

  const vendorId = auth.currentUser?.uid;

  // -------- Fetch Bookings --------
  useEffect(() => {
    const fetchBookings = async () => {
      if (!auth.currentUser) {
        setError("User not authenticated");
        setLoading(false);
        return;
      }

      try {
        const token = await auth.currentUser.getIdToken();
        const res = await fetch(
          "https://us-central1-planit-sdp.cloudfunctions.net/api/vendor/bookings/services",
          {
            headers: { Authorization: `Bearer ${token}` },
          }
        );

        if (!res.ok) {
          const contentType = res.headers.get("content-type");
          const errorText = contentType?.includes("application/json")
            ? (await res.json()).message
            : await res.text();
          throw new Error(`Failed to fetch bookings: ${errorText}`);
        }

        const data = await res.json();
        const formattedBookings = (data.bookings || []).map((booking) => ({
          ...booking,
          overallStatus: getOverallBookingStatus(booking.vendorServices),
          contractUploaded: false, // placeholder
        }));

        setBookings(formattedBookings);
      } catch (err) {
        console.error(err);
        setError(err.message);
      } finally {
        setLoading(false);
      }
    };

    fetchBookings();
  }, []);

  // -------- Status Functions --------
  const getOverallBookingStatus = (vendorServices) => {
    if (!vendorServices || vendorServices.length === 0) return "pending";
    const statuses = vendorServices.map((s) => s.status || "pending");
    if (statuses.every((s) => s === "accepted")) return "accepted";
    if (statuses.some((s) => s === "rejected")) return "rejected";
    return "pending";
  };

  const updateVendorStatus = async (eventId, vendorId, newStatus) => {
    if (!auth.currentUser) {
      alert("User not authenticated");
      return;
    }

    if (isUpdating) {
      alert("Another update is in progress");
      return;
    }

    setIsUpdating(`${eventId}-${vendorId}`);

    try {
      const token = await auth.currentUser.getIdToken();
      const res = await fetch(
        `https://us-central1-planit-sdp.cloudfunctions.net/api/event/${eventId}/vendor/${vendorId}/status`,
        {
          method: "PUT",
          headers: {
            Authorization: `Bearer ${token}`,
            "Content-Type": "application/json",
          },
          body: JSON.stringify({ status: newStatus }),
        }
      );

      const contentType = res.headers.get("content-type");
      const data = contentType?.includes("application/json")
        ? await res.json()
        : { message: await res.text() };

      if (!res.ok) throw new Error(data.message || `Failed (HTTP ${res.status})`);

      // Update local state
      setBookings((prev) =>
        prev.map((booking) =>
          booking.eventId === eventId
            ? {
                ...booking,
                vendorServices: booking.vendorServices.map((service) => ({
                  ...service,
                  status: newStatus,
                })),
                overallStatus: getOverallBookingStatus(
                  booking.vendorServices.map((service) => ({
                    ...service,
                    status: newStatus,
                  }))
                ),
              }
            : booking
        )
      );
    } catch (err) {
      console.error(err);
      alert(`Failed to update status: ${err.message}`);
    } finally {
      setIsUpdating(null);
    }
  };

  // -------- Event & Chat Handlers --------
  const handleViewEvent = (booking) => {
    setSelectedEvent(booking);
    setShowEventModal(true);
  };

  const handleOpenChat = (booking) => {
    setChatEventId(booking.eventId);
    setChatPlannerId(booking.eventPlanner);
    setChatEventName(booking.eventName);
    setChatVendorName(booking.vendorServices[0]?.vendorName);
    setShowChat(true);
  };

  const onCloseChat = () => {
    setChatEventId(null);
    setChatPlannerId(null);
    setChatEventName(null);
    setChatVendorName(null);
    setShowChat(false);
  };

  const handleUploadContract = (eventId) => {
    setActivePage("contracts");
  };

  const handleAcceptBooking = async (booking) => {
    if (!booking.contractUploaded) {
      if (
        window.confirm(
          "You need to upload a contract before accepting this booking. Go to contracts page?"
        )
      ) {
        handleUploadContract(booking.eventId);
      }
      return;
    }

    await updateVendorStatus(booking.eventId, vendorId, "accepted");
  };

  // -------- Filtering --------
  const filteredBookings =
    filter === "all"
      ? bookings
      : bookings.filter((b) => b.overallStatus === filter);

  if (loading)
    return (
      <div className="loading-screen">
        <div className="spinner"></div>
        <p>Loading your bookings...</p>
      </div>
    );

  if (error) return <p className="error">{error}</p>;
  if (!bookings.length) return <p className="no-bookings">No bookings found.</p>;

  return (
    <section className="booking-page">
<<<<<<< HEAD
=======
      {showChat && (
        <ChatComponent
          eventId={chatEventId}
          plannerId={chatPlannerId}
          vendorId={vendorId}
          currentUser={{ id: vendorId, name: chatVendorName, type: "vendor" }}
          otherUser={{ id: chatPlannerId, name: chatEventName, type: "planner" }}
          closeChat={onCloseChat}
        />
      )}

>>>>>>> c1dca3f1
      <header>
        <h1>Booking Management</h1>
        <p>View, manage, and update your event bookings in one place.</p>
      </header>

    {showChat && (<ChatComponent eventId={chatEventId} plannerId={chatPlannerId} vendorId={vendorId} 
      currentUser={{id:vendorId, name: chatVendorName, type: "vendor"}} otherUser={{id:chatPlannerId, name: chatEventName, type: "planner"}}
      closeChat={onCloseChat}/>)}

      <div className="filters">
        <Filter size={20} />
        <select value={filter} onChange={(e) => setFilter(e.target.value)}>
          <option value="all">All Bookings</option>
          <option value="pending">Pending</option>
          <option value="accepted">Accepted</option>
          <option value="rejected">Rejected</option>
        </select>
      </div>

      <div className="booking-list">
        {filteredBookings.map((booking) => (
          <div
            key={booking.eventId}
            className={`booking-card ${booking.overallStatus}`}
          >
            <div className="booking-header">
              <h2>{booking.eventName || "Unnamed Event"}</h2>
              <span className={`status-badge status-${booking.overallStatus}`}>
                {booking.overallStatus.charAt(0).toUpperCase() +
                  booking.overallStatus.slice(1)}
              </span>
            </div>

            <div className="booking-details">
              <div className="detail-row">
                <Calendar size={16} />
                <span>{formatDate(booking.date)}</span>
              </div>
              <div className="detail-row">
                <Clock size={16} />
                <span>{formatDate(booking.date)}</span>
              </div>
              <div className="detail-row">
                <MapPin size={16} />
                <span>{booking.location || "TBD"}</span>
              </div>
              <div className="detail-row">
                <Users size={16} />
                <span>{booking.expectedGuestCount || "N/A"} guests</span>
              </div>
              <div className="detail-row">
                <DollarSign size={16} />
                <span>Budget: R{booking.budget || "__TBC__"}</span>
              </div>
            </div>

            <div className="services-section">
              <h4>Your Services:</h4>
              <div className="services-list">
                {booking.vendorServices.map((service) => (
                  <div key={service.serviceId} className="service-item">
                    <span className="service-name">{service.serviceName}</span>
                    <span
                      className={`service-status status-${service.status || "pending"}`}
                    >
                      {(service.status || "pending").charAt(0).toUpperCase() +
                        (service.status || "pending").slice(1)}
                    </span>
                    {service.lastUpdated && (
                      <span className="service-updated">
                        Last updated: {formatDate(service.lastUpdated)}
                      </span>
                    )}
                    <div className="service-actions">
                      <button
                        className="approve-btn small"
                        onClick={() =>
                          updateVendorStatus(
                            booking.eventId,
                            vendorId,
                            "accepted"
                          )
                        }
                        disabled={
                          service.status === "accepted" ||
                          isUpdating === `${booking.eventId}-${vendorId}`
                        }
                        title="Accept this service"
                      >
                        {isUpdating === `${booking.eventId}-${vendorId}` ? (
                          "..."
                        ) : (
                          <CheckCircle size={14} />
                        )}
                      </button>
                      <button
                        className="reject-btn small"
                        onClick={() =>
                          updateVendorStatus(
                            booking.eventId,
                            vendorId,
                            "rejected"
                          )
                        }
                        disabled={
                          service.status === "rejected" ||
                          isUpdating === `${booking.eventId}-${vendorId}`
                        }
                        title="Reject this service"
                      >
                        {isUpdating === `${booking.eventId}-${vendorId}` ? (
                          "..."
                        ) : (
                          <XCircle size={14} />
                        )}
                      </button>
                    </div>
                  </div>
                ))}
              </div>
            </div>

            <div className="booking-actions">
              <button
                className="view-details-btn"
                onClick={() => handleViewEvent(booking)}
              >
                <Eye size={16} /> View Details
              </button>

              <button
                className="chat-btn"
                onClick={() => handleOpenChat(booking)}
              >
                <MessageCircle size={16} /> Chat
              </button>

              <button
                className="upload-contract-btn"
                onClick={() => handleUploadContract(booking.eventId)}
              >
                <Upload size={16} />{" "}
                {booking.contractUploaded ? "View Contract" : "Upload Contract"}
              </button>

              <button
                className={`accept-booking-btn ${
                  !booking.contractUploaded ? "disabled" : ""
                }`}
                onClick={() => handleAcceptBooking(booking)}
                disabled={
                  !booking.contractUploaded || booking.overallStatus === "accepted"
                }
              >
                {!booking.contractUploaded ? (
                  <>
                    <AlertCircle size={16} /> Contract Required
                  </>
                ) : booking.overallStatus === "accepted" ? (
                  <>
                    <CheckCircle size={16} /> Accepted
                  </>
                ) : (
                  <>
                    <CheckCircle size={16} /> Accept Booking
                  </>
                )}
              </button>
            </div>
          </div>
        ))}
      </div>
    </section>
  );
};

export default VendorBooking;<|MERGE_RESOLUTION|>--- conflicted
+++ resolved
@@ -236,8 +236,6 @@
 
   return (
     <section className="booking-page">
-<<<<<<< HEAD
-=======
       {showChat && (
         <ChatComponent
           eventId={chatEventId}
@@ -249,7 +247,6 @@
         />
       )}
 
->>>>>>> c1dca3f1
       <header>
         <h1>Booking Management</h1>
         <p>View, manage, and update your event bookings in one place.</p>
