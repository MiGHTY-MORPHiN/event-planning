import React, { useState, useEffect } from "react";
import {
  Calendar,
  MapPin,
  Clock,
  CheckCircle,
  XCircle,
  Filter,
  DollarSign,
  Users,
  MessageCircle,
  Eye,
  Upload,
  AlertCircle,
} from "lucide-react";
import { auth } from "../../firebase";
import { getAuth } from "firebase/auth";
import "./vendorBooking.css";
import ChatComponent from "../planner/ChatComponent.jsx";

// ---------- Format Date ----------
function formatDate(date) {
  if (!date) return "";

  if (
    typeof date === "object" &&
    typeof date._seconds === "number" &&
    typeof date._nanoseconds === "number"
  ) {
    const jsDate = new Date(date._seconds * 1000 + date._nanoseconds / 1e6);
    return jsDate.toLocaleString();
  }

  if (date instanceof Date) return date.toLocaleString();
  if (typeof date === "string") return new Date(date).toLocaleString();

  return String(date);
}

// ---------- Format Budget ----------
const formatBudget = (budget) => {
  if (budget === undefined || budget === null || budget === 0) return "Not confirmed";
  const amount = Number(budget);
  if (isNaN(amount)) return "Not confirmed";
  return `R ${amount.toLocaleString("en-ZA")}`;
};

const VendorBooking = ({ setActivePage }) => {
  const [filter, setFilter] = useState("all");
  const [bookings, setBookings] = useState([]);
  const [loading, setLoading] = useState(true);
  const [error, setError] = useState("");
  const [isUpdating, setIsUpdating] = useState(null);
  const [selectedEvent, setSelectedEvent] = useState(null);
  const [showEventModal, setShowEventModal] = useState(false);
  const [showChat, setShowChat] = useState(false);
  const [chatEventId, setChatEventId] = useState(null);
  const [chatPlannerId, setChatPlannerId] = useState(null);
  const [chatEventName, setChatEventName] = useState(null);
  const [chatVendorName, setChatVendorName] = useState(null);

  let vendorId = auth.currentUser?.uid;

<<<<<<< HEAD
  // ---------- Local Storage Helpers ----------
  const loadPersistedStatuses = () => {
    try {
      return JSON.parse(localStorage.getItem("vendorStatuses")) || {};
    } catch {
      return {};
    }
  };
=======
  //-------- Fetch Bookings--------
  useEffect(() => {
    const fetchBookings = async () => {
      const auth = getAuth();
            let user = auth.currentUser;
            while (!user) {
                await new Promise((res) => setTimeout(res, 50)); // wait 50ms
              user = auth.currentUser;
            }
             vendorId = user.uid;
      if (!user) {
        setError("User not authenticated");
        setLoading(false);
        return;
      }

      try {
              const token = await user.getIdToken();
        const res = await fetch(
          "https://us-central1-planit-sdp.cloudfunctions.net/api/vendor/bookings/services",
          {
            headers: { Authorization: `Bearer ${token}` },
          }
        );
        if (!res.ok) {
          const contentType = res.headers.get("content-type");
          const errorText = contentType?.includes("application/json")
            ? (await res.json()).message
            : await res.text();
          throw new Error(`Failed to fetch bookings: ${errorText}`);
        }
        const data = await res.json();
        const formattedBookings = (data.bookings || []).map((booking) => ({
          ...booking,
          overallStatus: getOverallBookingStatus(booking.vendorServices),
          contractUploaded: false, // placeholder
        }));

        setBookings(formattedBookings);
      } catch (err) {
        console.error(err);
        setError(err.message);
      } finally {
        setLoading(false);
      }
    };
>>>>>>> 2b6fe2bd

  const savePersistedStatuses = (statuses) => {
    localStorage.setItem("vendorStatuses", JSON.stringify(statuses));
  };

  // ---------- Status Helpers ----------
  const getOverallBookingStatus = (vendorServices) => {
    if (!vendorServices || vendorServices.length === 0) return "pending";
    const statuses = vendorServices.map((s) => s.status || "pending");
    if (statuses.every((s) => s === "accepted")) return "accepted";
    if (statuses.some((s) => s === "rejected")) return "rejected";
    return "pending";
  };

  // ---------- Fetch Bookings ----------
  useEffect(() => {
   const fetchBookings = async () => {
  const auth = getAuth();
  let user = auth.currentUser;
  while (!user) {
    await new Promise((res) => setTimeout(res, 50));
    user = auth.currentUser;
  }
  vendorId = user.uid;

  if (!user) {
    setError("User not authenticated");
    setLoading(false);
    return;
  }

  try {
    const token = await user.getIdToken();
    const res = await fetch(
      "https://us-central1-planit-sdp.cloudfunctions.net/api/vendor/bookings/services",
      { headers: { Authorization: `Bearer ${token}` } }
    );

    if (!res.ok) {
      const contentType = res.headers.get("content-type");
      const errorText = contentType?.includes("application/json")
        ? (await res.json()).message
        : await res.text();
      throw new Error(`Failed to fetch bookings: ${errorText}`);
    }

    const data = await res.json();
    const persistedStatuses = loadPersistedStatuses();

    const formattedBookings = (data.bookings || []).map((booking) => {
      // API status takes priority
      const apiOverallStatus = getOverallBookingStatus(booking.vendorServices);

      // If user has locally updated this booking, use that for status
      const persisted = persistedStatuses[booking.eventId];

      return {
        ...booking,
        vendorServices: booking.vendorServices.map((service) => ({
          ...service,
          // local update only overrides API if it exists
          status: persisted || service.status || "pending",
        })),
        overallStatus: persisted || apiOverallStatus,
        contractUploaded: booking.contractUploaded ?? false,
      };
    });

    setBookings(formattedBookings);
  } catch (err) {
    console.error(err);
    setError(err.message);
  } finally {
    setLoading(false);
  }
};


    fetchBookings();
  }, []);

  // ---------- Update Vendor Status ----------
  const updateVendorStatus = async (eventId, vendorId, newStatus) => {
    if (!auth.currentUser) {
      alert("User not authenticated");
      return;
    }

    if (isUpdating) {
      alert("Another update is in progress");
      return;
    }

    setIsUpdating(`${eventId}-${vendorId}`);

    try {
      const auth = getAuth();
<<<<<<< HEAD
      let user = auth.currentUser;
      while (!user) {
        await new Promise((res) => setTimeout(res, 50));
        user = auth.currentUser;
      }
      const token = await user.getIdToken();
=======
            let user = auth.currentUser;
            while (!user) {
                await new Promise((res) => setTimeout(res, 50)); // wait 50ms
              user = auth.currentUser;
            }
            const token = await user.getIdToken();
>>>>>>> 2b6fe2bd

      const res = await fetch(
        `https://us-central1-planit-sdp.cloudfunctions.net/api/event/${eventId}/vendor/${vendorId}/status`,
        {
          method: "PUT",
          headers: {
            Authorization: `Bearer ${token}`,
            "Content-Type": "application/json",
          },
          body: JSON.stringify({ status: newStatus }),
        }
      );

      const contentType = res.headers.get("content-type");
      const data = contentType?.includes("application/json")
        ? await res.json()
        : { message: await res.text() };

      if (!res.ok) throw new Error(data.message || `Failed (HTTP ${res.status})`);

      // Update state and persist to localStorage
      setBookings((prev) => {
        const updated = prev.map((booking) =>
          booking.eventId === eventId
            ? {
                ...booking,
                vendorServices: booking.vendorServices.map((service) => ({
                  ...service,
                  status: newStatus,
                })),
                overallStatus: getOverallBookingStatus(
                  booking.vendorServices.map((service) => ({ ...service, status: newStatus }))
                ),
              }
            : booking
        );

        const persisted = loadPersistedStatuses();
        persisted[eventId] = newStatus;
        savePersistedStatuses(persisted);

        return updated;
      });
    } catch (err) {
      console.error(err);
      alert(`Failed to update status: ${err.message}`);
    } finally {
      setIsUpdating(null);
    }
  };

  // ---------- Event & Chat Handlers ----------
  const handleViewEvent = (booking) => {
    setSelectedEvent(booking);
    setShowEventModal(true);
  };

  const handleOpenChat = (booking) => {
    setChatEventId(booking.eventId);
    setChatPlannerId(booking.eventPlanner);
    setChatEventName(booking.eventName);
    setChatVendorName(booking.vendorServices[0]?.vendorName);
    setShowChat(true);
  };

  const onCloseChat = () => {
    setChatEventId(null);
    setChatPlannerId(null);
    setChatEventName(null);
    setChatVendorName(null);
    setShowChat(false);
  };

  const handleUploadContract = (eventId) => {
    setActivePage("contracts");
  };

  const handleAcceptBooking = async (booking) => {
    if (!booking.contractUploaded) {
      if (window.confirm("You need to upload a contract before accepting this booking. Go to contracts page?")) {
        handleUploadContract(booking.eventId);
      }
      return;
    }

    await updateVendorStatus(booking.eventId, vendorId, "accepted");
  };

  // ---------- Filtering ----------
  const filteredBookings =
    filter === "all"
      ? bookings
      : bookings.filter((b) => b.overallStatus === filter);

  if (loading)
    return (
      <div className="loading-screen">
        <div className="spinner"></div>
        <p>Loading your bookings...</p>
      </div>
    );

  if (error) return <p className="error">{error}</p>;
  if (!bookings.length) return <p className="no-bookings">No bookings found.</p>;

  return (
    <section className="booking-page">
      {showChat && (
        <ChatComponent
          eventId={chatEventId}
          plannerId={chatPlannerId}
          vendorId={vendorId}
          currentUser={{ id: vendorId, name: chatVendorName, type: "vendor" }}
          otherUser={{ id: chatPlannerId, name: chatEventName, type: "planner" }}
          closeChat={onCloseChat}
        />
      )}

      <header>
        <h1>Booking Management</h1>
        <p>View, manage, and update your event bookings in one place.</p>
      </header>

      <div className="filters">
        <Filter size={20} />
        <select value={filter} onChange={(e) => setFilter(e.target.value)}>
          <option value="all">All Bookings</option>
          <option value="pending">Pending</option>
          <option value="accepted">Accepted</option>
          <option value="rejected">Rejected</option>
        </select>
      </div>

      <div className="booking-list">
        {filteredBookings.map((booking) => (
          <div key={booking.eventId} className={`booking-card ${booking.overallStatus}`}>
            <div className="booking-header">
              <h2>{booking.eventName || "Unnamed Event"}</h2>
              <span className={`status-badge status-${booking.overallStatus}`}>
                {booking.overallStatus.charAt(0).toUpperCase() + booking.overallStatus.slice(1)}
              </span>
            </div>

            <div className="booking-details">
              <div className="detail-row">
                <Calendar size={16} />
                <span>{formatDate(booking.date)}</span>
              </div>
              <div className="detail-row">
                <Clock size={16} />
                <span>{formatDate(booking.date)}</span>
              </div>
              <div className="detail-row">
                <MapPin size={16} />
                <span>{booking.location || "TBD"}</span>
              </div>
              <div className="detail-row">
                <Users size={16} />
                <span>{booking.expectedGuestCount || "N/A"} guests</span>
              </div>
              <div className="detail-row">
                <DollarSign size={16} />
                <span>Budget: {formatBudget(booking.budget)}</span>
              </div>
            </div>

            <div className="services-section">
              <h4>Your Services:</h4>
              <div className="services-list">
                {booking.vendorServices.map((service) => (
                  <div key={service.serviceId} className="service-item">
                    <span className="service-name">{service.serviceName}</span>
                    <span className={`service-status status-${service.status || "pending"}`}>
                      {(service.status || "pending").charAt(0).toUpperCase() +
                        (service.status || "pending").slice(1)}
                    </span>
                    {service.lastUpdated && (
                      <span className="service-updated">Last updated: {formatDate(service.lastUpdated)}</span>
                    )}
                    <div className="service-actions">
                      <button
                        className="approve-btn small"
                        onClick={() => updateVendorStatus(booking.eventId, vendorId, "accepted")}
                        disabled={service.status === "accepted" || isUpdating === `${booking.eventId}-${vendorId}`}
                        title="Accept this service"
                      >
                        {isUpdating === `${booking.eventId}-${vendorId}` ? "..." : <CheckCircle size={14} />}
                      </button>
                      <button
                        className="reject-btn small"
                        onClick={() => updateVendorStatus(booking.eventId, vendorId, "rejected")}
                        disabled={service.status === "rejected" || isUpdating === `${booking.eventId}-${vendorId}`}
                        title="Reject this service"
                      >
                        {isUpdating === `${booking.eventId}-${vendorId}` ? "..." : <XCircle size={14} />}
                      </button>
                    </div>
                  </div>
                ))}
              </div>
            </div>

            <div className="booking-actions">
              <button className="view-details-btn" onClick={() => handleViewEvent(booking)}>
                <Eye size={16} /> View Details
              </button>

              <button className="chat-btn" onClick={() => handleOpenChat(booking)}>
                <MessageCircle size={16} /> Chat
              </button>

              <button className="upload-contract-btn" onClick={() => handleUploadContract(booking.eventId)}>
                <Upload size={16} /> {booking.contractUploaded ? "View Contract" : "Upload Contract"}
              </button>

              <button
                className={`accept-booking-btn ${!booking.contractUploaded ? "disabled" : ""}`}
                onClick={() => handleAcceptBooking(booking)}
                disabled={!booking.contractUploaded || booking.overallStatus === "accepted"}
              >
                {!booking.contractUploaded ? (
                  <>
                    <AlertCircle size={16} /> Contract Required
                  </>
                ) : booking.overallStatus === "accepted" ? (
                  <>
                    <CheckCircle size={16} /> Accepted
                  </>
                ) : (
                  <>
                    <CheckCircle size={16} /> Accept Booking
                  </>
                )}
              </button>
            </div>
          </div>
        ))}
      </div>
    </section>
  );
};

export default VendorBooking;<|MERGE_RESOLUTION|>--- conflicted
+++ resolved
@@ -61,31 +61,22 @@
 
   let vendorId = auth.currentUser?.uid;
 
-<<<<<<< HEAD
-  // ---------- Local Storage Helpers ----------
-  const loadPersistedStatuses = () => {
-    try {
-      return JSON.parse(localStorage.getItem("vendorStatuses")) || {};
-    } catch {
-      return {};
-    }
-  };
-=======
   //-------- Fetch Bookings--------
   useEffect(() => {
-    const fetchBookings = async () => {
-      const auth = getAuth();
-            let user = auth.currentUser;
-            while (!user) {
-                await new Promise((res) => setTimeout(res, 50)); // wait 50ms
-              user = auth.currentUser;
-            }
-             vendorId = user.uid;
-      if (!user) {
-        setError("User not authenticated");
-        setLoading(false);
-        return;
-      }
+   const fetchBookings = async () => {
+  const auth = getAuth();
+  let user = auth.currentUser;
+  while (!user) {
+    await new Promise((res) => setTimeout(res, 50));
+    user = auth.currentUser;
+  }
+  vendorId = user.uid;
+
+  if (!user) {
+    setError("User not authenticated");
+    setLoading(false);
+    return;
+  }
 
       try {
               const token = await user.getIdToken();
@@ -109,83 +100,6 @@
           contractUploaded: false, // placeholder
         }));
 
-        setBookings(formattedBookings);
-      } catch (err) {
-        console.error(err);
-        setError(err.message);
-      } finally {
-        setLoading(false);
-      }
-    };
->>>>>>> 2b6fe2bd
-
-  const savePersistedStatuses = (statuses) => {
-    localStorage.setItem("vendorStatuses", JSON.stringify(statuses));
-  };
-
-  // ---------- Status Helpers ----------
-  const getOverallBookingStatus = (vendorServices) => {
-    if (!vendorServices || vendorServices.length === 0) return "pending";
-    const statuses = vendorServices.map((s) => s.status || "pending");
-    if (statuses.every((s) => s === "accepted")) return "accepted";
-    if (statuses.some((s) => s === "rejected")) return "rejected";
-    return "pending";
-  };
-
-  // ---------- Fetch Bookings ----------
-  useEffect(() => {
-   const fetchBookings = async () => {
-  const auth = getAuth();
-  let user = auth.currentUser;
-  while (!user) {
-    await new Promise((res) => setTimeout(res, 50));
-    user = auth.currentUser;
-  }
-  vendorId = user.uid;
-
-  if (!user) {
-    setError("User not authenticated");
-    setLoading(false);
-    return;
-  }
-
-  try {
-    const token = await user.getIdToken();
-    const res = await fetch(
-      "https://us-central1-planit-sdp.cloudfunctions.net/api/vendor/bookings/services",
-      { headers: { Authorization: `Bearer ${token}` } }
-    );
-
-    if (!res.ok) {
-      const contentType = res.headers.get("content-type");
-      const errorText = contentType?.includes("application/json")
-        ? (await res.json()).message
-        : await res.text();
-      throw new Error(`Failed to fetch bookings: ${errorText}`);
-    }
-
-    const data = await res.json();
-    const persistedStatuses = loadPersistedStatuses();
-
-    const formattedBookings = (data.bookings || []).map((booking) => {
-      // API status takes priority
-      const apiOverallStatus = getOverallBookingStatus(booking.vendorServices);
-
-      // If user has locally updated this booking, use that for status
-      const persisted = persistedStatuses[booking.eventId];
-
-      return {
-        ...booking,
-        vendorServices: booking.vendorServices.map((service) => ({
-          ...service,
-          // local update only overrides API if it exists
-          status: persisted || service.status || "pending",
-        })),
-        overallStatus: persisted || apiOverallStatus,
-        contractUploaded: booking.contractUploaded ?? false,
-      };
-    });
-
     setBookings(formattedBookings);
   } catch (err) {
     console.error(err);
@@ -215,21 +129,12 @@
 
     try {
       const auth = getAuth();
-<<<<<<< HEAD
-      let user = auth.currentUser;
-      while (!user) {
-        await new Promise((res) => setTimeout(res, 50));
-        user = auth.currentUser;
-      }
-      const token = await user.getIdToken();
-=======
             let user = auth.currentUser;
             while (!user) {
                 await new Promise((res) => setTimeout(res, 50)); // wait 50ms
               user = auth.currentUser;
             }
             const token = await user.getIdToken();
->>>>>>> 2b6fe2bd
 
       const res = await fetch(
         `https://us-central1-planit-sdp.cloudfunctions.net/api/event/${eventId}/vendor/${vendorId}/status`,
