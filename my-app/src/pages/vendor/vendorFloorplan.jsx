import React, { useState, useEffect } from "react";
import { auth, db } from "../../firebase";
import { doc, getDoc, updateDoc, arrayUnion } from "firebase/firestore";
import "./vendorFloorplan.css";
import BASE_URL from "../../apiConfig";

// Cache implementation
const createCache = (maxAge = 5 * 60 * 1000) => { // 5 minutes default
  const cache = new Map();
  
  return {
    get: (key) => {
      const item = cache.get(key);
      if (!item) return null;
      
      if (Date.now() - item.timestamp > maxAge) {
        cache.delete(key);
        return null;
      }
      
      return item.data;
    },
    
    set: (key, data) => {
      cache.set(key, {
        data,
        timestamp: Date.now()
      });
    },
    
    clear: () => cache.clear(),
    
    delete: (key) => cache.delete(key),
    
    size: () => cache.size
  };
};

// Create cache instances
const eventsCache = createCache(10 * 60 * 1000); // 10 minutes for events
const floorplansCache = createCache(15 * 60 * 1000); // 15 minutes for floorplans
const seenFloorplansCache = createCache(30 * 60 * 1000); // 30 minutes for seen floorplans

// Helper to format Firestore timestamps
function formatDate(date) {
<<<<<<< HEAD
	if (!date) return "";

	// Firestore timestamp
	if (
		typeof date === "object" &&
		typeof date._seconds === "number" &&
		typeof date._nanoseconds === "number"
	) {
		const jsDate = new Date(date._seconds * 1000 + date._nanoseconds / 1e6);
		return jsDate.toLocaleString();
	}

	// Already a JS Date
	if (date instanceof Date) {
		return date.toLocaleString();
	}

	// String
	if (typeof date === "string") {
		return new Date(date).toLocaleString();
	}

	return String(date); // fallback
}

const useFloorplans = (events, vendorId) => {
	const [floorplans, setFloorplans] = useState({});
	useEffect(() => {
		const fetchFloorplans = async () => {
			if (events.length === 0 || !vendorId) return;

			const floorplansData = {};
			await Promise.all(
				events.map(async (event) => {
					try {
						const floorplanRef = doc(
							db,
							"Event",
							event.eventId,
							"Floorplans",
							vendorId
						);
						const docSnap = await getDoc(floorplanRef);
						if (docSnap.exists()) {
							floorplansData[event.eventId] =
								docSnap.data().floorplanUrl;
						}
					} catch (error) {
						console.error(
							`Error fetching floorplan for event ${event.eventId}:`,
							error
						);
					}
				})
			);
			console.log("Fetched floorplans:", floorplansData);
			setFloorplans(floorplansData);
		};
		fetchFloorplans();
	}, [events, vendorId]);
	return floorplans;
};

const VendorFloorplan = () => {
	const [events, setEvents] = useState([]);
	const [search, setSearch] = useState("");
	const [order, setOrder] = useState("asc");
	const [selectedEvent, setSelectedEvent] = useState(null);
	const [vendorId, setVendorId] = useState(null);
	const [loading, setLoading] = useState(true);
	const [error, setError] = useState("");

	const floorplans = useFloorplans(events, vendorId);

	// Fetch vendor ID and events
	useEffect(() => {
		const unsubscribe = auth.onAuthStateChanged(async (user) => {
			if (user) {
				setVendorId(user.uid);
				try {
					const token = await user.getIdToken();
					const res = await fetch(`${BASE_URL}/api/vendor/bookings`, {
						headers: {
							Authorization: `Bearer ${token}`,
						},
					});
					if (!res.ok)
						throw new Error(`HTTP error! Status: ${res.status}`);
					const data = await res.json();
					const bookings = data.bookings.map((booking) => ({
						id: booking.eventId,
						eventId: booking.eventId,
						name: booking.eventName,
						date: booking.date,
					}));
					setEvents(bookings);
					setLoading(false);
				} catch (err) {
					console.error("Error fetching bookings:", err);
					setError("Failed to fetch events");
					setLoading(false);
				}
			} else {
				setError("User not authenticated");
				setLoading(false);
			}
		});
		return () => unsubscribe();
	}, []);

	const filteredEvents = events
		.filter((e) => e.name.toLowerCase().includes(search.toLowerCase()))
		.sort((a, b) =>
			order === "asc"
				? new Date(a.date) - new Date(b.date)
				: new Date(b.date) - new Date(a.date)
		);

	if (loading)
		return (
			<div className="loading-screen">
				<div className="spinner"></div>
				<h2>Loading Floorplans...</h2>
			</div>
		);
	if (error) return <div className="error">{error}</div>;

	return (
		<div className="floorplan-page">
			<header>
				<h1>Vendor Floorplan</h1>
				<p>Manage floorplans received from your clients</p>
			</header>

			<div className="controls">
				<input
					type="text"
					placeholder="Search event name..."
					value={search}
					onChange={(e) => setSearch(e.target.value)}
					className="search-input"
				/>
				<select
					value={order}
					onChange={(e) => setOrder(e.target.value)}
					className="sort-dropdown"
				>
					<option value="asc">Date Ascending</option>
					<option value="desc">Date Descending</option>
				</select>
			</div>

			<div className="tiles-grid">
				{filteredEvents.length > 0 ? (
					filteredEvents.map((event) => (
						<div
							key={event.id}
							className="client-tile"
							onClick={() => setSelectedEvent(event)}
						>
							<h3>{event.name}</h3>
							<p>Date: {formatDate(event.date)}</p>
							<div className="floorplan-section">
								{floorplans[event.eventId] ? (
									<div className="floorplan-preview">
										<img
											src={floorplans[event.eventId]}
											alt="Event Floorplan"
											className="floorplan-image"
											onClick={(e) => {
												e.stopPropagation();
												window.open(
													floorplans[event.eventId],
													"_blank"
												);
											}}
										/>
										<span className="floorplan-label">
											Floorplan Available
										</span>
									</div>
								) : (
									<div className="no-floorplan">
										<span>No Floorplan Available</span>
									</div>
								)}
							</div>
						</div>
					))
				) : (
					<p className="no-results">No events found</p>
				)}
			</div>

			{selectedEvent && (
				<div
					className="modal-overlay active"
					onClick={() => setSelectedEvent(null)}
				>
					<div
						className="modal-content"
						onClick={(e) => e.stopPropagation()}
					>
						<div className="modal-header">
							<h2>{selectedEvent.name} - Floorplan</h2>
							<button
								className="close-btn"
								onClick={() => setSelectedEvent(null)}
							>
								&times;
							</button>
						</div>

						<div className="floorplan-preview modal-floorplan">
							{floorplans[selectedEvent.eventId] ? (
								<img
									src={floorplans[selectedEvent.eventId]}
									alt="Event Floorplan"
									className="modal-floorplan-image"
									onClick={() =>
										window.open(
											floorplans[selectedEvent.eventId],
											"_blank"
										)
									}
								/>
							) : (
								<p>No floorplan available for this event</p>
							)}
						</div>
					</div>
				</div>
			)}
		</div>
	);
=======
  if (!date) return "";

  if (
    typeof date === "object" &&
    typeof date._seconds === "number" &&
    typeof date._nanoseconds === "number"
  ) {
    const jsDate = new Date(date._seconds * 1000 + date._nanoseconds / 1e6);
    return jsDate.toLocaleDateString();
  }

  if (date instanceof Date) {
    return date.toLocaleDateString();
  }

  if (typeof date === "string") {
    return new Date(date).toLocaleDateString();
  }

  return String(date);
}

const useFloorplans = (events, vendorId) => {
  const [floorplans, setFloorplans] = useState({});
  const [seenFloorplans, setSeenFloorplans] = useState(new Set());
  const [loading, setLoading] = useState(true);

  useEffect(() => {
    const fetchFloorplans = async () => {
      if (events.length === 0 || !vendorId) {
        setLoading(false);
        return;
      }

      // Check cache first
      const cacheKey = `floorplans_${vendorId}`;
      const cached = floorplansCache.get(cacheKey);
      
      if (cached) {
        console.log("Loading floorplans from cache");
        setFloorplans(cached);
        setLoading(false);
        return;
      }

      setLoading(true);
      const floorplansData = {};
      
      // Only fetch floorplans for events that don't have cached data
      const eventsToFetch = events.filter(event => {
        const eventCacheKey = `floorplan_${vendorId}_${event.eventId}`;
        const eventCached = floorplansCache.get(eventCacheKey);
        if (eventCached) {
          floorplansData[event.eventId] = eventCached;
          return false;
        }
        return true;
      });

      await Promise.all(
        eventsToFetch.map(async (event) => {
          try {
            const floorplanRef = doc(
              db,
              "Event",
              event.eventId,
              "Floorplans",
              vendorId
            );
            const docSnap = await getDoc(floorplanRef);
            if (docSnap.exists()) {
              const data = docSnap.data();
              const floorplanData = {
                url: data.floorplanUrl,
                uploadedAt: data.uploadedAt || new Date(),
              };
              floorplansData[event.eventId] = floorplanData;
              
              // Cache individual event floorplan
              const eventCacheKey = `floorplan_${vendorId}_${event.eventId}`;
              floorplansCache.set(eventCacheKey, floorplanData);
            }
          } catch (error) {
            console.error(
              `Error fetching floorplan for event ${event.eventId}:`,
              error
            );
          }
        })
      );
      
      // Cache the complete floorplans data
      floorplansCache.set(cacheKey, floorplansData);
      console.log("Fetched and cached floorplans:", floorplansData);
      setFloorplans(floorplansData);
      setLoading(false);
    };
    
    fetchFloorplans();
  }, [events, vendorId]);

  // Load seen floorplans from cache and localStorage
  useEffect(() => {
    const loadSeenFloorplans = () => {
      if (!vendorId) return;
      
      // Check memory cache first
      const cacheKey = `seenFloorplans_${vendorId}`;
      const cached = seenFloorplansCache.get(cacheKey);
      
      if (cached) {
        console.log("Loading seen floorplans from cache");
        setSeenFloorplans(new Set(cached));
        return;
      }
      
      // Fallback to localStorage
      const saved = localStorage.getItem(`seenFloorplans_${vendorId}`);
      if (saved) {
        const parsed = JSON.parse(saved);
        setSeenFloorplans(new Set(parsed));
        // Cache the loaded data
        seenFloorplansCache.set(cacheKey, parsed);
      }
    };
    
    loadSeenFloorplans();
  }, [vendorId]);

  const markAsSeen = async (eventId) => {
    if (!vendorId) return;
    
    const newSeen = new Set(seenFloorplans);
    newSeen.add(eventId);
    const seenArray = [...newSeen];
    
    setSeenFloorplans(newSeen);
    
    // Update all caches
    const cacheKey = `seenFloorplans_${vendorId}`;
    
    // Memory cache
    seenFloorplansCache.set(cacheKey, seenArray);
    
    // localStorage for persistence
    localStorage.setItem(`seenFloorplans_${vendorId}`, JSON.stringify(seenArray));
    
    // Firestore for cross-device sync (debounced to avoid too many writes)
    try {
      const userRef = doc(db, "Vendors", vendorId);
      await updateDoc(userRef, {
        seenFloorplans: arrayUnion(eventId)
      });
    } catch (error) {
      console.error("Error updating seen floorplans in Firestore:", error);
    }
  };

  const isNewFloorplan = (eventId) => {
    return floorplans[eventId] && !seenFloorplans.has(eventId);
  };

  return { floorplans, isNewFloorplan, markAsSeen, loading };
};

const VendorFloorplan = () => {
  const [events, setEvents] = useState([]);
  const [search, setSearch] = useState("");
  const [availabilityFilter, setAvailabilityFilter] = useState("all");
  const [dateOrder, setDateOrder] = useState("newest");
  const [selectedEvent, setSelectedEvent] = useState(null);
  const [vendorId, setVendorId] = useState(null);
  const [loading, setLoading] = useState(true);
  const [error, setError] = useState("");

  const { floorplans, isNewFloorplan, markAsSeen, loading: floorplansLoading } = useFloorplans(events, vendorId);

  // Fetch vendor ID and events with caching
  useEffect(() => {
    const unsubscribe = auth.onAuthStateChanged(async (user) => {
      if (user) {
        setVendorId(user.uid);
        
        // Check cache for events
        const cacheKey = `events_${user.uid}`;
        const cachedEvents = eventsCache.get(cacheKey);
        
        if (cachedEvents) {
          console.log("Loading events from cache");
          setEvents(cachedEvents);
          setLoading(false);
          return;
        }

        try {
          const token = await user.getIdToken();
          const res = await fetch(
            "https://us-central1-planit-sdp.cloudfunctions.net/api/vendor/bookings",
            {
              headers: {
                Authorization: `Bearer ${token}`,
              },
            }
          );
          if (!res.ok) throw new Error(`HTTP error! Status: ${res.status}`);
          const data = await res.json();
          const bookings = data.bookings.map((booking) => ({
            id: booking.eventId,
            eventId: booking.eventId,
            name: booking.eventName,
            date: booking.date,
          }));
          
          // Cache the events
          eventsCache.set(cacheKey, bookings);
          setEvents(bookings);
          setLoading(false);
        } catch (err) {
          console.error("Error fetching bookings:", err);
          setError("Failed to fetch events");
          setLoading(false);
        }
      } else {
        setError("User not authenticated");
        setLoading(false);
      }
    });
    return () => unsubscribe();
  }, []);

  // Clear cache when component unmounts (optional - for development)
  useEffect(() => {
    return () => {
      // You can choose to clear cache on unmount or keep it
      // eventsCache.clear();
      // floorplansCache.clear();
      // seenFloorplansCache.clear();
    };
  }, []);

  const filteredEvents = events
    .filter((event) => {
      const matchesSearch = event.name.toLowerCase().includes(search.toLowerCase());
      const hasFloorplan = !!floorplans[event.eventId];
      
      switch (availabilityFilter) {
        case "available":
          return matchesSearch && hasFloorplan;
        case "unavailable":
          return matchesSearch && !hasFloorplan;
        default:
          return matchesSearch;
      }
    })
    .sort((a, b) => {
      const dateA = new Date(a.date);
      const dateB = new Date(b.date);
      return dateOrder === "newest" ? dateB - dateA : dateA - dateB;
    });

  const handleTileClick = (event) => {
    setSelectedEvent(event);
    if (floorplans[event.eventId]) {
      markAsSeen(event.eventId);
    }
  };

  // Combined loading state
  const isLoading = loading || floorplansLoading;

  if (isLoading) return (
    <div className="loading-screen">
      <div className="spinner"></div>
      <h2>Loading Floorplans...</h2>
    </div>
  );
  if (error) return <div className="error">{error}</div>;

  return (
    <div className="floorplan-page">
      <header>
        <h1>Vendor Floorplan</h1>
        <p>Manage floorplans received from your clients</p>
      </header>

      <div className="controls-row">
        <div className="left-controls">
          <input
            type="text"
            placeholder="Search event name..."
            value={search}
            onChange={(e) => setSearch(e.target.value)}
            className="search-input"
          />
          <select
            value={availabilityFilter}
            onChange={(e) => setAvailabilityFilter(e.target.value)}
            className="filter-dropdown"
          >
            <option value="all">All Floorplans</option>
            <option value="available">Available</option>
            <option value="unavailable">Unavailable</option>
          </select>
          <select
            value={dateOrder}
            onChange={(e) => setDateOrder(e.target.value)}
            className="sort-dropdown"
          >
            <option value="newest">Newest First</option>
            <option value="oldest">Oldest First</option>
          </select>
        </div>
      </div>

      <div className="tiles-grid minimized">
        {filteredEvents.length > 0 ? (
          filteredEvents.map((event) => (
            <div
              key={event.id}
              className={`client-tile minimized ${floorplans[event.eventId] ? 'has-floorplan' : 'no-floorplan'}`}
              onClick={() => handleTileClick(event)}
            >
              <div className="tile-header">
                <h3>{event.name}</h3>
                {isNewFloorplan(event.eventId) && (
                  <div className="new-indicator" title="New floorplan available!">
                    <span className="ping"></span>
                  </div>
                )}
              </div>
              <p className="event-date">Date: {formatDate(event.date)}</p>
              
              <div className="availability-tag">
                {floorplans[event.eventId] ? (
                  <span className="tag available">
                    ✓ Floorplan Available
                  </span>
                ) : (
                  <span className="tag unavailable">
                    ✗ No Floorplan
                  </span>
                )}
              </div>
            </div>
          ))
        ) : (
          <div className="no-floorplans-alert">
            <div className="rotating-cube">
              <div className="cube-face cube-front">📋</div>
              <div className="cube-face cube-back">📄</div>
              <div className="cube-face cube-right">📊</div>
              <div className="cube-face cube-left">📝</div>
              <div className="cube-face cube-top">📈</div>
              <div className="cube-face cube-bottom">📑</div>
            </div>
            <h3>No Floorplans Found</h3>
            <p>Try adjusting your search or filter criteria</p>
          </div>
        )}
      </div>

      {selectedEvent && (
        <div
          className="modal-overlay active"
          onClick={() => setSelectedEvent(null)}
        >
          <div
            className="modal-content"
            onClick={(e) => e.stopPropagation()}
          >
            <div className="modal-header">
              <h2>{selectedEvent.name} - Floorplan</h2>
              <button
                className="close-btn"
                onClick={() => setSelectedEvent(null)}
              >
                &times;
              </button>
            </div>

            <div className="modal-body">
              <p className="event-info">
                Event Date: {formatDate(selectedEvent.date)}
              </p>
              
              <div className="floorplan-display">
                {floorplans[selectedEvent.eventId] ? (
                  <>
                    <img
                      src={floorplans[selectedEvent.eventId].url}
                      alt="Event Floorplan"
                      className="modal-floorplan-image"
                      onClick={() => window.open(floorplans[selectedEvent.eventId].url, "_blank")}
                    />
                    <div className="modal-actions">
                      <button 
                        className="enlarge-btn"
                        onClick={() => window.open(floorplans[selectedEvent.eventId].url, "_blank")}
                      >
                        🔍 Enlarge
                      </button>
                    </div>
                  </>
                ) : (
                  <div className="no-floorplan-message">
                    <p>No floorplan available for this event</p>
                    <p className="subtext">Check back later or contact the event organizer</p>
                  </div>
                )}
              </div>
            </div>
          </div>
        </div>
      )}
    </div>
  );
>>>>>>> 2a4c41e9
};

// Utility function to manually clear cache (useful for debugging)
export const clearVendorFloorplanCache = () => {
  eventsCache.clear();
  floorplansCache.clear();
  seenFloorplansCache.clear();
  console.log("Vendor floorplan cache cleared");
};

export default VendorFloorplan;<|MERGE_RESOLUTION|>--- conflicted
+++ resolved
@@ -2,38 +2,38 @@
 import { auth, db } from "../../firebase";
 import { doc, getDoc, updateDoc, arrayUnion } from "firebase/firestore";
 import "./vendorFloorplan.css";
-import BASE_URL from "../../apiConfig";
 
 // Cache implementation
-const createCache = (maxAge = 5 * 60 * 1000) => { // 5 minutes default
-  const cache = new Map();
-  
-  return {
-    get: (key) => {
-      const item = cache.get(key);
-      if (!item) return null;
-      
-      if (Date.now() - item.timestamp > maxAge) {
-        cache.delete(key);
-        return null;
-      }
-      
-      return item.data;
-    },
-    
-    set: (key, data) => {
-      cache.set(key, {
-        data,
-        timestamp: Date.now()
-      });
-    },
-    
-    clear: () => cache.clear(),
-    
-    delete: (key) => cache.delete(key),
-    
-    size: () => cache.size
-  };
+const createCache = (maxAge = 5 * 60 * 1000) => {
+	// 5 minutes default
+	const cache = new Map();
+
+	return {
+		get: (key) => {
+			const item = cache.get(key);
+			if (!item) return null;
+
+			if (Date.now() - item.timestamp > maxAge) {
+				cache.delete(key);
+				return null;
+			}
+
+			return item.data;
+		},
+
+		set: (key, data) => {
+			cache.set(key, {
+				data,
+				timestamp: Date.now(),
+			});
+		},
+
+		clear: () => cache.clear(),
+
+		delete: (key) => cache.delete(key),
+
+		size: () => cache.size,
+	};
 };
 
 // Create cache instances
@@ -43,41 +43,67 @@
 
 // Helper to format Firestore timestamps
 function formatDate(date) {
-<<<<<<< HEAD
 	if (!date) return "";
 
-	// Firestore timestamp
 	if (
 		typeof date === "object" &&
 		typeof date._seconds === "number" &&
 		typeof date._nanoseconds === "number"
 	) {
 		const jsDate = new Date(date._seconds * 1000 + date._nanoseconds / 1e6);
-		return jsDate.toLocaleString();
+		return jsDate.toLocaleDateString();
 	}
 
-	// Already a JS Date
 	if (date instanceof Date) {
-		return date.toLocaleString();
+		return date.toLocaleDateString();
 	}
 
-	// String
 	if (typeof date === "string") {
-		return new Date(date).toLocaleString();
+		return new Date(date).toLocaleDateString();
 	}
 
-	return String(date); // fallback
+	return String(date);
 }
 
 const useFloorplans = (events, vendorId) => {
 	const [floorplans, setFloorplans] = useState({});
+	const [seenFloorplans, setSeenFloorplans] = useState(new Set());
+	const [loading, setLoading] = useState(true);
+
 	useEffect(() => {
 		const fetchFloorplans = async () => {
-			if (events.length === 0 || !vendorId) return;
-
+			if (events.length === 0 || !vendorId) {
+				setLoading(false);
+				return;
+			}
+
+			// Check cache first
+			const cacheKey = `floorplans_${vendorId}`;
+			const cached = floorplansCache.get(cacheKey);
+
+			if (cached) {
+				console.log("Loading floorplans from cache");
+				setFloorplans(cached);
+				setLoading(false);
+				return;
+			}
+
+			setLoading(true);
 			const floorplansData = {};
+
+			// Only fetch floorplans for events that don't have cached data
+			const eventsToFetch = events.filter((event) => {
+				const eventCacheKey = `floorplan_${vendorId}_${event.eventId}`;
+				const eventCached = floorplansCache.get(eventCacheKey);
+				if (eventCached) {
+					floorplansData[event.eventId] = eventCached;
+					return false;
+				}
+				return true;
+			});
+
 			await Promise.all(
-				events.map(async (event) => {
+				eventsToFetch.map(async (event) => {
 					try {
 						const floorplanRef = doc(
 							db,
@@ -88,8 +114,16 @@
 						);
 						const docSnap = await getDoc(floorplanRef);
 						if (docSnap.exists()) {
-							floorplansData[event.eventId] =
-								docSnap.data().floorplanUrl;
+							const data = docSnap.data();
+							const floorplanData = {
+								url: data.floorplanUrl,
+								uploadedAt: data.uploadedAt || new Date(),
+							};
+							floorplansData[event.eventId] = floorplanData;
+
+							// Cache individual event floorplan
+							const eventCacheKey = `floorplan_${vendorId}_${event.eventId}`;
+							floorplansCache.set(eventCacheKey, floorplanData);
 						}
 					} catch (error) {
 						console.error(
@@ -99,37 +133,131 @@
 					}
 				})
 			);
-			console.log("Fetched floorplans:", floorplansData);
+
+			// Cache the complete floorplans data
+			floorplansCache.set(cacheKey, floorplansData);
+			console.log("Fetched and cached floorplans:", floorplansData);
 			setFloorplans(floorplansData);
+			setLoading(false);
 		};
+
 		fetchFloorplans();
 	}, [events, vendorId]);
-	return floorplans;
+
+	// Load seen floorplans from cache and localStorage
+	useEffect(() => {
+		const loadSeenFloorplans = () => {
+			if (!vendorId) return;
+
+			// Check memory cache first
+			const cacheKey = `seenFloorplans_${vendorId}`;
+			const cached = seenFloorplansCache.get(cacheKey);
+
+			if (cached) {
+				console.log("Loading seen floorplans from cache");
+				setSeenFloorplans(new Set(cached));
+				return;
+			}
+
+			// Fallback to localStorage
+			const saved = localStorage.getItem(`seenFloorplans_${vendorId}`);
+			if (saved) {
+				const parsed = JSON.parse(saved);
+				setSeenFloorplans(new Set(parsed));
+				// Cache the loaded data
+				seenFloorplansCache.set(cacheKey, parsed);
+			}
+		};
+
+		loadSeenFloorplans();
+	}, [vendorId]);
+
+	const markAsSeen = async (eventId) => {
+		if (!vendorId) return;
+
+		const newSeen = new Set(seenFloorplans);
+		newSeen.add(eventId);
+		const seenArray = [...newSeen];
+
+		setSeenFloorplans(newSeen);
+
+		// Update all caches
+		const cacheKey = `seenFloorplans_${vendorId}`;
+
+		// Memory cache
+		seenFloorplansCache.set(cacheKey, seenArray);
+
+		// localStorage for persistence
+		localStorage.setItem(
+			`seenFloorplans_${vendorId}`,
+			JSON.stringify(seenArray)
+		);
+
+		// Firestore for cross-device sync (debounced to avoid too many writes)
+		try {
+			const userRef = doc(db, "Vendors", vendorId);
+			await updateDoc(userRef, {
+				seenFloorplans: arrayUnion(eventId),
+			});
+		} catch (error) {
+			console.error(
+				"Error updating seen floorplans in Firestore:",
+				error
+			);
+		}
+	};
+
+	const isNewFloorplan = (eventId) => {
+		return floorplans[eventId] && !seenFloorplans.has(eventId);
+	};
+
+	return { floorplans, isNewFloorplan, markAsSeen, loading };
 };
 
 const VendorFloorplan = () => {
 	const [events, setEvents] = useState([]);
 	const [search, setSearch] = useState("");
-	const [order, setOrder] = useState("asc");
+	const [availabilityFilter, setAvailabilityFilter] = useState("all");
+	const [dateOrder, setDateOrder] = useState("newest");
 	const [selectedEvent, setSelectedEvent] = useState(null);
 	const [vendorId, setVendorId] = useState(null);
 	const [loading, setLoading] = useState(true);
 	const [error, setError] = useState("");
 
-	const floorplans = useFloorplans(events, vendorId);
-
-	// Fetch vendor ID and events
+	const {
+		floorplans,
+		isNewFloorplan,
+		markAsSeen,
+		loading: floorplansLoading,
+	} = useFloorplans(events, vendorId);
+
+	// Fetch vendor ID and events with caching
 	useEffect(() => {
 		const unsubscribe = auth.onAuthStateChanged(async (user) => {
 			if (user) {
 				setVendorId(user.uid);
+
+				// Check cache for events
+				const cacheKey = `events_${user.uid}`;
+				const cachedEvents = eventsCache.get(cacheKey);
+
+				if (cachedEvents) {
+					console.log("Loading events from cache");
+					setEvents(cachedEvents);
+					setLoading(false);
+					return;
+				}
+
 				try {
 					const token = await user.getIdToken();
-					const res = await fetch(`${BASE_URL}/api/vendor/bookings`, {
-						headers: {
-							Authorization: `Bearer ${token}`,
-						},
-					});
+					const res = await fetch(
+						"https://us-central1-planit-sdp.cloudfunctions.net/api/vendor/bookings",
+						{
+							headers: {
+								Authorization: `Bearer ${token}`,
+							},
+						}
+					);
 					if (!res.ok)
 						throw new Error(`HTTP error! Status: ${res.status}`);
 					const data = await res.json();
@@ -139,6 +267,9 @@
 						name: booking.eventName,
 						date: booking.date,
 					}));
+
+					// Cache the events
+					eventsCache.set(cacheKey, bookings);
 					setEvents(bookings);
 					setLoading(false);
 				} catch (err) {
@@ -154,15 +285,49 @@
 		return () => unsubscribe();
 	}, []);
 
+	// Clear cache when component unmounts (optional - for development)
+	useEffect(() => {
+		return () => {
+			// You can choose to clear cache on unmount or keep it
+			// eventsCache.clear();
+			// floorplansCache.clear();
+			// seenFloorplansCache.clear();
+		};
+	}, []);
+
 	const filteredEvents = events
-		.filter((e) => e.name.toLowerCase().includes(search.toLowerCase()))
-		.sort((a, b) =>
-			order === "asc"
-				? new Date(a.date) - new Date(b.date)
-				: new Date(b.date) - new Date(a.date)
-		);
-
-	if (loading)
+		.filter((event) => {
+			const matchesSearch = event.name
+				.toLowerCase()
+				.includes(search.toLowerCase());
+			const hasFloorplan = !!floorplans[event.eventId];
+
+			switch (availabilityFilter) {
+				case "available":
+					return matchesSearch && hasFloorplan;
+				case "unavailable":
+					return matchesSearch && !hasFloorplan;
+				default:
+					return matchesSearch;
+			}
+		})
+		.sort((a, b) => {
+			const dateA = new Date(a.date);
+			const dateB = new Date(b.date);
+			return dateOrder === "newest" ? dateB - dateA : dateA - dateB;
+		});
+
+	const handleTileClick = (event) => {
+		setSelectedEvent(event);
+		if (floorplans[event.eventId]) {
+			markAsSeen(event.eventId);
+		}
+	};
+
+	// Combined loading state
+	const isLoading = loading || floorplansLoading;
+
+	if (isLoading)
 		return (
 			<div className="loading-screen">
 				<div className="spinner"></div>
@@ -178,63 +343,88 @@
 				<p>Manage floorplans received from your clients</p>
 			</header>
 
-			<div className="controls">
-				<input
-					type="text"
-					placeholder="Search event name..."
-					value={search}
-					onChange={(e) => setSearch(e.target.value)}
-					className="search-input"
-				/>
-				<select
-					value={order}
-					onChange={(e) => setOrder(e.target.value)}
-					className="sort-dropdown"
-				>
-					<option value="asc">Date Ascending</option>
-					<option value="desc">Date Descending</option>
-				</select>
+			<div className="controls-row">
+				<div className="left-controls">
+					<input
+						type="text"
+						placeholder="Search event name..."
+						value={search}
+						onChange={(e) => setSearch(e.target.value)}
+						className="search-input"
+					/>
+					<select
+						value={availabilityFilter}
+						onChange={(e) => setAvailabilityFilter(e.target.value)}
+						className="filter-dropdown"
+					>
+						<option value="all">All Floorplans</option>
+						<option value="available">Available</option>
+						<option value="unavailable">Unavailable</option>
+					</select>
+					<select
+						value={dateOrder}
+						onChange={(e) => setDateOrder(e.target.value)}
+						className="sort-dropdown"
+					>
+						<option value="newest">Newest First</option>
+						<option value="oldest">Oldest First</option>
+					</select>
+				</div>
 			</div>
 
-			<div className="tiles-grid">
+			<div className="tiles-grid minimized">
 				{filteredEvents.length > 0 ? (
 					filteredEvents.map((event) => (
 						<div
 							key={event.id}
-							className="client-tile"
-							onClick={() => setSelectedEvent(event)}
+							className={`client-tile minimized ${
+								floorplans[event.eventId]
+									? "has-floorplan"
+									: "no-floorplan"
+							}`}
+							onClick={() => handleTileClick(event)}
 						>
-							<h3>{event.name}</h3>
-							<p>Date: {formatDate(event.date)}</p>
-							<div className="floorplan-section">
+							<div className="tile-header">
+								<h3>{event.name}</h3>
+								{isNewFloorplan(event.eventId) && (
+									<div
+										className="new-indicator"
+										title="New floorplan available!"
+									>
+										<span className="ping"></span>
+									</div>
+								)}
+							</div>
+							<p className="event-date">
+								Date: {formatDate(event.date)}
+							</p>
+
+							<div className="availability-tag">
 								{floorplans[event.eventId] ? (
-									<div className="floorplan-preview">
-										<img
-											src={floorplans[event.eventId]}
-											alt="Event Floorplan"
-											className="floorplan-image"
-											onClick={(e) => {
-												e.stopPropagation();
-												window.open(
-													floorplans[event.eventId],
-													"_blank"
-												);
-											}}
-										/>
-										<span className="floorplan-label">
-											Floorplan Available
-										</span>
-									</div>
+									<span className="tag available">
+										✓ Floorplan Available
+									</span>
 								) : (
-									<div className="no-floorplan">
-										<span>No Floorplan Available</span>
-									</div>
+									<span className="tag unavailable">
+										✗ No Floorplan
+									</span>
 								)}
 							</div>
 						</div>
 					))
 				) : (
-					<p className="no-results">No events found</p>
+					<div className="no-floorplans-alert">
+						<div className="rotating-cube">
+							<div className="cube-face cube-front">📋</div>
+							<div className="cube-face cube-back">📄</div>
+							<div className="cube-face cube-right">📊</div>
+							<div className="cube-face cube-left">📝</div>
+							<div className="cube-face cube-top">📈</div>
+							<div className="cube-face cube-bottom">📑</div>
+						</div>
+						<h3>No Floorplans Found</h3>
+						<p>Try adjusting your search or filter criteria</p>
+					</div>
 				)}
 			</div>
 
@@ -257,454 +447,75 @@
 							</button>
 						</div>
 
-						<div className="floorplan-preview modal-floorplan">
-							{floorplans[selectedEvent.eventId] ? (
-								<img
-									src={floorplans[selectedEvent.eventId]}
-									alt="Event Floorplan"
-									className="modal-floorplan-image"
-									onClick={() =>
-										window.open(
-											floorplans[selectedEvent.eventId],
-											"_blank"
-										)
-									}
-								/>
-							) : (
-								<p>No floorplan available for this event</p>
-							)}
+						<div className="modal-body">
+							<p className="event-info">
+								Event Date: {formatDate(selectedEvent.date)}
+							</p>
+
+							<div className="floorplan-display">
+								{floorplans[selectedEvent.eventId] ? (
+									<>
+										<img
+											src={
+												floorplans[
+													selectedEvent.eventId
+												].url
+											}
+											alt="Event Floorplan"
+											className="modal-floorplan-image"
+											onClick={() =>
+												window.open(
+													floorplans[
+														selectedEvent.eventId
+													].url,
+													"_blank"
+												)
+											}
+										/>
+										<div className="modal-actions">
+											<button
+												className="enlarge-btn"
+												onClick={() =>
+													window.open(
+														floorplans[
+															selectedEvent
+																.eventId
+														].url,
+														"_blank"
+													)
+												}
+											>
+												🔍 Enlarge
+											</button>
+										</div>
+									</>
+								) : (
+									<div className="no-floorplan-message">
+										<p>
+											No floorplan available for this
+											event
+										</p>
+										<p className="subtext">
+											Check back later or contact the
+											event organizer
+										</p>
+									</div>
+								)}
+							</div>
 						</div>
 					</div>
 				</div>
 			)}
 		</div>
 	);
-=======
-  if (!date) return "";
-
-  if (
-    typeof date === "object" &&
-    typeof date._seconds === "number" &&
-    typeof date._nanoseconds === "number"
-  ) {
-    const jsDate = new Date(date._seconds * 1000 + date._nanoseconds / 1e6);
-    return jsDate.toLocaleDateString();
-  }
-
-  if (date instanceof Date) {
-    return date.toLocaleDateString();
-  }
-
-  if (typeof date === "string") {
-    return new Date(date).toLocaleDateString();
-  }
-
-  return String(date);
-}
-
-const useFloorplans = (events, vendorId) => {
-  const [floorplans, setFloorplans] = useState({});
-  const [seenFloorplans, setSeenFloorplans] = useState(new Set());
-  const [loading, setLoading] = useState(true);
-
-  useEffect(() => {
-    const fetchFloorplans = async () => {
-      if (events.length === 0 || !vendorId) {
-        setLoading(false);
-        return;
-      }
-
-      // Check cache first
-      const cacheKey = `floorplans_${vendorId}`;
-      const cached = floorplansCache.get(cacheKey);
-      
-      if (cached) {
-        console.log("Loading floorplans from cache");
-        setFloorplans(cached);
-        setLoading(false);
-        return;
-      }
-
-      setLoading(true);
-      const floorplansData = {};
-      
-      // Only fetch floorplans for events that don't have cached data
-      const eventsToFetch = events.filter(event => {
-        const eventCacheKey = `floorplan_${vendorId}_${event.eventId}`;
-        const eventCached = floorplansCache.get(eventCacheKey);
-        if (eventCached) {
-          floorplansData[event.eventId] = eventCached;
-          return false;
-        }
-        return true;
-      });
-
-      await Promise.all(
-        eventsToFetch.map(async (event) => {
-          try {
-            const floorplanRef = doc(
-              db,
-              "Event",
-              event.eventId,
-              "Floorplans",
-              vendorId
-            );
-            const docSnap = await getDoc(floorplanRef);
-            if (docSnap.exists()) {
-              const data = docSnap.data();
-              const floorplanData = {
-                url: data.floorplanUrl,
-                uploadedAt: data.uploadedAt || new Date(),
-              };
-              floorplansData[event.eventId] = floorplanData;
-              
-              // Cache individual event floorplan
-              const eventCacheKey = `floorplan_${vendorId}_${event.eventId}`;
-              floorplansCache.set(eventCacheKey, floorplanData);
-            }
-          } catch (error) {
-            console.error(
-              `Error fetching floorplan for event ${event.eventId}:`,
-              error
-            );
-          }
-        })
-      );
-      
-      // Cache the complete floorplans data
-      floorplansCache.set(cacheKey, floorplansData);
-      console.log("Fetched and cached floorplans:", floorplansData);
-      setFloorplans(floorplansData);
-      setLoading(false);
-    };
-    
-    fetchFloorplans();
-  }, [events, vendorId]);
-
-  // Load seen floorplans from cache and localStorage
-  useEffect(() => {
-    const loadSeenFloorplans = () => {
-      if (!vendorId) return;
-      
-      // Check memory cache first
-      const cacheKey = `seenFloorplans_${vendorId}`;
-      const cached = seenFloorplansCache.get(cacheKey);
-      
-      if (cached) {
-        console.log("Loading seen floorplans from cache");
-        setSeenFloorplans(new Set(cached));
-        return;
-      }
-      
-      // Fallback to localStorage
-      const saved = localStorage.getItem(`seenFloorplans_${vendorId}`);
-      if (saved) {
-        const parsed = JSON.parse(saved);
-        setSeenFloorplans(new Set(parsed));
-        // Cache the loaded data
-        seenFloorplansCache.set(cacheKey, parsed);
-      }
-    };
-    
-    loadSeenFloorplans();
-  }, [vendorId]);
-
-  const markAsSeen = async (eventId) => {
-    if (!vendorId) return;
-    
-    const newSeen = new Set(seenFloorplans);
-    newSeen.add(eventId);
-    const seenArray = [...newSeen];
-    
-    setSeenFloorplans(newSeen);
-    
-    // Update all caches
-    const cacheKey = `seenFloorplans_${vendorId}`;
-    
-    // Memory cache
-    seenFloorplansCache.set(cacheKey, seenArray);
-    
-    // localStorage for persistence
-    localStorage.setItem(`seenFloorplans_${vendorId}`, JSON.stringify(seenArray));
-    
-    // Firestore for cross-device sync (debounced to avoid too many writes)
-    try {
-      const userRef = doc(db, "Vendors", vendorId);
-      await updateDoc(userRef, {
-        seenFloorplans: arrayUnion(eventId)
-      });
-    } catch (error) {
-      console.error("Error updating seen floorplans in Firestore:", error);
-    }
-  };
-
-  const isNewFloorplan = (eventId) => {
-    return floorplans[eventId] && !seenFloorplans.has(eventId);
-  };
-
-  return { floorplans, isNewFloorplan, markAsSeen, loading };
-};
-
-const VendorFloorplan = () => {
-  const [events, setEvents] = useState([]);
-  const [search, setSearch] = useState("");
-  const [availabilityFilter, setAvailabilityFilter] = useState("all");
-  const [dateOrder, setDateOrder] = useState("newest");
-  const [selectedEvent, setSelectedEvent] = useState(null);
-  const [vendorId, setVendorId] = useState(null);
-  const [loading, setLoading] = useState(true);
-  const [error, setError] = useState("");
-
-  const { floorplans, isNewFloorplan, markAsSeen, loading: floorplansLoading } = useFloorplans(events, vendorId);
-
-  // Fetch vendor ID and events with caching
-  useEffect(() => {
-    const unsubscribe = auth.onAuthStateChanged(async (user) => {
-      if (user) {
-        setVendorId(user.uid);
-        
-        // Check cache for events
-        const cacheKey = `events_${user.uid}`;
-        const cachedEvents = eventsCache.get(cacheKey);
-        
-        if (cachedEvents) {
-          console.log("Loading events from cache");
-          setEvents(cachedEvents);
-          setLoading(false);
-          return;
-        }
-
-        try {
-          const token = await user.getIdToken();
-          const res = await fetch(
-            "https://us-central1-planit-sdp.cloudfunctions.net/api/vendor/bookings",
-            {
-              headers: {
-                Authorization: `Bearer ${token}`,
-              },
-            }
-          );
-          if (!res.ok) throw new Error(`HTTP error! Status: ${res.status}`);
-          const data = await res.json();
-          const bookings = data.bookings.map((booking) => ({
-            id: booking.eventId,
-            eventId: booking.eventId,
-            name: booking.eventName,
-            date: booking.date,
-          }));
-          
-          // Cache the events
-          eventsCache.set(cacheKey, bookings);
-          setEvents(bookings);
-          setLoading(false);
-        } catch (err) {
-          console.error("Error fetching bookings:", err);
-          setError("Failed to fetch events");
-          setLoading(false);
-        }
-      } else {
-        setError("User not authenticated");
-        setLoading(false);
-      }
-    });
-    return () => unsubscribe();
-  }, []);
-
-  // Clear cache when component unmounts (optional - for development)
-  useEffect(() => {
-    return () => {
-      // You can choose to clear cache on unmount or keep it
-      // eventsCache.clear();
-      // floorplansCache.clear();
-      // seenFloorplansCache.clear();
-    };
-  }, []);
-
-  const filteredEvents = events
-    .filter((event) => {
-      const matchesSearch = event.name.toLowerCase().includes(search.toLowerCase());
-      const hasFloorplan = !!floorplans[event.eventId];
-      
-      switch (availabilityFilter) {
-        case "available":
-          return matchesSearch && hasFloorplan;
-        case "unavailable":
-          return matchesSearch && !hasFloorplan;
-        default:
-          return matchesSearch;
-      }
-    })
-    .sort((a, b) => {
-      const dateA = new Date(a.date);
-      const dateB = new Date(b.date);
-      return dateOrder === "newest" ? dateB - dateA : dateA - dateB;
-    });
-
-  const handleTileClick = (event) => {
-    setSelectedEvent(event);
-    if (floorplans[event.eventId]) {
-      markAsSeen(event.eventId);
-    }
-  };
-
-  // Combined loading state
-  const isLoading = loading || floorplansLoading;
-
-  if (isLoading) return (
-    <div className="loading-screen">
-      <div className="spinner"></div>
-      <h2>Loading Floorplans...</h2>
-    </div>
-  );
-  if (error) return <div className="error">{error}</div>;
-
-  return (
-    <div className="floorplan-page">
-      <header>
-        <h1>Vendor Floorplan</h1>
-        <p>Manage floorplans received from your clients</p>
-      </header>
-
-      <div className="controls-row">
-        <div className="left-controls">
-          <input
-            type="text"
-            placeholder="Search event name..."
-            value={search}
-            onChange={(e) => setSearch(e.target.value)}
-            className="search-input"
-          />
-          <select
-            value={availabilityFilter}
-            onChange={(e) => setAvailabilityFilter(e.target.value)}
-            className="filter-dropdown"
-          >
-            <option value="all">All Floorplans</option>
-            <option value="available">Available</option>
-            <option value="unavailable">Unavailable</option>
-          </select>
-          <select
-            value={dateOrder}
-            onChange={(e) => setDateOrder(e.target.value)}
-            className="sort-dropdown"
-          >
-            <option value="newest">Newest First</option>
-            <option value="oldest">Oldest First</option>
-          </select>
-        </div>
-      </div>
-
-      <div className="tiles-grid minimized">
-        {filteredEvents.length > 0 ? (
-          filteredEvents.map((event) => (
-            <div
-              key={event.id}
-              className={`client-tile minimized ${floorplans[event.eventId] ? 'has-floorplan' : 'no-floorplan'}`}
-              onClick={() => handleTileClick(event)}
-            >
-              <div className="tile-header">
-                <h3>{event.name}</h3>
-                {isNewFloorplan(event.eventId) && (
-                  <div className="new-indicator" title="New floorplan available!">
-                    <span className="ping"></span>
-                  </div>
-                )}
-              </div>
-              <p className="event-date">Date: {formatDate(event.date)}</p>
-              
-              <div className="availability-tag">
-                {floorplans[event.eventId] ? (
-                  <span className="tag available">
-                    ✓ Floorplan Available
-                  </span>
-                ) : (
-                  <span className="tag unavailable">
-                    ✗ No Floorplan
-                  </span>
-                )}
-              </div>
-            </div>
-          ))
-        ) : (
-          <div className="no-floorplans-alert">
-            <div className="rotating-cube">
-              <div className="cube-face cube-front">📋</div>
-              <div className="cube-face cube-back">📄</div>
-              <div className="cube-face cube-right">📊</div>
-              <div className="cube-face cube-left">📝</div>
-              <div className="cube-face cube-top">📈</div>
-              <div className="cube-face cube-bottom">📑</div>
-            </div>
-            <h3>No Floorplans Found</h3>
-            <p>Try adjusting your search or filter criteria</p>
-          </div>
-        )}
-      </div>
-
-      {selectedEvent && (
-        <div
-          className="modal-overlay active"
-          onClick={() => setSelectedEvent(null)}
-        >
-          <div
-            className="modal-content"
-            onClick={(e) => e.stopPropagation()}
-          >
-            <div className="modal-header">
-              <h2>{selectedEvent.name} - Floorplan</h2>
-              <button
-                className="close-btn"
-                onClick={() => setSelectedEvent(null)}
-              >
-                &times;
-              </button>
-            </div>
-
-            <div className="modal-body">
-              <p className="event-info">
-                Event Date: {formatDate(selectedEvent.date)}
-              </p>
-              
-              <div className="floorplan-display">
-                {floorplans[selectedEvent.eventId] ? (
-                  <>
-                    <img
-                      src={floorplans[selectedEvent.eventId].url}
-                      alt="Event Floorplan"
-                      className="modal-floorplan-image"
-                      onClick={() => window.open(floorplans[selectedEvent.eventId].url, "_blank")}
-                    />
-                    <div className="modal-actions">
-                      <button 
-                        className="enlarge-btn"
-                        onClick={() => window.open(floorplans[selectedEvent.eventId].url, "_blank")}
-                      >
-                        🔍 Enlarge
-                      </button>
-                    </div>
-                  </>
-                ) : (
-                  <div className="no-floorplan-message">
-                    <p>No floorplan available for this event</p>
-                    <p className="subtext">Check back later or contact the event organizer</p>
-                  </div>
-                )}
-              </div>
-            </div>
-          </div>
-        </div>
-      )}
-    </div>
-  );
->>>>>>> 2a4c41e9
 };
 
 // Utility function to manually clear cache (useful for debugging)
 export const clearVendorFloorplanCache = () => {
-  eventsCache.clear();
-  floorplansCache.clear();
-  seenFloorplansCache.clear();
-  console.log("Vendor floorplan cache cleared");
+	eventsCache.clear();
+	floorplansCache.clear();
+	seenFloorplansCache.clear();
+	console.log("Vendor floorplan cache cleared");
 };
 
 export default VendorFloorplan;