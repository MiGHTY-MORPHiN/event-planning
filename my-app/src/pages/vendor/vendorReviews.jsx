// src/vendor/VendorReviews.jsx
import React, { useState, useEffect, useCallback } from "react";
import { auth } from "../../firebase";
import {
	Star,
	StarHalf,
	ChevronDown,
	TrendingUp,
	TrendingDown,
	BarChart3,
	Calendar,
} from "lucide-react";
import { getAuth } from "firebase/auth";
import "./vendorReviews.css";
import BASE_URL from "../../apiConfig";

// Updated StarRating component with filled stars
const StarRating = ({ rating, size = 16 }) => (
	<div className="star-rating">
		{[1, 2, 3, 4, 5].map((i) => {
			if (i <= Math.floor(rating))
				return (
					<Star key={i} size={size} color="#fbbf24" fill="#fbbf24" />
				);
			else if (i - rating <= 0.5)
				return (
					<StarHalf
						key={i}
						size={size}
						color="#fbbf24"
						fill="#fbbf24"
					/>
				);
			else
				return (
					<Star
						key={i}
						size={size}
						color="#9d9fa4ff"
						fill="#f9fafbff"
					/>
				);
		})}
	</div>
);

const VendorReviews = () => {
<<<<<<< HEAD
  const [reviews, setReviews] = useState([]);
  const [analytics, setAnalytics] = useState({});
  const [loading, setLoading] = useState(true);
  const [error, setError] = useState("");
  const [vendorId, setVendorId] = useState(null);

  // Method to convert Firebase timestamp to readable date - same as VendorDashboard
  const convertFirebaseTimestamp = useCallback((timestamp) => {
    if (!timestamp) return "Recently";
    
    try {
      let date;
      
      // Handle different Firebase timestamp formats
      if (timestamp.toDate && typeof timestamp.toDate === 'function') {
        // Firebase Timestamp object
        date = timestamp.toDate();
      } else if (timestamp._seconds && timestamp._nanoseconds) {
        // Firebase Timestamp with _seconds and _nanoseconds
        date = new Date(timestamp._seconds * 1000 + timestamp._nanoseconds / 1000000);
      } else if (timestamp.seconds && timestamp.nanoseconds) {
        // Firebase Timestamp with seconds and nanoseconds
        date = new Date(timestamp.seconds * 1000 + timestamp.nanoseconds / 1000000);
      } else if (typeof timestamp === 'string') {
        // ISO string
        date = new Date(timestamp);
      } else if (typeof timestamp === 'number') {
        // Unix timestamp in seconds or milliseconds
        date = timestamp > 1000000000000 ? new Date(timestamp) : new Date(timestamp * 1000);
      } else {
        console.warn('Unknown timestamp format:', timestamp);
        return "Recently";
      }
      
      // Check if date is valid
      if (isNaN(date.getTime())) {
        console.warn('Invalid date from timestamp:', timestamp);
        return "Recently";
      }
      
      // Calculate time difference for relative time
      const now = new Date();
      const diffInMs = now - date;
      const diffInDays = Math.floor(diffInMs / (1000 * 60 * 60 * 24));
      const diffInHours = Math.floor(diffInMs / (1000 * 60 * 60));
      const diffInMinutes = Math.floor(diffInMs / (1000 * 60));
      
      if (diffInMinutes < 1) {
        return "Just now";
      } else if (diffInMinutes < 60) {
        return `${diffInMinutes} minute${diffInMinutes > 1 ? 's' : ''} ago`;
      } else if (diffInHours < 24) {
        return `${diffInHours} hour${diffInHours > 1 ? 's' : ''} ago`;
      } else if (diffInDays < 7) {
        return `${diffInDays} day${diffInDays > 1 ? 's' : ''} ago`;
      } else if (diffInDays < 30) {
        const weeks = Math.floor(diffInDays / 7);
        return `${weeks} week${weeks > 1 ? 's' : ''} ago`;
      } else {
        // For older dates, show the actual date
        return date.toLocaleDateString('en-US', {
          year: 'numeric',
          month: 'short',
          day: 'numeric'
        });
      }
    } catch (error) {
      console.error('Error converting Firebase timestamp:', error, timestamp);
      return "Recently";
    }
  }, []);

  // Get vendor ID from auth - same as VendorDashboard
  useEffect(() => {
    if (auth.currentUser) {
      setVendorId(auth.currentUser.uid);
    }
  }, []);

  // Fetch reviews using the same analytics API as VendorDashboard
  useEffect(() => {
    const fetchReviews = async () => {
      if (!vendorId) return;
      
      setLoading(true);
      try {
        const auth = getAuth();
        let user = auth.currentUser;
        while (!user) {
          await new Promise((res) => setTimeout(res, 50));
          user = auth.currentUser;
        }
        const token = await user.getIdToken();

        const res = await fetch(
          `https://us-central1-planit-sdp.cloudfunctions.net/api/analytics/${vendorId}`,
          { 
            headers: { 
              Authorization: `Bearer ${token}`,
              "Content-Type": "application/json"
            } 
          }
        );

        if (res.status === 404) {
          setReviews([]);
          setAnalytics({});
          return;
        }

        if (!res.ok) throw new Error("Failed to fetch reviews");

        const data = await res.json();
        console.log("Analytics API response:", data);
        
        setAnalytics(data);
        setReviews(data.reviews || []);
      } catch (err) {
        console.error(err);
        setError(err.message);
      } finally {
        setLoading(false);
      }
    };

    fetchReviews();
  }, [vendorId]);

  const handleReply = async (reviewId, replyText) => {
    if (!auth.currentUser || !vendorId) return;
    if (!replyText?.trim()) {
      alert("Reply text is required");
      return;
    }

    try {
      const token = await auth.currentUser.getIdToken();

      const res = await fetch(
        `https://us-central1-planit-sdp.cloudfunctions.net/api/analytics/${vendorId}/reviews/${reviewId}/reply`,
        {
          method: "POST",
          headers: {
            "Content-Type": "application/json",
            Authorization: `Bearer ${token}`,
          },
          body: JSON.stringify({ reply: replyText }),
        }
      );

      if (!res.ok) {
        const errData = await res.json().catch(() => ({}));
        throw new Error(errData.message || "Failed to update reply");
      }

      setReviews((prev) =>
        prev.map((r) =>
          r.id === reviewId
            ? { ...r, reply: replyText, replyInput: "", editingReply: false }
            : r
        )
      );
    } catch (err) {
      console.error("Error updating reply:", err);
      alert(err.message);
    }
  };

  const handleDeleteReply = async (reviewId) => {
    if (!auth.currentUser || !vendorId) return;
    if (!window.confirm("Are you sure you want to delete this reply?")) return;

    try {
      const token = await auth.currentUser.getIdToken();

      const res = await fetch(
        `https://us-central1-planit-sdp.cloudfunctions.net/api/analytics/${vendorId}/reviews/${reviewId}/reply`,
        {
          method: "POST",
          headers: {
            "Content-Type": "application/json",
            Authorization: `Bearer ${token}`,
          },
          body: JSON.stringify({ reply: "_blank_" }),
        }
      );

      if (!res.ok) {
        const errData = await res.json().catch(() => ({}));
        throw new Error(errData.message || "Failed to delete reply");
      }

      setReviews((prev) =>
        prev.map((r) =>
          r.id === reviewId ? { ...r, reply: "_blank_", editingReply: false, replyInput: "" } : r
        )
      );
    } catch (err) {
      console.error("Error deleting reply:", err);
      alert(err.message);
    }
  };

  // Use the same timestamp conversion function
  const formatTime = (timestamp) => {
    return convertFirebaseTimestamp(timestamp);
  };

  if (loading) return (
    <div className="loading-screen">
      <div className="spinner"></div>
      <p>Loading your reviews...</p>
    </div>
  );

  if (error) return (
    <div className="error-container">
      <p className="error">Error: {error}</p>
      <button onClick={() => window.location.reload()}>Try Again</button>
    </div>
  );

  if (!reviews.length) {
    return (
      <section className="vendor-reviews-page">
        <section className="review-page-title">
          <h2>Vendor Reviews</h2>
          <p>Review, analyze, and respond to reviews about your services.</p>
        </section>

        <div className="no-reviews-container">
          <div className="no-reviews-content">
            <h3>No Reviews Yet</h3>
            <p>You haven't received any reviews yet. Reviews will appear here after clients rate your services.</p>
            <div className="no-reviews-tips">
              <h4>Tips to get your first reviews:</h4>
              <ul>
                <li>Complete your first event booking</li>
                <li>Provide excellent service to your clients</li>
                <li>Follow up with clients after events</li>
                <li>Encourage satisfied clients to leave reviews</li>
              </ul>
            </div>
          </div>
        </div>
      </section>
    );
  }

  // Calculate analytics same as VendorDashboard
  const overallRating = reviews.reduce((sum, r) => sum + (r.rating || 0), 0) / reviews.length;
  const totalReviews = reviews.length;
  const ratingCounts = {
    excellent: reviews.filter((r) => (r.rating || 0) >= 4.5).length,
    good: reviews.filter((r) => (r.rating || 0) >= 3.5 && (r.rating || 0) < 4.5).length,
    average: reviews.filter((r) => (r.rating || 0) >= 2.5 && (r.rating || 0) < 3.5).length,
    poor: reviews.filter((r) => (r.rating || 0) < 2.5).length,
  };

  // Calculate rating distribution same as VendorDashboard
  const ratingDistribution = { 1: 0, 2: 0, 3: 0, 4: 0, 5: 0 };
  reviews.forEach(review => {
    const rating = Math.floor(review.rating || 0);
    if (rating >= 1 && rating <= 5) {
      ratingDistribution[rating]++;
    }
  });

  return (
    <section className="vendor-reviews-page">
      <section className="review-page-title">
        <h2>Vendor Reviews</h2>
        <p>Review, analyze, and respond to reviews about your services.</p>
      </section>

      {/* Overall Stats Section - similar to VendorDashboard */}
      <div className="reviews-summary">
        <div className="overall-rating">
          <p>Overall Rating</p>
          <h1>{overallRating.toFixed(1)}</h1>
          <p className="total-reviews">{totalReviews} review(s)</p>
        </div>

       
      </div>

      {/* Rating Bars */}
      <div className="rating-bars">
        {["excellent", "good", "average", "poor"].map((key) => (
          <div key={key} className="rating-bar">
            <span className="rating-label">{key.charAt(0).toUpperCase() + key.slice(1)}</span>
            <div className="rating-progress">
              <div
                className={`rating-progress-fill rating-${key}`}
                style={{ width: `${(ratingCounts[key] / totalReviews) * 100}%` }}
              ></div>
            </div>
            <span className="rating-count">{ratingCounts[key]}</span>
          </div>
        ))}
      </div>

      {/* Reviews List */}
      <div className="review-list">
        {reviews.map((review) => {
          const isBlank = review.reply === "_blank_";
          // Use the same timestamp fields as VendorDashboard
          const reviewDate = review.timeOfReview || review.createdAt || review.date;
          
          return (
            <div key={review.id} className="review-card">
              <div className="review-header">
                <div className="reviewer-info">
                  <p className="review-time">{formatTime(reviewDate)}</p>
                </div>
                <StarRating rating={review.rating} size={16} />
              </div>
              
              <p className="review-comment">{review.review}</p>

              {review.reply && !review.editingReply && !isBlank && (
                <div className="review-reply">
                  <strong>Your Reply:</strong>
                  <p>{review.reply}</p>
                  <div className="review-reply-actions">
                    <button
                      onClick={() =>
                        setReviews((prev) =>
                          prev.map((r) =>
                            r.id === review.id ? { ...r, editingReply: true, replyInput: r.reply } : r
                          )
                        )
                      }
                    >
                      Edit
                    </button>
                    <button onClick={() => handleDeleteReply(review.id)}>Delete</button>
                  </div>
                </div>
              )}

              {(!review.reply || review.editingReply || isBlank) && (
                <div className="reply-form">
                  <input
                    type="text"
                    placeholder="Write a reply..."
                    value={review.replyInput || ""}
                    onChange={(e) =>
                      setReviews((prev) =>
                        prev.map((r) =>
                          r.id === review.id
                            ? {
                                ...r,
                                replyInput: e.target.value,
                                editingReply: true,
                                reply: r.reply === "_blank_" ? null : r.reply,
                              }
                            : r
                        )
                      )
                    }
                  />
                  <div className="review-reply-actions">
                    <button
                      onClick={() => handleReply(review.id, review.replyInput)}
                      disabled={!review.replyInput?.trim()}
                    >
                      Send
                    </button>
                    <button
                      onClick={() =>
                        setReviews((prev) =>
                          prev.map((r) =>
                            r.id === review.id ? { ...r, editingReply: false, replyInput: "" } : r
                          )
                        )
                      }
                    >
                      Cancel
                    </button>
                  </div>
                </div>
              )}
            </div>
          );
        })}
      </div>
    </section>
  );
=======
	const [reviews, setReviews] = useState([]);
	const [filteredReviews, setFilteredReviews] = useState([]);
	const [loading, setLoading] = useState(true);
	const [error, setError] = useState("");
	const [vendorId, setVendorId] = useState(null);
	const [sortOption, setSortOption] = useState("newest");
	const [viewMode, setViewMode] = useState("distribution"); // 'distribution' or 'monthly'

	// Convert Firebase timestamps (same as VendorDashboard)
	const convertFirebaseTimestamp = useCallback((timestamp) => {
		if (!timestamp) return "Recently";
		try {
			let date;
			if (timestamp.toDate && typeof timestamp.toDate === "function")
				date = timestamp.toDate();
			else if (timestamp._seconds && timestamp._nanoseconds)
				date = new Date(
					timestamp._seconds * 1000 + timestamp._nanoseconds / 1000000
				);
			else if (timestamp.seconds && timestamp.nanoseconds)
				date = new Date(
					timestamp.seconds * 1000 + timestamp.nanoseconds / 1000000
				);
			else if (typeof timestamp === "string") date = new Date(timestamp);
			else if (typeof timestamp === "number")
				date =
					timestamp > 1e12
						? new Date(timestamp)
						: new Date(timestamp * 1000);
			else return "Recently";

			if (isNaN(date.getTime())) return "Recently";

			const now = new Date();
			const diffInMs = now - date;
			const diffInMinutes = Math.floor(diffInMs / (1000 * 60));
			const diffInHours = Math.floor(diffInMs / (1000 * 60 * 60));
			const diffInDays = Math.floor(diffInMs / (1000 * 60 * 60 * 24));

			if (diffInMinutes < 1) return "Just now";
			if (diffInMinutes < 60)
				return `${diffInMinutes} minute${
					diffInMinutes > 1 ? "s" : ""
				} ago`;
			if (diffInHours < 24)
				return `${diffInHours} hour${diffInHours > 1 ? "s" : ""} ago`;
			if (diffInDays < 7)
				return `${diffInDays} day${diffInDays > 1 ? "s" : ""} ago`;
			if (diffInDays < 30)
				return `${Math.floor(diffInDays / 7)} week${
					Math.floor(diffInDays / 7) > 1 ? "s" : ""
				} ago`;
			return date.toLocaleDateString("en-US", {
				year: "numeric",
				month: "short",
				day: "numeric",
			});
		} catch {
			return "Recently";
		}
	}, []);

	// Get actual date for sorting
	const getReviewDate = useCallback((review) => {
		const timestamp =
			review.timeOfReview || review.createdAt || review.date;
		if (!timestamp) return new Date(0);

		try {
			if (timestamp.toDate && typeof timestamp.toDate === "function")
				return timestamp.toDate();
			else if (timestamp._seconds && timestamp._nanoseconds)
				return new Date(
					timestamp._seconds * 1000 + timestamp._nanoseconds / 1000000
				);
			else if (timestamp.seconds && timestamp.nanoseconds)
				return new Date(
					timestamp.seconds * 1000 + timestamp.nanoseconds / 1000000
				);
			else if (typeof timestamp === "string") return new Date(timestamp);
			else if (typeof timestamp === "number")
				return timestamp > 1e12
					? new Date(timestamp)
					: new Date(timestamp * 1000);
			else return new Date(0);
		} catch {
			return new Date(0);
		}
	}, []);

	// Get vendor ID
	useEffect(() => {
		if (auth.currentUser) setVendorId(auth.currentUser.uid);
	}, []);

	// Fetch reviews
	useEffect(() => {
		const fetchReviews = async () => {
			if (!vendorId) return;
			setLoading(true);
			try {
				const auth = getAuth();
				let user = auth.currentUser;
				while (!user)
					(await new Promise((res) => setTimeout(res, 50))) &&
						(user = auth.currentUser);
				const token = await user.getIdToken();

				const res = await fetch(`${BASE_URL}/analytics/${vendorId}`, {
					headers: {
						Authorization: `Bearer ${token}`,
						"Content-Type": "application/json",
					},
				});
				if (!res.ok) throw new Error("Failed to fetch reviews");

				const data = await res.json();
				setReviews(data.reviews || []);
			} catch (err) {
				setError(err.message);
			} finally {
				setLoading(false);
			}
		};
		fetchReviews();
	}, [vendorId]);

	// Calculate analytics
	const calculateAnalytics = useCallback(() => {
		if (!reviews.length) return null;

		const overallRating =
			reviews.reduce((sum, r) => sum + (r.rating || 0), 0) /
			reviews.length;
		const totalReviews = reviews.length;

		// Calculate this month's average
		const now = new Date();
		const thisMonthStart = new Date(now.getFullYear(), now.getMonth(), 1);
		const thisMonthReviews = reviews.filter((review) => {
			const reviewDate = getReviewDate(review);
			return reviewDate >= thisMonthStart;
		});
		const thisMonthRating =
			thisMonthReviews.length > 0
				? thisMonthReviews.reduce(
						(sum, r) => sum + (r.rating || 0),
						0
				  ) / thisMonthReviews.length
				: 0;

		// Calculate last month's average for comparison
		const lastMonthStart = new Date(
			now.getFullYear(),
			now.getMonth() - 1,
			1
		);
		const lastMonthEnd = new Date(now.getFullYear(), now.getMonth(), 0);
		const lastMonthReviews = reviews.filter((review) => {
			const reviewDate = getReviewDate(review);
			return reviewDate >= lastMonthStart && reviewDate <= lastMonthEnd;
		});
		const lastMonthRating =
			lastMonthReviews.length > 0
				? lastMonthReviews.reduce(
						(sum, r) => sum + (r.rating || 0),
						0
				  ) / lastMonthReviews.length
				: 0;

		// Calculate rating change
		const ratingChange =
			lastMonthRating > 0 ? thisMonthRating - lastMonthRating : 0;
		const ratingChangePercent =
			lastMonthRating > 0 ? (ratingChange / lastMonthRating) * 100 : 0;

		// Rating distribution
		const ratingDistribution = { 1: 0, 2: 0, 3: 0, 4: 0, 5: 0 };
		reviews.forEach((r) => {
			const rating = Math.floor(r.rating || 0);
			if (rating >= 1 && rating <= 5) ratingDistribution[rating]++;
		});

		// Calculate monthly data for the chart
		const monthlyData = calculateMonthlyData(reviews, getReviewDate);

		return {
			overallRating,
			totalReviews,
			thisMonthRating,
			lastMonthRating,
			ratingChange,
			ratingChangePercent,
			ratingDistribution,
			thisMonthCount: thisMonthReviews.length,
			lastMonthCount: lastMonthReviews.length,
			monthlyData,
		};
	}, [reviews, getReviewDate]);

	// Calculate monthly review data
	const calculateMonthlyData = useCallback((reviews, getReviewDate) => {
		const monthlyData = {};

		reviews.forEach((review) => {
			const reviewDate = getReviewDate(review);
			const monthYear = `${reviewDate.getFullYear()}-${
				reviewDate.getMonth() + 1
			}`;

			if (!monthlyData[monthYear]) {
				monthlyData[monthYear] = {
					count: 0,
					totalRating: 0,
					averageRating: 0,
				};
			}

			monthlyData[monthYear].count++;
			monthlyData[monthYear].totalRating += review.rating || 0;
			monthlyData[monthYear].averageRating =
				monthlyData[monthYear].totalRating /
				monthlyData[monthYear].count;
		});

		// Convert to array and sort by date
		return Object.entries(monthlyData)
			.map(([monthYear, data]) => ({
				monthYear,
				...data,
				date: new Date(monthYear + "-01"),
			}))
			.sort((a, b) => a.date - b.date)
			.slice(-6); // Last 6 months
	}, []);

	// Sort reviews when sortOption or reviews change
	useEffect(() => {
		if (!reviews.length) {
			setFilteredReviews([]);
			return;
		}

		const sortedReviews = [...reviews].sort((a, b) => {
			const dateA = getReviewDate(a);
			const dateB = getReviewDate(b);

			switch (sortOption) {
				case "oldest":
					return dateB - dateA;
				case "newest":
					return dateA - dateB;
				case "most-critical":
					return a.rating - b.rating;
				case "most-praiseworthy":
					return b.rating - a.rating;
				default:
					return dateB - dateA;
			}
		});

		setFilteredReviews(sortedReviews);
	}, [reviews, sortOption, getReviewDate]);

	// Handle reply creation/edit
	const handleReply = async (reviewId, replyText) => {
		if (!replyText?.trim()) return alert("Reply text is required");
		try {
			const token = await auth.currentUser.getIdToken();
			const res = await fetch(
				`https://us-central1-planit-sdp.cloudfunctions.net/api/analytics/${vendorId}/reviews/${reviewId}/reply`,
				{
					method: "POST",
					headers: {
						"Content-Type": "application/json",
						Authorization: `Bearer ${token}`,
					},
					body: JSON.stringify({ reply: replyText }),
				}
			);
			if (!res.ok) throw new Error("Failed to update reply");

			setReviews((prev) =>
				prev.map((r) =>
					r.id === reviewId
						? {
								...r,
								reply: replyText,
								replyInput: "",
								editingReply: false,
						  }
						: r
				)
			);
		} catch (err) {
			console.error(err);
			alert(err.message);
		}
	};

	// Delete reply
	const handleDeleteReply = async (reviewId) => {
		if (!window.confirm("Are you sure you want to delete this reply?"))
			return;
		try {
			const token = await auth.currentUser.getIdToken();
			await fetch(
				`https://us-central1-planit-sdp.cloudfunctions.net/api/analytics/${vendorId}/reviews/${reviewId}/reply`,
				{
					method: "POST",
					headers: {
						"Content-Type": "application/json",
						Authorization: `Bearer ${token}`,
					},
					body: JSON.stringify({ reply: "_blank_" }),
				}
			);
			setReviews((prev) =>
				prev.map((r) =>
					r.id === reviewId
						? {
								...r,
								reply: "_blank_",
								editingReply: false,
								replyInput: "",
						  }
						: r
				)
			);
		} catch (err) {
			console.error(err);
			alert(err.message);
		}
	};

	// Render monthly chart
	const renderMonthlyChart = useCallback((monthlyData) => {
		if (!monthlyData || monthlyData.length === 0) {
			return (
				<div className="no-monthly-data">
					<p>No monthly data available</p>
					<small>
						Data will appear as reviews are received over time
					</small>
				</div>
			);
		}

		const maxCount = Math.max(...monthlyData.map((m) => m.count));
		const maxRating = 5; // Maximum possible rating

		return (
			<div className="monthly-chart">
				<div className="chart-bars">
					{monthlyData.map((month, index) => {
						const monthName = new Date(
							month.date
						).toLocaleDateString("en-US", { month: "short" });
						const countPercentage = (month.count / maxCount) * 100;
						const ratingPercentage =
							(month.averageRating / maxRating) * 100;

						return (
							<div key={index} className="chart-bar-container">
								<div className="chart-bar-group">
									<div className="chart-bar-label">
										{monthName}
									</div>
									<div className="chart-bars-wrapper">
										<div
											className="chart-bar-count"
											style={{
												height: `${countPercentage}%`,
											}}
										>
											<span className="chart-bar-value">
												{month.count}
											</span>
										</div>
										<div
											className="chart-bar-rating"
											style={{
												height: `${ratingPercentage}%`,
											}}
										>
											<span className="chart-bar-value">
												{month.averageRating.toFixed(1)}
											</span>
										</div>
									</div>
								</div>
							</div>
						);
					})}
				</div>
				<div className="chart-legend">
					<div className="legend-item">
						<div className="legend-color count"></div>
						<span>Reviews Count</span>
					</div>
					<div className="legend-item">
						<div className="legend-color rating"></div>
						<span>Avg Rating</span>
					</div>
				</div>
			</div>
		);
	}, []);

	// Render distribution view
	const renderDistributionView = useCallback((analytics) => {
		return (
			<>
				<div className="rating-distribution">
					{[5, 4, 3, 2, 1].map((rating) => {
						const count = analytics.ratingDistribution[rating];
						const percentage =
							(count / analytics.totalReviews) * 100;
						return (
							<div key={rating} className="distribution-item">
								<div className="distribution-stars">
									<span className="distribution-rating">
										{rating}
									</span>
									<Star
										size={16}
										color="#fbbf24"
										fill="#fbbf24"
									/>
								</div>
								<div className="distribution-progress">
									<div
										className="distribution-progress-bar"
										style={{ width: `${percentage}%` }}
									></div>
								</div>
								<span className="distribution-count">
									{count}
								</span>
							</div>
						);
					})}
				</div>
				<div className="distribution-summary">
					<p>
						Total Reviews: <strong>{analytics.totalReviews}</strong>
					</p>
					<p>
						This Month: <strong>{analytics.thisMonthCount}</strong>
					</p>
				</div>
			</>
		);
	}, []);

	if (loading)
		return (
			<div className="loading-screen">
				<div className="spinner"></div>
				<p>Loading your reviews...</p>
			</div>
		);
	if (error) return <p className="error">{error}</p>;
	if (!reviews.length) return <p>No reviews found.</p>;

	const analytics = calculateAnalytics();

	return (
		<section className="vendor-reviews-page">
			<div className="review-page-title">
				<h2>Vendor Reviews</h2>
				<p>
					Review, analyze, and respond to reviews about your services.
				</p>
			</div>

			{/* Sorting Dropdown */}
			<div className="reviews-sort-controls">
				<div className="sort-dropdown">
					<label htmlFor="sort-select">Sort by:</label>
					<div className="select-wrapper">
						<select
							id="sort-select"
							value={sortOption}
							onChange={(e) => setSortOption(e.target.value)}
							className="sort-select"
						>
							<option value="newest">Newest First</option>
							<option value="oldest">Oldest First</option>
							<option value="most-critical">Most Critical</option>
							<option value="most-praiseworthy">
								Most Praiseworthy
							</option>
						</select>
						<ChevronDown size={16} className="select-chevron" />
					</div>
				</div>
			</div>

			{/* Top Section - Two Tiles */}
			<div className="reviews-top-section">
				{/* Left Tile - Toggle between Distribution and Monthly Chart */}
				<div className="distribution-tile">
					<div className="tile-header">
						<h3>Review Analytics</h3>
						<div className="view-toggle">
							<button
								className={`toggle-btn ${
									viewMode === "distribution" ? "active" : ""
								}`}
								onClick={() => setViewMode("distribution")}
							>
								<BarChart3 size={16} />
								Distribution
							</button>
							<button
								className={`toggle-btn ${
									viewMode === "monthly" ? "active" : ""
								}`}
								onClick={() => setViewMode("monthly")}
							>
								<Calendar size={16} />
								Monthly
							</button>
						</div>
					</div>

					<div className="tile-content">
						{viewMode === "distribution"
							? renderDistributionView(analytics)
							: renderMonthlyChart(analytics.monthlyData)}
					</div>
				</div>

				{/* Right Tile - Average Rating */}
				<div className="rating-tile">
					<h3>Average Rating</h3>
					<div className="rating-circle">
						<div className="rating-circle-main">
							<div className="rating-circle-container">
								<h1>{analytics.overallRating.toFixed(1)}</h1>
								<div className="star-rating-small">
									<StarRating
										rating={analytics.overallRating}
										size={14}
									/>
								</div>
								<p className="total-reviews">
									{analytics.totalReviews} total
								</p>
							</div>
						</div>
					</div>

					<div className="rating-breakdown">
						<div className="breakdown-item">
							<span className="breakdown-label">This Month</span>
							<div className="breakdown-value">
								<span className="rating-number">
									{analytics.thisMonthRating.toFixed(1)}
								</span>
								<StarRating
									rating={analytics.thisMonthRating}
									size={12}
								/>
							</div>
						</div>

						<div className="breakdown-item">
							<span className="breakdown-label">Last Month</span>
							<div className="breakdown-value">
								<span className="rating-number">
									{analytics.lastMonthRating.toFixed(1)}
								</span>
								<StarRating
									rating={analytics.lastMonthRating}
									size={12}
								/>
							</div>
						</div>

						<div
							className={`breakdown-item trend ${
								analytics.ratingChange > 0
									? "positive"
									: analytics.ratingChange < 0
									? "negative"
									: ""
							}`}
						>
							<span className="breakdown-label">
								Monthly Trend
							</span>
							<div
								className={`breakdown-value ${
									analytics.ratingChange >= 0
										? "positive"
										: "negative"
								}`}
							>
								{analytics.ratingChange !== 0 ? (
									<>
										{analytics.ratingChange >= 0 ? (
											<TrendingUp size={14} />
										) : (
											<TrendingDown size={14} />
										)}
										<span className="trend-value">
											{Math.abs(
												analytics.ratingChange
											).toFixed(1)}
											{analytics.ratingChangePercent !==
												0 &&
												` (${Math.abs(
													analytics.ratingChangePercent
												).toFixed(1)}%)`}
										</span>
									</>
								) : (
									<span className="trend-value stable">
										No change
									</span>
								)}
							</div>
						</div>
					</div>
				</div>
			</div>

			{/* Bottom Section - Scrollable Review List */}
			<div className="reviews-bottom-section">
				<div className="review-list-scroll-container">
					<div className="review-list">
						{filteredReviews.map((review) => {
							const isBlank = review.reply === "_blank_";
							const reviewDate =
								review.timeOfReview ||
								review.createdAt ||
								review.date;

							return (
								<div key={review.id} className="review-card">
									<div className="review-header">
										<p className="review-time">
											{convertFirebaseTimestamp(
												reviewDate
											)}
										</p>
										<StarRating rating={review.rating} />
									</div>

									<p className="review-comment">
										{review.review}
									</p>

									{/* Display existing reply */}
									{review.reply &&
										!review.editingReply &&
										!isBlank && (
											<div className="review-replies">
												<div className="reply">
													<span className="reply-author">
														Your Reply:
													</span>
													<p className="reply-text">
														{review.reply}
													</p>
													<div className="review-reply-actions">
														<button
															onClick={() =>
																setReviews(
																	(prev) =>
																		prev.map(
																			(
																				r
																			) =>
																				r.id ===
																				review.id
																					? {
																							...r,
																							editingReply: true,
																							replyInput:
																								r.reply,
																					  }
																					: r
																		)
																)
															}
														>
															Edit
														</button>
														<button
															onClick={() =>
																handleDeleteReply(
																	review.id
																)
															}
														>
															Delete
														</button>
													</div>
												</div>
											</div>
										)}

									{/* Reply form */}
									{(review.editingReply ||
										!review.reply ||
										isBlank) && (
										<div className="reply-form">
											<input
												type="text"
												placeholder="Write a reply..."
												value={review.replyInput || ""}
												onChange={(e) =>
													setReviews((prev) =>
														prev.map((r) =>
															r.id === review.id
																? {
																		...r,
																		replyInput:
																			e
																				.target
																				.value,
																		editingReply: true,
																		reply:
																			r.reply ===
																			"_blank_"
																				? null
																				: r.reply,
																  }
																: r
														)
													)
												}
											/>
											<div className="review-reply-actions">
												<button
													onClick={() =>
														handleReply(
															review.id,
															review.replyInput
														)
													}
													disabled={
														!review.replyInput?.trim()
													}
												>
													Send
												</button>
												<button
													onClick={() =>
														setReviews((prev) =>
															prev.map((r) =>
																r.id ===
																review.id
																	? {
																			...r,
																			editingReply: false,
																			replyInput:
																				"",
																	  }
																	: r
															)
														)
													}
												>
													Cancel
												</button>
											</div>
										</div>
									)}
								</div>
							);
						})}
					</div>
				</div>
			</div>
		</section>
	);
>>>>>>> f84421f0
};

export default VendorReviews;<|MERGE_RESOLUTION|>--- conflicted
+++ resolved
@@ -45,397 +45,6 @@
 );
 
 const VendorReviews = () => {
-<<<<<<< HEAD
-  const [reviews, setReviews] = useState([]);
-  const [analytics, setAnalytics] = useState({});
-  const [loading, setLoading] = useState(true);
-  const [error, setError] = useState("");
-  const [vendorId, setVendorId] = useState(null);
-
-  // Method to convert Firebase timestamp to readable date - same as VendorDashboard
-  const convertFirebaseTimestamp = useCallback((timestamp) => {
-    if (!timestamp) return "Recently";
-    
-    try {
-      let date;
-      
-      // Handle different Firebase timestamp formats
-      if (timestamp.toDate && typeof timestamp.toDate === 'function') {
-        // Firebase Timestamp object
-        date = timestamp.toDate();
-      } else if (timestamp._seconds && timestamp._nanoseconds) {
-        // Firebase Timestamp with _seconds and _nanoseconds
-        date = new Date(timestamp._seconds * 1000 + timestamp._nanoseconds / 1000000);
-      } else if (timestamp.seconds && timestamp.nanoseconds) {
-        // Firebase Timestamp with seconds and nanoseconds
-        date = new Date(timestamp.seconds * 1000 + timestamp.nanoseconds / 1000000);
-      } else if (typeof timestamp === 'string') {
-        // ISO string
-        date = new Date(timestamp);
-      } else if (typeof timestamp === 'number') {
-        // Unix timestamp in seconds or milliseconds
-        date = timestamp > 1000000000000 ? new Date(timestamp) : new Date(timestamp * 1000);
-      } else {
-        console.warn('Unknown timestamp format:', timestamp);
-        return "Recently";
-      }
-      
-      // Check if date is valid
-      if (isNaN(date.getTime())) {
-        console.warn('Invalid date from timestamp:', timestamp);
-        return "Recently";
-      }
-      
-      // Calculate time difference for relative time
-      const now = new Date();
-      const diffInMs = now - date;
-      const diffInDays = Math.floor(diffInMs / (1000 * 60 * 60 * 24));
-      const diffInHours = Math.floor(diffInMs / (1000 * 60 * 60));
-      const diffInMinutes = Math.floor(diffInMs / (1000 * 60));
-      
-      if (diffInMinutes < 1) {
-        return "Just now";
-      } else if (diffInMinutes < 60) {
-        return `${diffInMinutes} minute${diffInMinutes > 1 ? 's' : ''} ago`;
-      } else if (diffInHours < 24) {
-        return `${diffInHours} hour${diffInHours > 1 ? 's' : ''} ago`;
-      } else if (diffInDays < 7) {
-        return `${diffInDays} day${diffInDays > 1 ? 's' : ''} ago`;
-      } else if (diffInDays < 30) {
-        const weeks = Math.floor(diffInDays / 7);
-        return `${weeks} week${weeks > 1 ? 's' : ''} ago`;
-      } else {
-        // For older dates, show the actual date
-        return date.toLocaleDateString('en-US', {
-          year: 'numeric',
-          month: 'short',
-          day: 'numeric'
-        });
-      }
-    } catch (error) {
-      console.error('Error converting Firebase timestamp:', error, timestamp);
-      return "Recently";
-    }
-  }, []);
-
-  // Get vendor ID from auth - same as VendorDashboard
-  useEffect(() => {
-    if (auth.currentUser) {
-      setVendorId(auth.currentUser.uid);
-    }
-  }, []);
-
-  // Fetch reviews using the same analytics API as VendorDashboard
-  useEffect(() => {
-    const fetchReviews = async () => {
-      if (!vendorId) return;
-      
-      setLoading(true);
-      try {
-        const auth = getAuth();
-        let user = auth.currentUser;
-        while (!user) {
-          await new Promise((res) => setTimeout(res, 50));
-          user = auth.currentUser;
-        }
-        const token = await user.getIdToken();
-
-        const res = await fetch(
-          `https://us-central1-planit-sdp.cloudfunctions.net/api/analytics/${vendorId}`,
-          { 
-            headers: { 
-              Authorization: `Bearer ${token}`,
-              "Content-Type": "application/json"
-            } 
-          }
-        );
-
-        if (res.status === 404) {
-          setReviews([]);
-          setAnalytics({});
-          return;
-        }
-
-        if (!res.ok) throw new Error("Failed to fetch reviews");
-
-        const data = await res.json();
-        console.log("Analytics API response:", data);
-        
-        setAnalytics(data);
-        setReviews(data.reviews || []);
-      } catch (err) {
-        console.error(err);
-        setError(err.message);
-      } finally {
-        setLoading(false);
-      }
-    };
-
-    fetchReviews();
-  }, [vendorId]);
-
-  const handleReply = async (reviewId, replyText) => {
-    if (!auth.currentUser || !vendorId) return;
-    if (!replyText?.trim()) {
-      alert("Reply text is required");
-      return;
-    }
-
-    try {
-      const token = await auth.currentUser.getIdToken();
-
-      const res = await fetch(
-        `https://us-central1-planit-sdp.cloudfunctions.net/api/analytics/${vendorId}/reviews/${reviewId}/reply`,
-        {
-          method: "POST",
-          headers: {
-            "Content-Type": "application/json",
-            Authorization: `Bearer ${token}`,
-          },
-          body: JSON.stringify({ reply: replyText }),
-        }
-      );
-
-      if (!res.ok) {
-        const errData = await res.json().catch(() => ({}));
-        throw new Error(errData.message || "Failed to update reply");
-      }
-
-      setReviews((prev) =>
-        prev.map((r) =>
-          r.id === reviewId
-            ? { ...r, reply: replyText, replyInput: "", editingReply: false }
-            : r
-        )
-      );
-    } catch (err) {
-      console.error("Error updating reply:", err);
-      alert(err.message);
-    }
-  };
-
-  const handleDeleteReply = async (reviewId) => {
-    if (!auth.currentUser || !vendorId) return;
-    if (!window.confirm("Are you sure you want to delete this reply?")) return;
-
-    try {
-      const token = await auth.currentUser.getIdToken();
-
-      const res = await fetch(
-        `https://us-central1-planit-sdp.cloudfunctions.net/api/analytics/${vendorId}/reviews/${reviewId}/reply`,
-        {
-          method: "POST",
-          headers: {
-            "Content-Type": "application/json",
-            Authorization: `Bearer ${token}`,
-          },
-          body: JSON.stringify({ reply: "_blank_" }),
-        }
-      );
-
-      if (!res.ok) {
-        const errData = await res.json().catch(() => ({}));
-        throw new Error(errData.message || "Failed to delete reply");
-      }
-
-      setReviews((prev) =>
-        prev.map((r) =>
-          r.id === reviewId ? { ...r, reply: "_blank_", editingReply: false, replyInput: "" } : r
-        )
-      );
-    } catch (err) {
-      console.error("Error deleting reply:", err);
-      alert(err.message);
-    }
-  };
-
-  // Use the same timestamp conversion function
-  const formatTime = (timestamp) => {
-    return convertFirebaseTimestamp(timestamp);
-  };
-
-  if (loading) return (
-    <div className="loading-screen">
-      <div className="spinner"></div>
-      <p>Loading your reviews...</p>
-    </div>
-  );
-
-  if (error) return (
-    <div className="error-container">
-      <p className="error">Error: {error}</p>
-      <button onClick={() => window.location.reload()}>Try Again</button>
-    </div>
-  );
-
-  if (!reviews.length) {
-    return (
-      <section className="vendor-reviews-page">
-        <section className="review-page-title">
-          <h2>Vendor Reviews</h2>
-          <p>Review, analyze, and respond to reviews about your services.</p>
-        </section>
-
-        <div className="no-reviews-container">
-          <div className="no-reviews-content">
-            <h3>No Reviews Yet</h3>
-            <p>You haven't received any reviews yet. Reviews will appear here after clients rate your services.</p>
-            <div className="no-reviews-tips">
-              <h4>Tips to get your first reviews:</h4>
-              <ul>
-                <li>Complete your first event booking</li>
-                <li>Provide excellent service to your clients</li>
-                <li>Follow up with clients after events</li>
-                <li>Encourage satisfied clients to leave reviews</li>
-              </ul>
-            </div>
-          </div>
-        </div>
-      </section>
-    );
-  }
-
-  // Calculate analytics same as VendorDashboard
-  const overallRating = reviews.reduce((sum, r) => sum + (r.rating || 0), 0) / reviews.length;
-  const totalReviews = reviews.length;
-  const ratingCounts = {
-    excellent: reviews.filter((r) => (r.rating || 0) >= 4.5).length,
-    good: reviews.filter((r) => (r.rating || 0) >= 3.5 && (r.rating || 0) < 4.5).length,
-    average: reviews.filter((r) => (r.rating || 0) >= 2.5 && (r.rating || 0) < 3.5).length,
-    poor: reviews.filter((r) => (r.rating || 0) < 2.5).length,
-  };
-
-  // Calculate rating distribution same as VendorDashboard
-  const ratingDistribution = { 1: 0, 2: 0, 3: 0, 4: 0, 5: 0 };
-  reviews.forEach(review => {
-    const rating = Math.floor(review.rating || 0);
-    if (rating >= 1 && rating <= 5) {
-      ratingDistribution[rating]++;
-    }
-  });
-
-  return (
-    <section className="vendor-reviews-page">
-      <section className="review-page-title">
-        <h2>Vendor Reviews</h2>
-        <p>Review, analyze, and respond to reviews about your services.</p>
-      </section>
-
-      {/* Overall Stats Section - similar to VendorDashboard */}
-      <div className="reviews-summary">
-        <div className="overall-rating">
-          <p>Overall Rating</p>
-          <h1>{overallRating.toFixed(1)}</h1>
-          <p className="total-reviews">{totalReviews} review(s)</p>
-        </div>
-
-       
-      </div>
-
-      {/* Rating Bars */}
-      <div className="rating-bars">
-        {["excellent", "good", "average", "poor"].map((key) => (
-          <div key={key} className="rating-bar">
-            <span className="rating-label">{key.charAt(0).toUpperCase() + key.slice(1)}</span>
-            <div className="rating-progress">
-              <div
-                className={`rating-progress-fill rating-${key}`}
-                style={{ width: `${(ratingCounts[key] / totalReviews) * 100}%` }}
-              ></div>
-            </div>
-            <span className="rating-count">{ratingCounts[key]}</span>
-          </div>
-        ))}
-      </div>
-
-      {/* Reviews List */}
-      <div className="review-list">
-        {reviews.map((review) => {
-          const isBlank = review.reply === "_blank_";
-          // Use the same timestamp fields as VendorDashboard
-          const reviewDate = review.timeOfReview || review.createdAt || review.date;
-          
-          return (
-            <div key={review.id} className="review-card">
-              <div className="review-header">
-                <div className="reviewer-info">
-                  <p className="review-time">{formatTime(reviewDate)}</p>
-                </div>
-                <StarRating rating={review.rating} size={16} />
-              </div>
-              
-              <p className="review-comment">{review.review}</p>
-
-              {review.reply && !review.editingReply && !isBlank && (
-                <div className="review-reply">
-                  <strong>Your Reply:</strong>
-                  <p>{review.reply}</p>
-                  <div className="review-reply-actions">
-                    <button
-                      onClick={() =>
-                        setReviews((prev) =>
-                          prev.map((r) =>
-                            r.id === review.id ? { ...r, editingReply: true, replyInput: r.reply } : r
-                          )
-                        )
-                      }
-                    >
-                      Edit
-                    </button>
-                    <button onClick={() => handleDeleteReply(review.id)}>Delete</button>
-                  </div>
-                </div>
-              )}
-
-              {(!review.reply || review.editingReply || isBlank) && (
-                <div className="reply-form">
-                  <input
-                    type="text"
-                    placeholder="Write a reply..."
-                    value={review.replyInput || ""}
-                    onChange={(e) =>
-                      setReviews((prev) =>
-                        prev.map((r) =>
-                          r.id === review.id
-                            ? {
-                                ...r,
-                                replyInput: e.target.value,
-                                editingReply: true,
-                                reply: r.reply === "_blank_" ? null : r.reply,
-                              }
-                            : r
-                        )
-                      )
-                    }
-                  />
-                  <div className="review-reply-actions">
-                    <button
-                      onClick={() => handleReply(review.id, review.replyInput)}
-                      disabled={!review.replyInput?.trim()}
-                    >
-                      Send
-                    </button>
-                    <button
-                      onClick={() =>
-                        setReviews((prev) =>
-                          prev.map((r) =>
-                            r.id === review.id ? { ...r, editingReply: false, replyInput: "" } : r
-                          )
-                        )
-                      }
-                    >
-                      Cancel
-                    </button>
-                  </div>
-                </div>
-              )}
-            </div>
-          );
-        })}
-      </div>
-    </section>
-  );
-=======
 	const [reviews, setReviews] = useState([]);
 	const [filteredReviews, setFilteredReviews] = useState([]);
 	const [loading, setLoading] = useState(true);
@@ -551,17 +160,54 @@
 					},
 				});
 				if (!res.ok) throw new Error("Failed to fetch reviews");
-
-				const data = await res.json();
-				setReviews(data.reviews || []);
-			} catch (err) {
-				setError(err.message);
-			} finally {
-				setLoading(false);
-			}
-		};
-		fetchReviews();
-	}, [vendorId]);
+  // Fetch reviews using the same analytics API as VendorDashboard
+  useEffect(() => {
+    const fetchReviews = async () => {
+      if (!vendorId) return;
+      
+      setLoading(true);
+      try {
+        const auth = getAuth();
+        let user = auth.currentUser;
+        while (!user) {
+          await new Promise((res) => setTimeout(res, 50));
+          user = auth.currentUser;
+        }
+        const token = await user.getIdToken();
+
+        const res = await fetch(
+          `https://us-central1-planit-sdp.cloudfunctions.net/api/analytics/${vendorId}`,
+          { 
+            headers: { 
+              Authorization: `Bearer ${token}`,
+              "Content-Type": "application/json"
+            } 
+          }
+        );
+
+        if (res.status === 404) {
+          setReviews([]);
+          setAnalytics({});
+          return;
+        }
+
+        if (!res.ok) throw new Error("Failed to fetch reviews");
+
+        const data = await res.json();
+        console.log("Analytics API response:", data);
+        
+        setAnalytics(data);
+        setReviews(data.reviews || []);
+      } catch (err) {
+        console.error(err);
+        setError(err.message);
+      } finally {
+        setLoading(false);
+      }
+    };
+
+    fetchReviews();
+  }, [vendorId]);
 
 	// Calculate analytics
 	const calculateAnalytics = useCallback(() => {
@@ -771,135 +417,51 @@
 		}
 	};
 
-	// Render monthly chart
-	const renderMonthlyChart = useCallback((monthlyData) => {
-		if (!monthlyData || monthlyData.length === 0) {
-			return (
-				<div className="no-monthly-data">
-					<p>No monthly data available</p>
-					<small>
-						Data will appear as reviews are received over time
-					</small>
-				</div>
-			);
-		}
-
-		const maxCount = Math.max(...monthlyData.map((m) => m.count));
-		const maxRating = 5; // Maximum possible rating
-
-		return (
-			<div className="monthly-chart">
-				<div className="chart-bars">
-					{monthlyData.map((month, index) => {
-						const monthName = new Date(
-							month.date
-						).toLocaleDateString("en-US", { month: "short" });
-						const countPercentage = (month.count / maxCount) * 100;
-						const ratingPercentage =
-							(month.averageRating / maxRating) * 100;
-
-						return (
-							<div key={index} className="chart-bar-container">
-								<div className="chart-bar-group">
-									<div className="chart-bar-label">
-										{monthName}
-									</div>
-									<div className="chart-bars-wrapper">
-										<div
-											className="chart-bar-count"
-											style={{
-												height: `${countPercentage}%`,
-											}}
-										>
-											<span className="chart-bar-value">
-												{month.count}
-											</span>
-										</div>
-										<div
-											className="chart-bar-rating"
-											style={{
-												height: `${ratingPercentage}%`,
-											}}
-										>
-											<span className="chart-bar-value">
-												{month.averageRating.toFixed(1)}
-											</span>
-										</div>
-									</div>
-								</div>
-							</div>
-						);
-					})}
-				</div>
-				<div className="chart-legend">
-					<div className="legend-item">
-						<div className="legend-color count"></div>
-						<span>Reviews Count</span>
-					</div>
-					<div className="legend-item">
-						<div className="legend-color rating"></div>
-						<span>Avg Rating</span>
-					</div>
-				</div>
-			</div>
-		);
-	}, []);
-
-	// Render distribution view
-	const renderDistributionView = useCallback((analytics) => {
-		return (
-			<>
-				<div className="rating-distribution">
-					{[5, 4, 3, 2, 1].map((rating) => {
-						const count = analytics.ratingDistribution[rating];
-						const percentage =
-							(count / analytics.totalReviews) * 100;
-						return (
-							<div key={rating} className="distribution-item">
-								<div className="distribution-stars">
-									<span className="distribution-rating">
-										{rating}
-									</span>
-									<Star
-										size={16}
-										color="#fbbf24"
-										fill="#fbbf24"
-									/>
-								</div>
-								<div className="distribution-progress">
-									<div
-										className="distribution-progress-bar"
-										style={{ width: `${percentage}%` }}
-									></div>
-								</div>
-								<span className="distribution-count">
-									{count}
-								</span>
-							</div>
-						);
-					})}
-				</div>
-				<div className="distribution-summary">
-					<p>
-						Total Reviews: <strong>{analytics.totalReviews}</strong>
-					</p>
-					<p>
-						This Month: <strong>{analytics.thisMonthCount}</strong>
-					</p>
-				</div>
-			</>
-		);
-	}, []);
-
-	if (loading)
-		return (
-			<div className="loading-screen">
-				<div className="spinner"></div>
-				<p>Loading your reviews...</p>
-			</div>
-		);
-	if (error) return <p className="error">{error}</p>;
-	if (!reviews.length) return <p>No reviews found.</p>;
+  // Use the same timestamp conversion function
+  const formatTime = (timestamp) => {
+    return convertFirebaseTimestamp(timestamp);
+  };
+
+  if (loading) return (
+    <div className="loading-screen">
+      <div className="spinner"></div>
+      <p>Loading your reviews...</p>
+    </div>
+  );
+
+  if (error) return (
+    <div className="error-container">
+      <p className="error">Error: {error}</p>
+      <button onClick={() => window.location.reload()}>Try Again</button>
+    </div>
+  );
+
+  if (!reviews.length) {
+    return (
+      <section className="vendor-reviews-page">
+        <section className="review-page-title">
+          <h2>Vendor Reviews</h2>
+          <p>Review, analyze, and respond to reviews about your services.</p>
+        </section>
+
+        <div className="no-reviews-container">
+          <div className="no-reviews-content">
+            <h3>No Reviews Yet</h3>
+            <p>You haven't received any reviews yet. Reviews will appear here after clients rate your services.</p>
+            <div className="no-reviews-tips">
+              <h4>Tips to get your first reviews:</h4>
+              <ul>
+                <li>Complete your first event booking</li>
+                <li>Provide excellent service to your clients</li>
+                <li>Follow up with clients after events</li>
+                <li>Encourage satisfied clients to leave reviews</li>
+              </ul>
+            </div>
+          </div>
+        </div>
+      </section>
+    );
+  }
 
 	const analytics = calculateAnalytics();
 
@@ -1216,7 +778,6 @@
 			</div>
 		</section>
 	);
->>>>>>> f84421f0
 };
 
 export default VendorReviews;