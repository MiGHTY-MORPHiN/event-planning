
import React from "react";
import { render, screen, fireEvent, waitFor } from "@testing-library/react";
import { describe, it, beforeEach, vi, expect } from "vitest";
import { MemoryRouter } from "react-router-dom";

<<<<<<< HEAD
// ✅ Mock firebase/auth so useEffect loops don’t hang
vi.mock("firebase/auth", () => {
  return {
    getAuth: vi.fn(() => ({
      currentUser: {
        uid: "test-vendor",
        getIdToken: vi.fn(() => Promise.resolve("mock-token")),
      },
    })),
  };
});



// ✅ Mock firebase import
vi.mock("../../firebase", () => {
  const mockAuth = {
    currentUser: {
      uid: "test-vendor",
      getIdToken: vi.fn(() => Promise.resolve("mock-token")),
    },
    onAuthStateChanged: vi.fn((cb) => {
      cb({
        uid: "test-vendor",
        getIdToken: () => Promise.resolve("mock-token"),
      });
      return vi.fn();
    }),
  };
  return { auth: mockAuth };
});

// ✅ Global mocks
global.fetch = vi.fn();
global.confirm = vi.fn(() => true);
global.localStorage = {
  getItem: vi.fn(() => null),
  setItem: vi.fn(),
  removeItem: vi.fn(),
};

// ✅ Import component last so mocks apply before module load
import VendorReviews from "../../pages/vendor/vendorReviews";
=======
// Mock environment variables first
Object.defineProperty(import.meta, 'env', {
  value: {
    VITE_API_KEY: "mock-api-key",
    VITE_AUTH_DOMAIN: "mock-auth-domain",
    VITE_PROJECT_ID: "mock-project-id",
    VITE_STORAGE_BUCKET: "mock-storage-bucket",
    VITE_MESSAGING_SENDER_ID: "mock-messaging-sender-id",
    VITE_APP_ID: "mock-app-id",
    VITE_MEASUREMENT_ID: "mock-measurement-id",
  },
  writable: true
});

// Mock lucide-react with all necessary icons
vi.mock("lucide-react", () => ({
  Star: ({ size, color, fill }) => <svg data-testid="star-icon" data-size={size} data-color={color} data-fill={fill} />,
  StarHalf: ({ size, color, fill }) => <svg data-testid="star-half-icon" data-size={size} data-color={color} data-fill={fill} />,
  ChevronDown: () => <svg data-testid="chevron-down-icon" />,
  TrendingUp: () => <svg data-testid="trending-up-icon" />,
  TrendingDown: () => <svg data-testid="trending-down-icon" />,
  BarChart3: () => <svg data-testid="bar-chart-icon" />,
  Calendar: () => <svg data-testid="calendar-icon" />,
}));

// Create mock auth object
const mockAuth = {
  currentUser: {
    uid: "testVendor123",
    email: "vendor@test.com",
    getIdToken: vi.fn(() => Promise.resolve("fake-token"))
  },
  onAuthStateChanged: vi.fn((cb) => {
    cb({
      uid: "testVendor123",
      email: "vendor@test.com",
      getIdToken: vi.fn(() => Promise.resolve("fake-token"))
    });
    return vi.fn(); // unsubscribe function
  }),
};

// Mock Firebase completely
vi.mock("../../firebase", () => ({
  auth: mockAuth,
  db: {},
  initializeApp: vi.fn(),
  getFirestore: vi.fn(() => ({})),
}));

// Mock firebase/auth
vi.mock("firebase/auth", () => ({
  getAuth: vi.fn(() => mockAuth),
}));

// Mock CSS import
vi.mock("../../pages/vendor/vendorReviews.css", () => ({}));

// Import the component after mocks are set up
const VendorReviews = await import("../../pages/vendor/vendorReviews").then(m => m.default);

global.fetch = vi.fn();
global.confirm = vi.fn();
global.alert = vi.fn();

// Helper function to create mock reviews
const createMockReview = (overrides = {}) => ({
  id: "review-1",
  rating: 5,
  review: "Great service!",
  timeOfReview: {
    _seconds: Math.floor(Date.now() / 1000),
    _nanoseconds: 0
  },
  reply: null,
  ...overrides
});
>>>>>>> 78e6674e

describe("VendorReviews Component", () => {
  beforeEach(() => {
    vi.clearAllMocks();
<<<<<<< HEAD
=======
    vi.useRealTimers();
    
    // Reset auth mock
    mockAuth.currentUser = {
      uid: "testVendor123",
      email: "vendor@test.com",
      getIdToken: vi.fn(() => Promise.resolve("fake-token"))
    };
  });

  it("handles rapid sort changes efficiently", async () => {
    const mockReviews = [
      createMockReview({ id: "1", rating: 5 }),
      createMockReview({ id: "2", rating: 3 }),
      createMockReview({ id: "3", rating: 4 }),
    ];

    global.fetch.mockResolvedValueOnce({
      ok: true,
      json: async () => ({ reviews: mockReviews }),
    });

    render(
      <MemoryRouter>
        <VendorReviews />
      </MemoryRouter>
    );

    await waitFor(() => {
      expect(screen.getByText(/Vendor Reviews/i)).toBeInTheDocument();
    });

    const sortSelect = screen.getByRole('combobox');

    // Rapidly change sort options
    fireEvent.change(sortSelect, { target: { value: 'most-critical' } });
    fireEvent.change(sortSelect, { target: { value: 'most-praiseworthy' } });
    fireEvent.change(sortSelect, { target: { value: 'oldest' } });

    // Should handle all changes without crashing
    await waitFor(() => {
      // Verify all 3 reviews are still displayed
      expect(screen.getAllByPlaceholderText(/Write a reply/i)).toHaveLength(3);
    });
>>>>>>> 78e6674e
  });


  it("renders loading state initially", () => {
    // Mock fetch to never resolve
    global.fetch.mockImplementation(() => new Promise(() => {}));

    render(
      <MemoryRouter>
        <VendorReviews />
      </MemoryRouter>
    );
    
    expect(screen.getByText(/Loading your reviews/i)).toBeInTheDocument();
    expect(screen.getByTestId("spinner")).toBeInTheDocument();
  });

  it("renders error state when fetch fails", async () => {
<<<<<<< HEAD
    // 🩹 Include json() to avoid type errors
    global.fetch.mockResolvedValueOnce({
      ok: false,
      json: () => Promise.resolve({ message: "Server error" }),
      headers: { get: () => "application/json" },
    });
=======
    global.fetch.mockRejectedValueOnce(new Error("Failed to fetch reviews"));
>>>>>>> 78e6674e

    render(
      <MemoryRouter>
        <VendorReviews />
      </MemoryRouter>
    );

    await waitFor(() => {
      expect(screen.getByText(/Failed to fetch reviews/i)).toBeInTheDocument();
    });
  });

<<<<<<< HEAD
  it("renders 'no reviews' message when none exist", async () => {
    global.fetch.mockResolvedValueOnce({
      ok: true,
      json: () => Promise.resolve({ reviews: [] }),
      headers: { get: () => "application/json" },
=======
  it("renders no reviews message when no reviews exist", async () => {
    global.fetch.mockResolvedValueOnce({
      ok: true,
      json: async () => ({ reviews: [] }),
>>>>>>> 78e6674e
    });

    render(
      <MemoryRouter>
        <VendorReviews />
      </MemoryRouter>
    );

    await waitFor(() => {
      expect(screen.getByText(/No reviews yet/i)).toBeInTheDocument();
    });
  });

<<<<<<< HEAD
  it("renders reviews and overall rating correctly", async () => {
    const mockData = {
      reviews: [
        {
          id: "r1",
          rating: 5,
          review: "Excellent!",
          createdAt: new Date().toISOString(),
          reply: null,
        },
        {
          id: "r2",
          rating: 4,
          review: "Good service",
          createdAt: new Date().toISOString(),
          reply: "_blank_",
        },
      ],
    };
    global.fetch.mockResolvedValueOnce({
      ok: true,
      json: () => Promise.resolve(mockData),
      headers: { get: () => "application/json" },
=======
  it("renders reviews successfully", async () => {
    const mockReviews = [
      createMockReview({
        id: "review-1",
        rating: 5,
        review: "Excellent service!",
      }),
      createMockReview({
        id: "review-2",
        rating: 4,
        review: "Very good work",
      })
    ];

    global.fetch.mockResolvedValueOnce({
      ok: true,
      json: async () => ({ reviews: mockReviews }),
>>>>>>> 78e6674e
    });

    render(
      <MemoryRouter>
        <VendorReviews />
      </MemoryRouter>
    );

    await waitFor(() => {
<<<<<<< HEAD
      expect(screen.getByText("Vendor Reviews")).toBeInTheDocument();
      expect(screen.getByText("Excellent!")).toBeInTheDocument();
      expect(screen.getByText("Good service")).toBeInTheDocument();
    });
  });

  it("allows adding a reply", async () => {
    const mockData = {
      reviews: [
        {
          id: "r1",
          rating: 5,
          review: "Excellent!",
          createdAt: new Date().toISOString(),
          reply: null,
        },
      ],
    };

    // first fetch: load reviews
    global.fetch.mockResolvedValueOnce({
      ok: true,
      json: () => Promise.resolve(mockData),
      headers: { get: () => "application/json" },
    });
    // second fetch: reply submission
    global.fetch.mockResolvedValueOnce({
      ok: true,
      json: () => Promise.resolve({}),
      headers: { get: () => "application/json" },
=======
      expect(screen.getByText(/Vendor Reviews/i)).toBeInTheDocument();
      expect(screen.getByText(/Excellent service!/i)).toBeInTheDocument();
      expect(screen.getByText(/Very good work/i)).toBeInTheDocument();
    });
  });

  it("displays correct analytics", async () => {
    const mockReviews = [
      createMockReview({ id: "1", rating: 5 }),
      createMockReview({ id: "2", rating: 4 }),
      createMockReview({ id: "3", rating: 5 }),
    ];

    global.fetch.mockResolvedValueOnce({
      ok: true,
      json: async () => ({ reviews: mockReviews }),
    });

    render(
      <MemoryRouter>
        <VendorReviews />
      </MemoryRouter>
    );

    await waitFor(() => {
      // Check average rating (5+4+5)/3 = 4.7
      expect(screen.getByText(/4\.7/)).toBeInTheDocument();
      // Check total reviews
      expect(screen.getByText(/3 total/i)).toBeInTheDocument();
    });
  });

  it("displays rating distribution correctly", async () => {
    const mockReviews = [
      createMockReview({ id: "1", rating: 5 }),
      createMockReview({ id: "2", rating: 5 }),
      createMockReview({ id: "3", rating: 4 }),
      createMockReview({ id: "4", rating: 3 }),
      createMockReview({ id: "5", rating: 1 }),
    ];

    global.fetch.mockResolvedValueOnce({
      ok: true,
      json: async () => ({ reviews: mockReviews }),
>>>>>>> 78e6674e
    });

    render(
      <MemoryRouter>
        <VendorReviews />
      </MemoryRouter>
    );

<<<<<<< HEAD
    const input = await screen.findByPlaceholderText(/Write a reply/i);
    fireEvent.change(input, { target: { value: "Thank you!" } });
    fireEvent.click(screen.getByText(/Send/i));
=======
    await waitFor(() => {
      expect(screen.getByText(/Review Analytics/i)).toBeInTheDocument();
      expect(screen.getByText(/Total Reviews:/i)).toBeInTheDocument();
    });
  });

  it("sorts reviews by newest first by default", async () => {
    const now = Date.now() / 1000;
    const mockReviews = [
      createMockReview({
        id: "1",
        review: "Oldest review",
        timeOfReview: { _seconds: now - 86400 * 2, _nanoseconds: 0 }
      }),
      createMockReview({
        id: "2",
        review: "Newest review",
        timeOfReview: { _seconds: now, _nanoseconds: 0 }
      }),
      createMockReview({
        id: "3",
        review: "Middle review",
        timeOfReview: { _seconds: now - 86400, _nanoseconds: 0 }
      }),
    ];

    global.fetch.mockResolvedValueOnce({
      ok: true,
      json: async () => ({ reviews: mockReviews }),
    });

    render(
      <MemoryRouter>
        <VendorReviews />
      </MemoryRouter>
    );
>>>>>>> 78e6674e

    await waitFor(() => {
      const reviewCards = screen.getAllByRole('article', { hidden: true });
      if (reviewCards.length === 0) {
        // Fallback to text content check
        expect(screen.getByText(/Newest review/i)).toBeInTheDocument();
      } else {
        expect(reviewCards[0]).toHaveTextContent('Newest review');
      }
    });
  });

<<<<<<< HEAD
  it("allows editing a reply", async () => {
    const mockData = {
      reviews: [
        {
          id: "r1",
          rating: 5,
          review: "Excellent!",
          createdAt: new Date().toISOString(),
          reply: "Initial reply",
        },
      ],
    };

    global.fetch.mockResolvedValueOnce({
      ok: true,
      json: () => Promise.resolve(mockData),
      headers: { get: () => "application/json" },
=======
  it("changes sort order when sort option is changed", async () => {
    const mockReviews = [
      createMockReview({ id: "1", rating: 5, review: "Five stars" }),
      createMockReview({ id: "2", rating: 2, review: "Two stars" }),
      createMockReview({ id: "3", rating: 4, review: "Four stars" }),
    ];

    global.fetch.mockResolvedValueOnce({
      ok: true,
      json: async () => ({ reviews: mockReviews }),
    });

    render(
      <MemoryRouter>
        <VendorReviews />
      </MemoryRouter>
    );

    await waitFor(() => {
      expect(screen.getByText(/Five stars/i)).toBeInTheDocument();
    });

    // Change to most critical
    const sortSelect = screen.getByRole('combobox');
    fireEvent.change(sortSelect, { target: { value: 'most-critical' } });

    await waitFor(() => {
      // Just verify the text is present after sorting
      expect(screen.getByText(/Two stars/i)).toBeInTheDocument();
      expect(screen.getByText(/Five stars/i)).toBeInTheDocument();
    });
  });

  it("sorts by most praiseworthy", async () => {
    const mockReviews = [
      createMockReview({ id: "1", rating: 3, review: "Three stars" }),
      createMockReview({ id: "2", rating: 5, review: "Five stars" }),
      createMockReview({ id: "3", rating: 4, review: "Four stars" }),
    ];

    global.fetch.mockResolvedValueOnce({
      ok: true,
      json: async () => ({ reviews: mockReviews }),
    });

    render(
      <MemoryRouter>
        <VendorReviews />
      </MemoryRouter>
    );

    await waitFor(() => {
      expect(screen.getByText(/Three stars/i)).toBeInTheDocument();
    });

    const sortSelect = screen.getByRole('combobox');
    fireEvent.change(sortSelect, { target: { value: 'most-praiseworthy' } });

    await waitFor(() => {
      // Verify all reviews are still displayed
      expect(screen.getByText(/Five stars/i)).toBeInTheDocument();
      expect(screen.getByText(/Four stars/i)).toBeInTheDocument();
      expect(screen.getByText(/Three stars/i)).toBeInTheDocument();
    });
  });

  it("sorts by oldest first", async () => {
    const now = Date.now() / 1000;
    const mockReviews = [
      createMockReview({
        id: "1",
        review: "Newest",
        timeOfReview: { _seconds: now, _nanoseconds: 0 }
      }),
      createMockReview({
        id: "2",
        review: "Oldest",
        timeOfReview: { _seconds: now - 86400 * 5, _nanoseconds: 0 }
      }),
    ];

    global.fetch.mockResolvedValueOnce({
      ok: true,
      json: async () => ({ reviews: mockReviews }),
    });

    render(
      <MemoryRouter>
        <VendorReviews />
      </MemoryRouter>
    );

    await waitFor(() => {
      expect(screen.getByText(/Newest/i)).toBeInTheDocument();
    });

    const sortSelect = screen.getByRole('combobox');
    fireEvent.change(sortSelect, { target: { value: 'oldest' } });

    await waitFor(() => {
      // Verify both reviews are displayed
      expect(screen.getByText(/Oldest/i)).toBeInTheDocument();
      expect(screen.getByText(/Newest/i)).toBeInTheDocument();
    });
  });

  it("allows vendor to reply to a review", async () => {
    const mockReview = createMockReview({
      id: "review-1",
      review: "Great work!",
      reply: null
    });

    global.fetch
      .mockResolvedValueOnce({
        ok: true,
        json: async () => ({ reviews: [mockReview] }),
      })
      .mockResolvedValueOnce({
        ok: true,
        json: async () => ({ success: true }),
      });

    render(
      <MemoryRouter>
        <VendorReviews />
      </MemoryRouter>
    );

    await waitFor(() => {
      expect(screen.getByText(/Great work!/i)).toBeInTheDocument();
    });

    // Type a reply
    const replyInput = screen.getByPlaceholderText(/Write a reply/i);
    fireEvent.change(replyInput, { target: { value: "Thank you!" } });

    // Send reply
    const sendButton = screen.getByText(/Send/i);
    fireEvent.click(sendButton);

    await waitFor(() => {
      expect(global.fetch).toHaveBeenCalledWith(
        expect.stringContaining("/api/analytics/testVendor123/reviews/review-1/reply"),
        expect.objectContaining({
          method: "POST",
          body: JSON.stringify({ reply: "Thank you!" }),
        })
      );
    });
  });

  it("prevents sending empty reply", async () => {
    const mockReview = createMockReview({
      id: "review-1",
      review: "Great work!",
      reply: null
    });

    global.fetch.mockResolvedValueOnce({
      ok: true,
      json: async () => ({ reviews: [mockReview] }),
    });

    render(
      <MemoryRouter>
        <VendorReviews />
      </MemoryRouter>
    );

    await waitFor(() => {
      expect(screen.getByText(/Great work!/i)).toBeInTheDocument();
    });

    // Try to send without typing
    const sendButton = screen.getByText(/Send/i);
    expect(sendButton).toBeDisabled();
  });

  it("allows vendor to edit existing reply", async () => {
    const mockReview = createMockReview({
      id: "review-1",
      review: "Great work!",
      reply: "Thank you!"
    });

    global.fetch
      .mockResolvedValueOnce({
        ok: true,
        json: async () => ({ reviews: [mockReview] }),
      })
      .mockResolvedValueOnce({
        ok: true,
        json: async () => ({ success: true }),
      });

    render(
      <MemoryRouter>
        <VendorReviews />
      </MemoryRouter>
    );

    await waitFor(() => {
      expect(screen.getByText(/Your Reply:/i)).toBeInTheDocument();
      expect(screen.getByText(/Thank you!/i)).toBeInTheDocument();
    });

    // Click edit button
    const editButton = screen.getByText(/Edit/i);
    fireEvent.click(editButton);

    await waitFor(() => {
      const replyInput = screen.getByPlaceholderText(/Write a reply/i);
      expect(replyInput.value).toBe("Thank you!");
    });

    // Edit the reply
    const replyInput = screen.getByPlaceholderText(/Write a reply/i);
    fireEvent.change(replyInput, { target: { value: "Thank you so much!" } });

    // Send edited reply
    const sendButton = screen.getByText(/Send/i);
    fireEvent.click(sendButton);

    await waitFor(() => {
      expect(global.fetch).toHaveBeenCalledWith(
        expect.stringContaining("/reply"),
        expect.objectContaining({
          method: "POST",
          body: JSON.stringify({ reply: "Thank you so much!" }),
        })
      );
    });
  });

  it("allows vendor to delete reply", async () => {
    global.confirm.mockReturnValue(true);

    const mockReview = createMockReview({
      id: "review-1",
      review: "Great work!",
      reply: "Thank you!"
    });

    global.fetch
      .mockResolvedValueOnce({
        ok: true,
        json: async () => ({ reviews: [mockReview] }),
      })
      .mockResolvedValueOnce({
        ok: true,
        json: async () => ({ success: true }),
      });

    render(
      <MemoryRouter>
        <VendorReviews />
      </MemoryRouter>
    );

    await waitFor(() => {
      expect(screen.getByText(/Your Reply:/i)).toBeInTheDocument();
    });

    // Click delete button
    const deleteButton = screen.getByText(/Delete/i);
    fireEvent.click(deleteButton);

    expect(global.confirm).toHaveBeenCalledWith("Are you sure you want to delete this reply?");

    await waitFor(() => {
      expect(global.fetch).toHaveBeenCalledWith(
        expect.stringContaining("/reply"),
        expect.objectContaining({
          method: "POST",
          body: JSON.stringify({ reply: "_blank_" }),
        })
      );
    });
  });

  it("cancels delete when user cancels confirmation", async () => {
    global.confirm.mockReturnValue(false);

    const mockReview = createMockReview({
      id: "review-1",
      review: "Great work!",
      reply: "Thank you!"
    });

    global.fetch.mockResolvedValueOnce({
      ok: true,
      json: async () => ({ reviews: [mockReview] }),
    });

    render(
      <MemoryRouter>
        <VendorReviews />
      </MemoryRouter>
    );

    await waitFor(() => {
      expect(screen.getByText(/Your Reply:/i)).toBeInTheDocument();
    });

    const deleteButton = screen.getByText(/Delete/i);
    fireEvent.click(deleteButton);

    expect(global.confirm).toHaveBeenCalled();
    
    // Reply should still be visible
    expect(screen.getByText(/Thank you!/i)).toBeInTheDocument();
  });

  it("cancels reply edit", async () => {
    const mockReview = createMockReview({
      id: "review-1",
      review: "Great work!",
      reply: "Thank you!"
    });

    global.fetch.mockResolvedValueOnce({
      ok: true,
      json: async () => ({ reviews: [mockReview] }),
    });

    render(
      <MemoryRouter>
        <VendorReviews />
      </MemoryRouter>
    );

    await waitFor(() => {
      expect(screen.getByText(/Your Reply:/i)).toBeInTheDocument();
    });

    // Click edit
    const editButton = screen.getByText(/Edit/i);
    fireEvent.click(editButton);

    await waitFor(() => {
      expect(screen.getByPlaceholderText(/Write a reply/i)).toBeInTheDocument();
    });

    // Click cancel
    const cancelButton = screen.getByText(/Cancel/i);
    fireEvent.click(cancelButton);

    await waitFor(() => {
      // Should show the original reply again
      expect(screen.getByText(/Your Reply:/i)).toBeInTheDocument();
      expect(screen.queryByPlaceholderText(/Write a reply/i)).not.toBeInTheDocument();
>>>>>>> 78e6674e
    });
  });

  it("toggles between distribution and monthly view", async () => {
    const mockReviews = [
      createMockReview({ id: "1", rating: 5 }),
      createMockReview({ id: "2", rating: 4 }),
    ];

    global.fetch.mockResolvedValueOnce({
      ok: true,
<<<<<<< HEAD
      json: () => Promise.resolve({}),
      headers: { get: () => "application/json" },
=======
      json: async () => ({ reviews: mockReviews }),
>>>>>>> 78e6674e
    });

    render(
      <MemoryRouter>
        <VendorReviews />
      </MemoryRouter>
    );

<<<<<<< HEAD
    const editBtn = await screen.findByText(/Edit/i);
    fireEvent.click(editBtn);

    const input = screen.getByPlaceholderText(/Write a reply/i);
    fireEvent.change(input, { target: { value: "Edited reply" } });
    fireEvent.click(screen.getByText(/Send/i));
=======
    await waitFor(() => {
      expect(screen.getByText(/Review Analytics/i)).toBeInTheDocument();
    });

    // Should start in distribution view - find the active button
    const distributionButton = screen.getByText(/Distribution/i).closest('button');
    expect(distributionButton).toHaveClass('active');

    // Click monthly toggle
    const monthlyButton = screen.getByText(/Monthly/i).closest('button');
    fireEvent.click(monthlyButton);
>>>>>>> 78e6674e

    await waitFor(() => {
      expect(monthlyButton).toHaveClass('active');
    });
  });
<<<<<<< HEAD
=======

  it("displays monthly chart correctly", async () => {
    const now = Date.now() / 1000;
    const mockReviews = [
      createMockReview({
        id: "1",
        rating: 5,
        timeOfReview: { _seconds: now, _nanoseconds: 0 }
      }),
      createMockReview({
        id: "2",
        rating: 4,
        timeOfReview: { _seconds: now - 86400 * 30, _nanoseconds: 0 } // 1 month ago
      }),
    ];

    global.fetch.mockResolvedValueOnce({
      ok: true,
      json: async () => ({ reviews: mockReviews }),
    });

    render(
      <MemoryRouter>
        <VendorReviews />
      </MemoryRouter>
    );

    await waitFor(() => {
      expect(screen.getByText(/Review Analytics/i)).toBeInTheDocument();
    });

    // Switch to monthly view
    const monthlyButton = screen.getByText(/Monthly/i).closest('button');
    fireEvent.click(monthlyButton);

    await waitFor(() => {
      // Check for legend items instead of specific class names
      expect(screen.getByText(/Reviews Count/i)).toBeInTheDocument();
      expect(screen.getByText(/Avg Rating/i)).toBeInTheDocument();
    });
  });

  it("handles reply API error gracefully", async () => {
    const mockReview = createMockReview({
      id: "review-1",
      review: "Great work!",
      reply: null
    });

    global.fetch
      .mockResolvedValueOnce({
        ok: true,
        json: async () => ({ reviews: [mockReview] }),
      })
      .mockResolvedValueOnce({
        ok: false,
        json: async () => ({ error: "Failed to update reply" }),
      });

    render(
      <MemoryRouter>
        <VendorReviews />
      </MemoryRouter>
    );

    await waitFor(() => {
      expect(screen.getByText(/Great work!/i)).toBeInTheDocument();
    });

    // Type and send reply
    const replyInput = screen.getByPlaceholderText(/Write a reply/i);
    fireEvent.change(replyInput, { target: { value: "Thank you!" } });

    const sendButton = screen.getByText(/Send/i);
    fireEvent.click(sendButton);

    await waitFor(() => {
      expect(global.alert).toHaveBeenCalledWith(expect.stringContaining("Failed to update reply"));
    });
  });

  it("calculates monthly trends correctly", async () => {
    const now = Date.now() / 1000;
    const thisMonthStart = new Date();
    thisMonthStart.setDate(1);
    thisMonthStart.setHours(0, 0, 0, 0);

    const lastMonthStart = new Date(thisMonthStart);
    lastMonthStart.setMonth(lastMonthStart.getMonth() - 1);

    const mockReviews = [
      // This month: 5 stars
      createMockReview({
        id: "1",
        rating: 5,
        timeOfReview: { _seconds: Math.floor(thisMonthStart.getTime() / 1000), _nanoseconds: 0 }
      }),
      // Last month: 3 stars
      createMockReview({
        id: "2",
        rating: 3,
        timeOfReview: { _seconds: Math.floor(lastMonthStart.getTime() / 1000), _nanoseconds: 0 }
      }),
    ];

    global.fetch.mockResolvedValueOnce({
      ok: true,
      json: async () => ({ reviews: mockReviews }),
    });

    render(
      <MemoryRouter>
        <VendorReviews />
      </MemoryRouter>
    );

    await waitFor(() => {
      expect(screen.getByText(/Monthly Trend/i)).toBeInTheDocument();
      // Should show positive trend
      expect(screen.getByTestId('trending-up-icon')).toBeInTheDocument();
    });
  });

  it("handles different timestamp formats", async () => {
    const mockReviews = [
      createMockReview({
        id: "1",
        timeOfReview: { _seconds: 1634567890, _nanoseconds: 0 } // Object format
      }),
      createMockReview({
        id: "2",
        timeOfReview: { seconds: 1634567890, nanoseconds: 0 } // Alternative format
      }),
      createMockReview({
        id: "3",
        timeOfReview: "2021-10-18T12:00:00Z" // String format
      }),
      createMockReview({
        id: "4",
        timeOfReview: 1634567890000 // Milliseconds timestamp
      }),
    ];

    global.fetch.mockResolvedValueOnce({
      ok: true,
      json: async () => ({ reviews: mockReviews }),
    });

    render(
      <MemoryRouter>
        <VendorReviews />
      </MemoryRouter>
    );

    await waitFor(() => {
      const reviewCards = screen.getAllByClassName('review-card');
      expect(reviewCards).toHaveLength(4);
      // All should have date text (not "Recently")
      reviewCards.forEach(card => {
        expect(card.textContent).not.toBe("");
      });
    });
  });

  it("shows 'Just now' for very recent reviews", async () => {
    const mockReview = createMockReview({
      id: "1",
      review: "Brand new review",
      timeOfReview: { _seconds: Math.floor(Date.now() / 1000), _nanoseconds: 0 }
    });

    global.fetch.mockResolvedValueOnce({
      ok: true,
      json: async () => ({ reviews: [mockReview] }),
    });

    render(
      <MemoryRouter>
        <VendorReviews />
      </MemoryRouter>
    );

    await waitFor(() => {
      expect(screen.getByText(/Just now|minute/i)).toBeInTheDocument();
    });
  });

  it("handles no monthly data gracefully", async () => {
    const mockReviews = [
      createMockReview({ id: "1", rating: 5 }),
    ];

    global.fetch.mockResolvedValueOnce({
      ok: true,
      json: async () => ({ reviews: mockReviews }),
    });

    render(
      <MemoryRouter>
        <VendorReviews />
      </MemoryRouter>
    );

    await waitFor(() => {
      expect(screen.getByText(/Review Analytics/i)).toBeInTheDocument();
    });

    // Switch to monthly view
    const monthlyButton = screen.getByText(/Monthly/i).closest('button');
    fireEvent.click(monthlyButton);

    // Should show chart or legend
    await waitFor(() => {
      // Check for either the chart container or legend items
      const hasLegend = screen.queryByText(/Reviews Count/i);
      expect(hasLegend || screen.queryByText(/Avg Rating/i)).toBeTruthy();
    });
  });

  it("displays This Month count correctly in distribution view", async () => {
    const now = Date.now() / 1000;
    const thisMonthStart = new Date();
    thisMonthStart.setDate(1);
    thisMonthStart.setHours(0, 0, 0, 0);

    const mockReviews = [
      createMockReview({
        id: "1",
        rating: 5,
        timeOfReview: { _seconds: Math.floor(thisMonthStart.getTime() / 1000) + 1000, _nanoseconds: 0 }
      }),
      createMockReview({
        id: "2",
        rating: 4,
        timeOfReview: { _seconds: Math.floor(thisMonthStart.getTime() / 1000) + 2000, _nanoseconds: 0 }
      }),
      createMockReview({
        id: "3",
        rating: 5,
        timeOfReview: { _seconds: Math.floor(thisMonthStart.getTime() / 1000) - 86400 * 40, _nanoseconds: 0 } // Last month
      }),
    ];

    global.fetch.mockResolvedValueOnce({
      ok: true,
      json: async () => ({ reviews: mockReviews }),
    });

    render(
      <MemoryRouter>
        <VendorReviews />
      </MemoryRouter>
    );

    await waitFor(() => {
      expect(screen.getByText(/This Month:/i)).toBeInTheDocument();
      // Check that "This Month" section exists with count
      const thisMonthSection = screen.getByText(/This Month:/i).parentElement;
      expect(thisMonthSection).toHaveTextContent('2');
    });
  });

  it("handles API authorization correctly", async () => {
    const mockReviews = [createMockReview()];

    global.fetch.mockResolvedValueOnce({
      ok: true,
      json: async () => ({ reviews: mockReviews }),
    });

    render(
      <MemoryRouter>
        <VendorReviews />
      </MemoryRouter>
    );

    await waitFor(() => {
      expect(global.fetch).toHaveBeenCalledWith(
        expect.stringContaining("/api/analytics/testVendor123"),
        expect.objectContaining({
          headers: expect.objectContaining({
            Authorization: "Bearer fake-token",
          }),
        })
      );
    });
  });
});

describe("StarRating Component", () => {
  it("renders correct number of filled stars for whole number rating", async () => {
    const mockReview = createMockReview({
      id: "1",
      rating: 5,
      review: "Perfect!"
    });

    global.fetch.mockResolvedValueOnce({
      ok: true,
      json: async () => ({ reviews: [mockReview] }),
    });

    render(
      <MemoryRouter>
        <VendorReviews />
      </MemoryRouter>
    );

    await waitFor(() => {
      // Should have 5 filled stars
      const filledStars = screen.getAllByTestId('star-icon').filter(
        star => star.dataset.fill === '#fbbf24'
      );
      expect(filledStars.length).toBeGreaterThan(0);
    });
  });

  it("renders half star for decimal ratings", async () => {
    const mockReview = createMockReview({
      id: "1",
      rating: 4.5,
      review: "Almost perfect!"
    });

    global.fetch.mockResolvedValueOnce({
      ok: true,
      json: async () => ({ reviews: [mockReview] }),
    });

    render(
      <MemoryRouter>
        <VendorReviews />
      </MemoryRouter>
    );

    await waitFor(() => {
      // Should have at least one half star
      const halfStars = screen.getAllByTestId('star-half-icon');
      expect(halfStars.length).toBeGreaterThan(0);
    });
  });

  it("renders empty stars for low ratings", async () => {
    const mockReview = createMockReview({
      id: "1",
      rating: 2,
      review: "Not great"
    });

    global.fetch.mockResolvedValueOnce({
      ok: true,
      json: async () => ({ reviews: [mockReview] }),
    });

    render(
      <MemoryRouter>
        <VendorReviews />
      </MemoryRouter>
    );

    await waitFor(() => {
      // Should have some empty stars (not filled with gold)
      const emptyStars = screen.getAllByTestId('star-icon').filter(
        star => star.dataset.fill === '#f9fafbff'
      );
      expect(emptyStars.length).toBeGreaterThan(0);
    });
  });
});

describe("Edge Cases and Error Handling", () => {
  it("handles missing review text gracefully", async () => {
    const mockReview = createMockReview({
      id: "1",
      rating: 5,
      review: undefined
    });

    global.fetch.mockResolvedValueOnce({
      ok: true,
      json: async () => ({ reviews: [mockReview] }),
    });

    render(
      <MemoryRouter>
        <VendorReviews />
      </MemoryRouter>
    );

    await waitFor(() => {
      expect(screen.getByText(/Vendor Reviews/i)).toBeInTheDocument();
      // Component should render without crashing
      const reviewCards = screen.getAllByClassName('review-card');
      expect(reviewCards).toHaveLength(1);
    });
  });

  it("handles missing rating gracefully", async () => {
    const mockReview = createMockReview({
      id: "1",
      rating: null,
      review: "No rating given"
    });

    global.fetch.mockResolvedValueOnce({
      ok: true,
      json: async () => ({ reviews: [mockReview] }),
    });

    render(
      <MemoryRouter>
        <VendorReviews />
      </MemoryRouter>
    );

    await waitFor(() => {
      expect(screen.getByText(/No rating given/i)).toBeInTheDocument();
      // Should still display the review
    });
  });

  it("handles network error during reply submission", async () => {
    const mockReview = createMockReview({
      id: "review-1",
      review: "Great work!",
      reply: null
    });

    global.fetch
      .mockResolvedValueOnce({
        ok: true,
        json: async () => ({ reviews: [mockReview] }),
      })
      .mockRejectedValueOnce(new Error("Network error"));

    render(
      <MemoryRouter>
        <VendorReviews />
      </MemoryRouter>
    );

    await waitFor(() => {
      expect(screen.getByText(/Great work!/i)).toBeInTheDocument();
    });

    // Try to send reply
    const replyInput = screen.getByPlaceholderText(/Write a reply/i);
    fireEvent.change(replyInput, { target: { value: "Thank you!" } });

    const sendButton = screen.getByText(/Send/i);
    fireEvent.click(sendButton);

    await waitFor(() => {
      expect(global.alert).toHaveBeenCalledWith(expect.stringContaining("Network error"));
    });
  });

  it("handles malformed timestamp data", async () => {
    const mockReview = createMockReview({
      id: "1",
      review: "Test review",
      timeOfReview: "invalid-date-string"
    });

    global.fetch.mockResolvedValueOnce({
      ok: true,
      json: async () => ({ reviews: [mockReview] }),
    });

    render(
      <MemoryRouter>
        <VendorReviews />
      </MemoryRouter>
    );

    await waitFor(() => {
      expect(screen.getByText(/Test review/i)).toBeInTheDocument();
      // Should show "Recently" for invalid date
      expect(screen.getByText(/Recently/i)).toBeInTheDocument();
    });
  });

  it("handles zero reviews in analytics", async () => {
    global.fetch.mockResolvedValueOnce({
      ok: true,
      json: async () => ({ reviews: [] }),
    });

    render(
      <MemoryRouter>
        <VendorReviews />
      </MemoryRouter>
    );

    await waitFor(() => {
      expect(screen.getByText(/No reviews found/i)).toBeInTheDocument();
    });
  });

  it("handles reviews with only whitespace in reply", async () => {
    const mockReview = createMockReview({
      id: "review-1",
      review: "Great work!",
      reply: null
    });

    global.fetch.mockResolvedValueOnce({
      ok: true,
      json: async () => ({ reviews: [mockReview] }),
    });

    render(
      <MemoryRouter>
        <VendorReviews />
      </MemoryRouter>
    );

    await waitFor(() => {
      expect(screen.getByText(/Great work!/i)).toBeInTheDocument();
    });

    // Try to send reply with only spaces
    const replyInput = screen.getByPlaceholderText(/Write a reply/i);
    fireEvent.change(replyInput, { target: { value: "   " } });

    const sendButton = screen.getByText(/Send/i);
    fireEvent.click(sendButton);

    await waitFor(() => {
      expect(global.alert).toHaveBeenCalledWith("Reply text is required");
    });
  });

  it("maintains sort order after replying to a review", async () => {
    const now = Date.now() / 1000;
    const mockReviews = [
      createMockReview({
        id: "1",
        review: "First review",
        rating: 5,
        timeOfReview: { _seconds: now, _nanoseconds: 0 }
      }),
      createMockReview({
        id: "2",
        review: "Second review",
        rating: 4,
        timeOfReview: { _seconds: now - 86400, _nanoseconds: 0 }
      }),
    ];

    global.fetch
      .mockResolvedValueOnce({
        ok: true,
        json: async () => ({ reviews: mockReviews }),
      })
      .mockResolvedValueOnce({
        ok: true,
        json: async () => ({ success: true }),
      });

    render(
      <MemoryRouter>
        <VendorReviews />
      </MemoryRouter>
    );

    await waitFor(() => {
      expect(screen.getByText(/First review/i)).toBeInTheDocument();
    });

    // Reply to the first review
    const replyInputs = screen.getAllByPlaceholderText(/Write a reply/i);
    fireEvent.change(replyInputs[0], { target: { value: "Thank you!" } });

    const sendButtons = screen.getAllByText(/Send/i);
    fireEvent.click(sendButtons[0]);

    await waitFor(() => {
      // Both reviews should still be visible
      expect(screen.getByText(/First review/i)).toBeInTheDocument();
      expect(screen.getByText(/Second review/i)).toBeInTheDocument();
    });
  });

  it("handles very old reviews with appropriate date formatting", async () => {
    const oldTimestamp = new Date('2020-01-01').getTime() / 1000;
    const mockReview = createMockReview({
      id: "1",
      review: "Old review",
      timeOfReview: { _seconds: oldTimestamp, _nanoseconds: 0 }
    });

    global.fetch.mockResolvedValueOnce({
      ok: true,
      json: async () => ({ reviews: [mockReview] }),
    });

    render(
      <MemoryRouter>
        <VendorReviews />
      </MemoryRouter>
    );

    await waitFor(() => {
      expect(screen.getByText(/Old review/i)).toBeInTheDocument();
      // Should show formatted date for old reviews
      expect(screen.getByText(/Jan|2020/i)).toBeInTheDocument();
    });
  });

  it("calculates correct percentage for rating distribution", async () => {
    const mockReviews = [
      createMockReview({ id: "1", rating: 5 }),
      createMockReview({ id: "2", rating: 5 }),
      createMockReview({ id: "3", rating: 4 }),
      createMockReview({ id: "4", rating: 3 }),
    ];

    global.fetch.mockResolvedValueOnce({
      ok: true,
      json: async () => ({ reviews: mockReviews }),
    });

    render(
      <MemoryRouter>
        <VendorReviews />
      </MemoryRouter>
    );

    await waitFor(() => {
      expect(screen.getByText(/Review Analytics/i)).toBeInTheDocument();
      // Should show Total Reviews: 4
      expect(screen.getByText(/Total Reviews:/i).nextSibling).toHaveTextContent('4');
    });
  });

  it("shows stable trend when no change between months", async () => {
    const now = Date.now() / 1000;
    const thisMonthStart = new Date();
    thisMonthStart.setDate(1);
    thisMonthStart.setHours(0, 0, 0, 0);

    const lastMonthStart = new Date(thisMonthStart);
    lastMonthStart.setMonth(lastMonthStart.getMonth() - 1);

    const mockReviews = [
      createMockReview({
        id: "1",
        rating: 4,
        timeOfReview: { _seconds: Math.floor(thisMonthStart.getTime() / 1000), _nanoseconds: 0 }
      }),
      createMockReview({
        id: "2",
        rating: 4,
        timeOfReview: { _seconds: Math.floor(lastMonthStart.getTime() / 1000), _nanoseconds: 0 }
      }),
    ];

    global.fetch.mockResolvedValueOnce({
      ok: true,
      json: async () => ({ reviews: mockReviews }),
    });

    render(
      <MemoryRouter>
        <VendorReviews />
      </MemoryRouter>
    );

    await waitFor(() => {
      expect(screen.getByText(/No change/i)).toBeInTheDocument();
    });
  });

  it("shows negative trend when rating decreases", async () => {
    const now = Date.now() / 1000;
    const thisMonthStart = new Date();
    thisMonthStart.setDate(1);
    thisMonthStart.setHours(0, 0, 0, 0);

    const lastMonthStart = new Date(thisMonthStart);
    lastMonthStart.setMonth(lastMonthStart.getMonth() - 1);

    const mockReviews = [
      createMockReview({
        id: "1",
        rating: 3,
        timeOfReview: { _seconds: Math.floor(thisMonthStart.getTime() / 1000), _nanoseconds: 0 }
      }),
      createMockReview({
        id: "2",
        rating: 5,
        timeOfReview: { _seconds: Math.floor(lastMonthStart.getTime() / 1000), _nanoseconds: 0 }
      }),
    ];

    global.fetch.mockResolvedValueOnce({
      ok: true,
      json: async () => ({ reviews: mockReviews }),
    });

    render(
      <MemoryRouter>
        <VendorReviews />
      </MemoryRouter>
    );

    await waitFor(() => {
      expect(screen.getByTestId('trending-down-icon')).toBeInTheDocument();
    });
  });

  it("handles review with _blank_ reply correctly", async () => {
    const mockReview = createMockReview({
      id: "review-1",
      review: "Great work!",
      reply: "_blank_"
    });

    global.fetch.mockResolvedValueOnce({
      ok: true,
      json: async () => ({ reviews: [mockReview] }),
    });

    render(
      <MemoryRouter>
        <VendorReviews />
      </MemoryRouter>
    );

    await waitFor(() => {
      expect(screen.getByText(/Great work!/i)).toBeInTheDocument();
      // Should show reply input, not "Your Reply"
      expect(screen.getByPlaceholderText(/Write a reply/i)).toBeInTheDocument();
      expect(screen.queryByText(/Your Reply:/i)).not.toBeInTheDocument();
    });
  });

  it("handles multiple reviews with mixed reply states", async () => {
    const mockReviews = [
      createMockReview({
        id: "1",
        review: "Review with reply",
        reply: "Thank you!"
      }),
      createMockReview({
        id: "2",
        review: "Review without reply",
        reply: null
      }),
      createMockReview({
        id: "3",
        review: "Review with blank reply",
        reply: "_blank_"
      }),
    ];

    global.fetch.mockResolvedValueOnce({
      ok: true,
      json: async () => ({ reviews: mockReviews }),
    });

    render(
      <MemoryRouter>
        <VendorReviews />
      </MemoryRouter>
    );

    await waitFor(() => {
      expect(screen.getByText(/Review with reply/i)).toBeInTheDocument();
      expect(screen.getByText(/Review without reply/i)).toBeInTheDocument();
      expect(screen.getByText(/Review with blank reply/i)).toBeInTheDocument();
      
      // Should have one "Your Reply:" and two reply inputs
      expect(screen.getByText(/Your Reply:/i)).toBeInTheDocument();
      const replyInputs = screen.getAllByPlaceholderText(/Write a reply/i);
      expect(replyInputs).toHaveLength(2);
    });
  });

  it("formats time correctly for different time ranges", async () => {
    const now = Date.now() / 1000;
    const mockReviews = [
      createMockReview({
        id: "1",
        review: "Minutes ago",
        timeOfReview: { _seconds: now - 1800, _nanoseconds: 0 } // 30 minutes ago
      }),
      createMockReview({
        id: "2",
        review: "Hours ago",
        timeOfReview: { _seconds: now - 7200, _nanoseconds: 0 } // 2 hours ago
      }),
      createMockReview({
        id: "3",
        review: "Days ago",
        timeOfReview: { _seconds: now - 259200, _nanoseconds: 0 } // 3 days ago
      }),
      createMockReview({
        id: "4",
        review: "Weeks ago",
        timeOfReview: { _seconds: now - 1209600, _nanoseconds: 0 } // 2 weeks ago
      }),
    ];

    global.fetch.mockResolvedValueOnce({
      ok: true,
      json: async () => ({ reviews: mockReviews }),
    });

    render(
      <MemoryRouter>
        <VendorReviews />
      </MemoryRouter>
    );

    await waitFor(() => {
      // Check that all reviews are rendered
      expect(screen.getByText(/Minutes ago/i)).toBeInTheDocument();
      expect(screen.getByText(/Hours ago/i)).toBeInTheDocument();
      expect(screen.getByText(/Days ago/i)).toBeInTheDocument();
      expect(screen.getByText(/Weeks ago/i)).toBeInTheDocument();
    });
  });
});

describe("Performance and Optimization", () => {
  it("does not re-fetch reviews unnecessarily", async () => {
    const mockReviews = [createMockReview()];

    global.fetch.mockResolvedValue({
      ok: true,
      json: async () => ({ reviews: mockReviews }),
    });

    const { rerender } = render(
      <MemoryRouter>
        <VendorReviews />
      </MemoryRouter>
    );

    await waitFor(() => {
      expect(screen.getByText(/Vendor Reviews/i)).toBeInTheDocument();
    });

    const initialFetchCount = global.fetch.mock.calls.length;

    // Re-render without changing vendorId
    rerender(
      <MemoryRouter>
        <VendorReviews />
      </MemoryRouter>
    );

    // Should not fetch again
    expect(global.fetch.mock.calls.length).toBe(initialFetchCount);
  });

  it("handles rapid sort changes efficiently", async () => {
    const mockReviews = [
      createMockReview({ id: "1", rating: 5 }),
      createMockReview({ id: "2", rating: 3 }),
      createMockReview({ id: "3", rating: 4 }),
    ];

    global.fetch.mockResolvedValueOnce({
      ok: true,
      json: async () => ({ reviews: mockReviews }),
    });

    render(
      <MemoryRouter>
        <VendorReviews />
      </MemoryRouter>
    );

    await waitFor(() => {
      expect(screen.getByText(/Vendor Reviews/i)).toBeInTheDocument();
    });

    const sortSelect = screen.getByRole('combobox');

    // Rapidly change sort options
    fireEvent.change(sortSelect, { target: { value: 'most-critical' } });
    fireEvent.change(sortSelect, { target: { value: 'most-praiseworthy' } });
    fireEvent.change(sortSelect, { target: { value: 'oldest' } });

    // Should handle all changes without crashing
    await waitFor(() => {
      const reviewCards = screen.getAllByClassName('review-card');
      expect(reviewCards).toHaveLength(3);
    });
  });
>>>>>>> 78e6674e
});<|MERGE_RESOLUTION|>--- conflicted
+++ resolved
@@ -4,7 +4,6 @@
 import { describe, it, beforeEach, vi, expect } from "vitest";
 import { MemoryRouter } from "react-router-dom";
 
-<<<<<<< HEAD
 // ✅ Mock firebase/auth so useEffect loops don’t hang
 vi.mock("firebase/auth", () => {
   return {
@@ -48,138 +47,11 @@
 
 // ✅ Import component last so mocks apply before module load
 import VendorReviews from "../../pages/vendor/vendorReviews";
-=======
-// Mock environment variables first
-Object.defineProperty(import.meta, 'env', {
-  value: {
-    VITE_API_KEY: "mock-api-key",
-    VITE_AUTH_DOMAIN: "mock-auth-domain",
-    VITE_PROJECT_ID: "mock-project-id",
-    VITE_STORAGE_BUCKET: "mock-storage-bucket",
-    VITE_MESSAGING_SENDER_ID: "mock-messaging-sender-id",
-    VITE_APP_ID: "mock-app-id",
-    VITE_MEASUREMENT_ID: "mock-measurement-id",
-  },
-  writable: true
-});
-
-// Mock lucide-react with all necessary icons
-vi.mock("lucide-react", () => ({
-  Star: ({ size, color, fill }) => <svg data-testid="star-icon" data-size={size} data-color={color} data-fill={fill} />,
-  StarHalf: ({ size, color, fill }) => <svg data-testid="star-half-icon" data-size={size} data-color={color} data-fill={fill} />,
-  ChevronDown: () => <svg data-testid="chevron-down-icon" />,
-  TrendingUp: () => <svg data-testid="trending-up-icon" />,
-  TrendingDown: () => <svg data-testid="trending-down-icon" />,
-  BarChart3: () => <svg data-testid="bar-chart-icon" />,
-  Calendar: () => <svg data-testid="calendar-icon" />,
-}));
-
-// Create mock auth object
-const mockAuth = {
-  currentUser: {
-    uid: "testVendor123",
-    email: "vendor@test.com",
-    getIdToken: vi.fn(() => Promise.resolve("fake-token"))
-  },
-  onAuthStateChanged: vi.fn((cb) => {
-    cb({
-      uid: "testVendor123",
-      email: "vendor@test.com",
-      getIdToken: vi.fn(() => Promise.resolve("fake-token"))
-    });
-    return vi.fn(); // unsubscribe function
-  }),
-};
-
-// Mock Firebase completely
-vi.mock("../../firebase", () => ({
-  auth: mockAuth,
-  db: {},
-  initializeApp: vi.fn(),
-  getFirestore: vi.fn(() => ({})),
-}));
-
-// Mock firebase/auth
-vi.mock("firebase/auth", () => ({
-  getAuth: vi.fn(() => mockAuth),
-}));
-
-// Mock CSS import
-vi.mock("../../pages/vendor/vendorReviews.css", () => ({}));
-
-// Import the component after mocks are set up
-const VendorReviews = await import("../../pages/vendor/vendorReviews").then(m => m.default);
-
-global.fetch = vi.fn();
-global.confirm = vi.fn();
-global.alert = vi.fn();
-
-// Helper function to create mock reviews
-const createMockReview = (overrides = {}) => ({
-  id: "review-1",
-  rating: 5,
-  review: "Great service!",
-  timeOfReview: {
-    _seconds: Math.floor(Date.now() / 1000),
-    _nanoseconds: 0
-  },
-  reply: null,
-  ...overrides
-});
->>>>>>> 78e6674e
 
 describe("VendorReviews Component", () => {
   beforeEach(() => {
     vi.clearAllMocks();
-<<<<<<< HEAD
-=======
-    vi.useRealTimers();
-    
-    // Reset auth mock
-    mockAuth.currentUser = {
-      uid: "testVendor123",
-      email: "vendor@test.com",
-      getIdToken: vi.fn(() => Promise.resolve("fake-token"))
-    };
-  });
-
-  it("handles rapid sort changes efficiently", async () => {
-    const mockReviews = [
-      createMockReview({ id: "1", rating: 5 }),
-      createMockReview({ id: "2", rating: 3 }),
-      createMockReview({ id: "3", rating: 4 }),
-    ];
-
-    global.fetch.mockResolvedValueOnce({
-      ok: true,
-      json: async () => ({ reviews: mockReviews }),
-    });
-
-    render(
-      <MemoryRouter>
-        <VendorReviews />
-      </MemoryRouter>
-    );
-
-    await waitFor(() => {
-      expect(screen.getByText(/Vendor Reviews/i)).toBeInTheDocument();
-    });
-
-    const sortSelect = screen.getByRole('combobox');
-
-    // Rapidly change sort options
-    fireEvent.change(sortSelect, { target: { value: 'most-critical' } });
-    fireEvent.change(sortSelect, { target: { value: 'most-praiseworthy' } });
-    fireEvent.change(sortSelect, { target: { value: 'oldest' } });
-
-    // Should handle all changes without crashing
-    await waitFor(() => {
-      // Verify all 3 reviews are still displayed
-      expect(screen.getAllByPlaceholderText(/Write a reply/i)).toHaveLength(3);
-    });
->>>>>>> 78e6674e
-  });
-
+  });
 
   it("renders loading state initially", () => {
     // Mock fetch to never resolve
@@ -196,40 +68,40 @@
   });
 
   it("renders error state when fetch fails", async () => {
-<<<<<<< HEAD
     // 🩹 Include json() to avoid type errors
     global.fetch.mockResolvedValueOnce({
       ok: false,
       json: () => Promise.resolve({ message: "Server error" }),
       headers: { get: () => "application/json" },
     });
-=======
-    global.fetch.mockRejectedValueOnce(new Error("Failed to fetch reviews"));
->>>>>>> 78e6674e
-
-    render(
-      <MemoryRouter>
-        <VendorReviews />
-      </MemoryRouter>
-    );
-
-    await waitFor(() => {
-      expect(screen.getByText(/Failed to fetch reviews/i)).toBeInTheDocument();
-    });
-  });
-
-<<<<<<< HEAD
+
+    render(
+      <MemoryRouter>
+        <VendorReviews />
+      </MemoryRouter>
+    );
+
+    await waitFor(() => {
+      expect(screen.getByText(/Great work!/i)).toBeInTheDocument();
+    });
+
+    // Type and send reply
+    const replyInput = screen.getByPlaceholderText(/Write a reply/i);
+    fireEvent.change(replyInput, { target: { value: "Thank you!" } });
+
+    const sendButton = screen.getByText(/Send/i);
+    fireEvent.click(sendButton);
+
+    await waitFor(() => {
+      expect(global.alert).toHaveBeenCalledWith(expect.stringContaining("Failed to update reply"));
+    });
+  });
+
   it("renders 'no reviews' message when none exist", async () => {
     global.fetch.mockResolvedValueOnce({
       ok: true,
       json: () => Promise.resolve({ reviews: [] }),
       headers: { get: () => "application/json" },
-=======
-  it("renders no reviews message when no reviews exist", async () => {
-    global.fetch.mockResolvedValueOnce({
-      ok: true,
-      json: async () => ({ reviews: [] }),
->>>>>>> 78e6674e
     });
 
     render(
@@ -243,7 +115,6 @@
     });
   });
 
-<<<<<<< HEAD
   it("renders reviews and overall rating correctly", async () => {
     const mockData = {
       reviews: [
@@ -267,35 +138,15 @@
       ok: true,
       json: () => Promise.resolve(mockData),
       headers: { get: () => "application/json" },
-=======
-  it("renders reviews successfully", async () => {
-    const mockReviews = [
-      createMockReview({
-        id: "review-1",
-        rating: 5,
-        review: "Excellent service!",
-      }),
-      createMockReview({
-        id: "review-2",
-        rating: 4,
-        review: "Very good work",
-      })
-    ];
-
-    global.fetch.mockResolvedValueOnce({
-      ok: true,
-      json: async () => ({ reviews: mockReviews }),
->>>>>>> 78e6674e
-    });
-
-    render(
-      <MemoryRouter>
-        <VendorReviews />
-      </MemoryRouter>
-    );
-
-    await waitFor(() => {
-<<<<<<< HEAD
+    });
+
+    render(
+      <MemoryRouter>
+        <VendorReviews />
+      </MemoryRouter>
+    );
+
+    await waitFor(() => {
       expect(screen.getByText("Vendor Reviews")).toBeInTheDocument();
       expect(screen.getByText("Excellent!")).toBeInTheDocument();
       expect(screen.getByText("Good service")).toBeInTheDocument();
@@ -326,115 +177,23 @@
       ok: true,
       json: () => Promise.resolve({}),
       headers: { get: () => "application/json" },
-=======
-      expect(screen.getByText(/Vendor Reviews/i)).toBeInTheDocument();
-      expect(screen.getByText(/Excellent service!/i)).toBeInTheDocument();
-      expect(screen.getByText(/Very good work/i)).toBeInTheDocument();
-    });
-  });
-
-  it("displays correct analytics", async () => {
-    const mockReviews = [
-      createMockReview({ id: "1", rating: 5 }),
-      createMockReview({ id: "2", rating: 4 }),
-      createMockReview({ id: "3", rating: 5 }),
-    ];
-
-    global.fetch.mockResolvedValueOnce({
-      ok: true,
-      json: async () => ({ reviews: mockReviews }),
-    });
-
-    render(
-      <MemoryRouter>
-        <VendorReviews />
-      </MemoryRouter>
-    );
-
-    await waitFor(() => {
-      // Check average rating (5+4+5)/3 = 4.7
-      expect(screen.getByText(/4\.7/)).toBeInTheDocument();
-      // Check total reviews
-      expect(screen.getByText(/3 total/i)).toBeInTheDocument();
-    });
-  });
-
-  it("displays rating distribution correctly", async () => {
-    const mockReviews = [
-      createMockReview({ id: "1", rating: 5 }),
-      createMockReview({ id: "2", rating: 5 }),
-      createMockReview({ id: "3", rating: 4 }),
-      createMockReview({ id: "4", rating: 3 }),
-      createMockReview({ id: "5", rating: 1 }),
-    ];
-
-    global.fetch.mockResolvedValueOnce({
-      ok: true,
-      json: async () => ({ reviews: mockReviews }),
->>>>>>> 78e6674e
-    });
-
-    render(
-      <MemoryRouter>
-        <VendorReviews />
-      </MemoryRouter>
-    );
-
-<<<<<<< HEAD
+    });
+
+    render(
+      <MemoryRouter>
+        <VendorReviews />
+      </MemoryRouter>
+    );
+
     const input = await screen.findByPlaceholderText(/Write a reply/i);
     fireEvent.change(input, { target: { value: "Thank you!" } });
     fireEvent.click(screen.getByText(/Send/i));
-=======
-    await waitFor(() => {
-      expect(screen.getByText(/Review Analytics/i)).toBeInTheDocument();
-      expect(screen.getByText(/Total Reviews:/i)).toBeInTheDocument();
-    });
-  });
-
-  it("sorts reviews by newest first by default", async () => {
-    const now = Date.now() / 1000;
-    const mockReviews = [
-      createMockReview({
-        id: "1",
-        review: "Oldest review",
-        timeOfReview: { _seconds: now - 86400 * 2, _nanoseconds: 0 }
-      }),
-      createMockReview({
-        id: "2",
-        review: "Newest review",
-        timeOfReview: { _seconds: now, _nanoseconds: 0 }
-      }),
-      createMockReview({
-        id: "3",
-        review: "Middle review",
-        timeOfReview: { _seconds: now - 86400, _nanoseconds: 0 }
-      }),
-    ];
-
-    global.fetch.mockResolvedValueOnce({
-      ok: true,
-      json: async () => ({ reviews: mockReviews }),
-    });
-
-    render(
-      <MemoryRouter>
-        <VendorReviews />
-      </MemoryRouter>
-    );
->>>>>>> 78e6674e
-
-    await waitFor(() => {
-      const reviewCards = screen.getAllByRole('article', { hidden: true });
-      if (reviewCards.length === 0) {
-        // Fallback to text content check
-        expect(screen.getByText(/Newest review/i)).toBeInTheDocument();
-      } else {
-        expect(reviewCards[0]).toHaveTextContent('Newest review');
-      }
-    });
-  });
-
-<<<<<<< HEAD
+
+    await waitFor(() => {
+      expect(screen.getByText(/No change/i)).toBeInTheDocument();
+    });
+  });
+
   it("allows editing a reply", async () => {
     const mockData = {
       reviews: [
@@ -452,1179 +211,25 @@
       ok: true,
       json: () => Promise.resolve(mockData),
       headers: { get: () => "application/json" },
-=======
-  it("changes sort order when sort option is changed", async () => {
-    const mockReviews = [
-      createMockReview({ id: "1", rating: 5, review: "Five stars" }),
-      createMockReview({ id: "2", rating: 2, review: "Two stars" }),
-      createMockReview({ id: "3", rating: 4, review: "Four stars" }),
-    ];
-
-    global.fetch.mockResolvedValueOnce({
-      ok: true,
-      json: async () => ({ reviews: mockReviews }),
-    });
-
-    render(
-      <MemoryRouter>
-        <VendorReviews />
-      </MemoryRouter>
-    );
-
-    await waitFor(() => {
-      expect(screen.getByText(/Five stars/i)).toBeInTheDocument();
-    });
-
-    // Change to most critical
-    const sortSelect = screen.getByRole('combobox');
-    fireEvent.change(sortSelect, { target: { value: 'most-critical' } });
-
-    await waitFor(() => {
-      // Just verify the text is present after sorting
-      expect(screen.getByText(/Two stars/i)).toBeInTheDocument();
-      expect(screen.getByText(/Five stars/i)).toBeInTheDocument();
-    });
-  });
-
-  it("sorts by most praiseworthy", async () => {
-    const mockReviews = [
-      createMockReview({ id: "1", rating: 3, review: "Three stars" }),
-      createMockReview({ id: "2", rating: 5, review: "Five stars" }),
-      createMockReview({ id: "3", rating: 4, review: "Four stars" }),
-    ];
-
-    global.fetch.mockResolvedValueOnce({
-      ok: true,
-      json: async () => ({ reviews: mockReviews }),
-    });
-
-    render(
-      <MemoryRouter>
-        <VendorReviews />
-      </MemoryRouter>
-    );
-
-    await waitFor(() => {
-      expect(screen.getByText(/Three stars/i)).toBeInTheDocument();
-    });
-
-    const sortSelect = screen.getByRole('combobox');
-    fireEvent.change(sortSelect, { target: { value: 'most-praiseworthy' } });
-
-    await waitFor(() => {
-      // Verify all reviews are still displayed
-      expect(screen.getByText(/Five stars/i)).toBeInTheDocument();
-      expect(screen.getByText(/Four stars/i)).toBeInTheDocument();
-      expect(screen.getByText(/Three stars/i)).toBeInTheDocument();
-    });
-  });
-
-  it("sorts by oldest first", async () => {
-    const now = Date.now() / 1000;
-    const mockReviews = [
-      createMockReview({
-        id: "1",
-        review: "Newest",
-        timeOfReview: { _seconds: now, _nanoseconds: 0 }
-      }),
-      createMockReview({
-        id: "2",
-        review: "Oldest",
-        timeOfReview: { _seconds: now - 86400 * 5, _nanoseconds: 0 }
-      }),
-    ];
-
-    global.fetch.mockResolvedValueOnce({
-      ok: true,
-      json: async () => ({ reviews: mockReviews }),
-    });
-
-    render(
-      <MemoryRouter>
-        <VendorReviews />
-      </MemoryRouter>
-    );
-
-    await waitFor(() => {
-      expect(screen.getByText(/Newest/i)).toBeInTheDocument();
-    });
-
-    const sortSelect = screen.getByRole('combobox');
-    fireEvent.change(sortSelect, { target: { value: 'oldest' } });
-
-    await waitFor(() => {
-      // Verify both reviews are displayed
-      expect(screen.getByText(/Oldest/i)).toBeInTheDocument();
-      expect(screen.getByText(/Newest/i)).toBeInTheDocument();
-    });
-  });
-
-  it("allows vendor to reply to a review", async () => {
-    const mockReview = createMockReview({
-      id: "review-1",
-      review: "Great work!",
-      reply: null
-    });
-
-    global.fetch
-      .mockResolvedValueOnce({
-        ok: true,
-        json: async () => ({ reviews: [mockReview] }),
-      })
-      .mockResolvedValueOnce({
-        ok: true,
-        json: async () => ({ success: true }),
-      });
-
-    render(
-      <MemoryRouter>
-        <VendorReviews />
-      </MemoryRouter>
-    );
-
-    await waitFor(() => {
-      expect(screen.getByText(/Great work!/i)).toBeInTheDocument();
-    });
-
-    // Type a reply
-    const replyInput = screen.getByPlaceholderText(/Write a reply/i);
-    fireEvent.change(replyInput, { target: { value: "Thank you!" } });
-
-    // Send reply
-    const sendButton = screen.getByText(/Send/i);
-    fireEvent.click(sendButton);
-
-    await waitFor(() => {
-      expect(global.fetch).toHaveBeenCalledWith(
-        expect.stringContaining("/api/analytics/testVendor123/reviews/review-1/reply"),
-        expect.objectContaining({
-          method: "POST",
-          body: JSON.stringify({ reply: "Thank you!" }),
-        })
-      );
-    });
-  });
-
-  it("prevents sending empty reply", async () => {
-    const mockReview = createMockReview({
-      id: "review-1",
-      review: "Great work!",
-      reply: null
-    });
-
-    global.fetch.mockResolvedValueOnce({
-      ok: true,
-      json: async () => ({ reviews: [mockReview] }),
-    });
-
-    render(
-      <MemoryRouter>
-        <VendorReviews />
-      </MemoryRouter>
-    );
-
-    await waitFor(() => {
-      expect(screen.getByText(/Great work!/i)).toBeInTheDocument();
-    });
-
-    // Try to send without typing
-    const sendButton = screen.getByText(/Send/i);
-    expect(sendButton).toBeDisabled();
-  });
-
-  it("allows vendor to edit existing reply", async () => {
-    const mockReview = createMockReview({
-      id: "review-1",
-      review: "Great work!",
-      reply: "Thank you!"
-    });
-
-    global.fetch
-      .mockResolvedValueOnce({
-        ok: true,
-        json: async () => ({ reviews: [mockReview] }),
-      })
-      .mockResolvedValueOnce({
-        ok: true,
-        json: async () => ({ success: true }),
-      });
-
-    render(
-      <MemoryRouter>
-        <VendorReviews />
-      </MemoryRouter>
-    );
-
-    await waitFor(() => {
-      expect(screen.getByText(/Your Reply:/i)).toBeInTheDocument();
-      expect(screen.getByText(/Thank you!/i)).toBeInTheDocument();
-    });
-
-    // Click edit button
-    const editButton = screen.getByText(/Edit/i);
-    fireEvent.click(editButton);
-
-    await waitFor(() => {
-      const replyInput = screen.getByPlaceholderText(/Write a reply/i);
-      expect(replyInput.value).toBe("Thank you!");
-    });
-
-    // Edit the reply
-    const replyInput = screen.getByPlaceholderText(/Write a reply/i);
-    fireEvent.change(replyInput, { target: { value: "Thank you so much!" } });
-
-    // Send edited reply
-    const sendButton = screen.getByText(/Send/i);
-    fireEvent.click(sendButton);
-
-    await waitFor(() => {
-      expect(global.fetch).toHaveBeenCalledWith(
-        expect.stringContaining("/reply"),
-        expect.objectContaining({
-          method: "POST",
-          body: JSON.stringify({ reply: "Thank you so much!" }),
-        })
-      );
-    });
-  });
-
-  it("allows vendor to delete reply", async () => {
-    global.confirm.mockReturnValue(true);
-
-    const mockReview = createMockReview({
-      id: "review-1",
-      review: "Great work!",
-      reply: "Thank you!"
-    });
-
-    global.fetch
-      .mockResolvedValueOnce({
-        ok: true,
-        json: async () => ({ reviews: [mockReview] }),
-      })
-      .mockResolvedValueOnce({
-        ok: true,
-        json: async () => ({ success: true }),
-      });
-
-    render(
-      <MemoryRouter>
-        <VendorReviews />
-      </MemoryRouter>
-    );
-
-    await waitFor(() => {
-      expect(screen.getByText(/Your Reply:/i)).toBeInTheDocument();
-    });
-
-    // Click delete button
-    const deleteButton = screen.getByText(/Delete/i);
-    fireEvent.click(deleteButton);
-
-    expect(global.confirm).toHaveBeenCalledWith("Are you sure you want to delete this reply?");
-
-    await waitFor(() => {
-      expect(global.fetch).toHaveBeenCalledWith(
-        expect.stringContaining("/reply"),
-        expect.objectContaining({
-          method: "POST",
-          body: JSON.stringify({ reply: "_blank_" }),
-        })
-      );
-    });
-  });
-
-  it("cancels delete when user cancels confirmation", async () => {
-    global.confirm.mockReturnValue(false);
-
-    const mockReview = createMockReview({
-      id: "review-1",
-      review: "Great work!",
-      reply: "Thank you!"
-    });
-
-    global.fetch.mockResolvedValueOnce({
-      ok: true,
-      json: async () => ({ reviews: [mockReview] }),
-    });
-
-    render(
-      <MemoryRouter>
-        <VendorReviews />
-      </MemoryRouter>
-    );
-
-    await waitFor(() => {
-      expect(screen.getByText(/Your Reply:/i)).toBeInTheDocument();
-    });
-
-    const deleteButton = screen.getByText(/Delete/i);
-    fireEvent.click(deleteButton);
-
-    expect(global.confirm).toHaveBeenCalled();
-    
-    // Reply should still be visible
-    expect(screen.getByText(/Thank you!/i)).toBeInTheDocument();
-  });
-
-  it("cancels reply edit", async () => {
-    const mockReview = createMockReview({
-      id: "review-1",
-      review: "Great work!",
-      reply: "Thank you!"
-    });
-
-    global.fetch.mockResolvedValueOnce({
-      ok: true,
-      json: async () => ({ reviews: [mockReview] }),
-    });
-
-    render(
-      <MemoryRouter>
-        <VendorReviews />
-      </MemoryRouter>
-    );
-
-    await waitFor(() => {
-      expect(screen.getByText(/Your Reply:/i)).toBeInTheDocument();
-    });
-
-    // Click edit
-    const editButton = screen.getByText(/Edit/i);
-    fireEvent.click(editButton);
-
-    await waitFor(() => {
-      expect(screen.getByPlaceholderText(/Write a reply/i)).toBeInTheDocument();
-    });
-
-    // Click cancel
-    const cancelButton = screen.getByText(/Cancel/i);
-    fireEvent.click(cancelButton);
-
-    await waitFor(() => {
-      // Should show the original reply again
-      expect(screen.getByText(/Your Reply:/i)).toBeInTheDocument();
-      expect(screen.queryByPlaceholderText(/Write a reply/i)).not.toBeInTheDocument();
->>>>>>> 78e6674e
-    });
-  });
-
-  it("toggles between distribution and monthly view", async () => {
-    const mockReviews = [
-      createMockReview({ id: "1", rating: 5 }),
-      createMockReview({ id: "2", rating: 4 }),
-    ];
-
-    global.fetch.mockResolvedValueOnce({
-      ok: true,
-<<<<<<< HEAD
+    });
+    global.fetch.mockResolvedValueOnce({
+      ok: true,
       json: () => Promise.resolve({}),
       headers: { get: () => "application/json" },
-=======
-      json: async () => ({ reviews: mockReviews }),
->>>>>>> 78e6674e
-    });
-
-    render(
-      <MemoryRouter>
-        <VendorReviews />
-      </MemoryRouter>
-    );
-
-<<<<<<< HEAD
+    });
+
+    render(
+      <MemoryRouter>
+        <VendorReviews />
+      </MemoryRouter>
+    );
+
     const editBtn = await screen.findByText(/Edit/i);
     fireEvent.click(editBtn);
 
     const input = screen.getByPlaceholderText(/Write a reply/i);
     fireEvent.change(input, { target: { value: "Edited reply" } });
     fireEvent.click(screen.getByText(/Send/i));
-=======
-    await waitFor(() => {
-      expect(screen.getByText(/Review Analytics/i)).toBeInTheDocument();
-    });
-
-    // Should start in distribution view - find the active button
-    const distributionButton = screen.getByText(/Distribution/i).closest('button');
-    expect(distributionButton).toHaveClass('active');
-
-    // Click monthly toggle
-    const monthlyButton = screen.getByText(/Monthly/i).closest('button');
-    fireEvent.click(monthlyButton);
->>>>>>> 78e6674e
-
-    await waitFor(() => {
-      expect(monthlyButton).toHaveClass('active');
-    });
-  });
-<<<<<<< HEAD
-=======
-
-  it("displays monthly chart correctly", async () => {
-    const now = Date.now() / 1000;
-    const mockReviews = [
-      createMockReview({
-        id: "1",
-        rating: 5,
-        timeOfReview: { _seconds: now, _nanoseconds: 0 }
-      }),
-      createMockReview({
-        id: "2",
-        rating: 4,
-        timeOfReview: { _seconds: now - 86400 * 30, _nanoseconds: 0 } // 1 month ago
-      }),
-    ];
-
-    global.fetch.mockResolvedValueOnce({
-      ok: true,
-      json: async () => ({ reviews: mockReviews }),
-    });
-
-    render(
-      <MemoryRouter>
-        <VendorReviews />
-      </MemoryRouter>
-    );
-
-    await waitFor(() => {
-      expect(screen.getByText(/Review Analytics/i)).toBeInTheDocument();
-    });
-
-    // Switch to monthly view
-    const monthlyButton = screen.getByText(/Monthly/i).closest('button');
-    fireEvent.click(monthlyButton);
-
-    await waitFor(() => {
-      // Check for legend items instead of specific class names
-      expect(screen.getByText(/Reviews Count/i)).toBeInTheDocument();
-      expect(screen.getByText(/Avg Rating/i)).toBeInTheDocument();
-    });
-  });
-
-  it("handles reply API error gracefully", async () => {
-    const mockReview = createMockReview({
-      id: "review-1",
-      review: "Great work!",
-      reply: null
-    });
-
-    global.fetch
-      .mockResolvedValueOnce({
-        ok: true,
-        json: async () => ({ reviews: [mockReview] }),
-      })
-      .mockResolvedValueOnce({
-        ok: false,
-        json: async () => ({ error: "Failed to update reply" }),
-      });
-
-    render(
-      <MemoryRouter>
-        <VendorReviews />
-      </MemoryRouter>
-    );
-
-    await waitFor(() => {
-      expect(screen.getByText(/Great work!/i)).toBeInTheDocument();
-    });
-
-    // Type and send reply
-    const replyInput = screen.getByPlaceholderText(/Write a reply/i);
-    fireEvent.change(replyInput, { target: { value: "Thank you!" } });
-
-    const sendButton = screen.getByText(/Send/i);
-    fireEvent.click(sendButton);
-
-    await waitFor(() => {
-      expect(global.alert).toHaveBeenCalledWith(expect.stringContaining("Failed to update reply"));
-    });
-  });
-
-  it("calculates monthly trends correctly", async () => {
-    const now = Date.now() / 1000;
-    const thisMonthStart = new Date();
-    thisMonthStart.setDate(1);
-    thisMonthStart.setHours(0, 0, 0, 0);
-
-    const lastMonthStart = new Date(thisMonthStart);
-    lastMonthStart.setMonth(lastMonthStart.getMonth() - 1);
-
-    const mockReviews = [
-      // This month: 5 stars
-      createMockReview({
-        id: "1",
-        rating: 5,
-        timeOfReview: { _seconds: Math.floor(thisMonthStart.getTime() / 1000), _nanoseconds: 0 }
-      }),
-      // Last month: 3 stars
-      createMockReview({
-        id: "2",
-        rating: 3,
-        timeOfReview: { _seconds: Math.floor(lastMonthStart.getTime() / 1000), _nanoseconds: 0 }
-      }),
-    ];
-
-    global.fetch.mockResolvedValueOnce({
-      ok: true,
-      json: async () => ({ reviews: mockReviews }),
-    });
-
-    render(
-      <MemoryRouter>
-        <VendorReviews />
-      </MemoryRouter>
-    );
-
-    await waitFor(() => {
-      expect(screen.getByText(/Monthly Trend/i)).toBeInTheDocument();
-      // Should show positive trend
-      expect(screen.getByTestId('trending-up-icon')).toBeInTheDocument();
-    });
-  });
-
-  it("handles different timestamp formats", async () => {
-    const mockReviews = [
-      createMockReview({
-        id: "1",
-        timeOfReview: { _seconds: 1634567890, _nanoseconds: 0 } // Object format
-      }),
-      createMockReview({
-        id: "2",
-        timeOfReview: { seconds: 1634567890, nanoseconds: 0 } // Alternative format
-      }),
-      createMockReview({
-        id: "3",
-        timeOfReview: "2021-10-18T12:00:00Z" // String format
-      }),
-      createMockReview({
-        id: "4",
-        timeOfReview: 1634567890000 // Milliseconds timestamp
-      }),
-    ];
-
-    global.fetch.mockResolvedValueOnce({
-      ok: true,
-      json: async () => ({ reviews: mockReviews }),
-    });
-
-    render(
-      <MemoryRouter>
-        <VendorReviews />
-      </MemoryRouter>
-    );
-
-    await waitFor(() => {
-      const reviewCards = screen.getAllByClassName('review-card');
-      expect(reviewCards).toHaveLength(4);
-      // All should have date text (not "Recently")
-      reviewCards.forEach(card => {
-        expect(card.textContent).not.toBe("");
-      });
-    });
-  });
-
-  it("shows 'Just now' for very recent reviews", async () => {
-    const mockReview = createMockReview({
-      id: "1",
-      review: "Brand new review",
-      timeOfReview: { _seconds: Math.floor(Date.now() / 1000), _nanoseconds: 0 }
-    });
-
-    global.fetch.mockResolvedValueOnce({
-      ok: true,
-      json: async () => ({ reviews: [mockReview] }),
-    });
-
-    render(
-      <MemoryRouter>
-        <VendorReviews />
-      </MemoryRouter>
-    );
-
-    await waitFor(() => {
-      expect(screen.getByText(/Just now|minute/i)).toBeInTheDocument();
-    });
-  });
-
-  it("handles no monthly data gracefully", async () => {
-    const mockReviews = [
-      createMockReview({ id: "1", rating: 5 }),
-    ];
-
-    global.fetch.mockResolvedValueOnce({
-      ok: true,
-      json: async () => ({ reviews: mockReviews }),
-    });
-
-    render(
-      <MemoryRouter>
-        <VendorReviews />
-      </MemoryRouter>
-    );
-
-    await waitFor(() => {
-      expect(screen.getByText(/Review Analytics/i)).toBeInTheDocument();
-    });
-
-    // Switch to monthly view
-    const monthlyButton = screen.getByText(/Monthly/i).closest('button');
-    fireEvent.click(monthlyButton);
-
-    // Should show chart or legend
-    await waitFor(() => {
-      // Check for either the chart container or legend items
-      const hasLegend = screen.queryByText(/Reviews Count/i);
-      expect(hasLegend || screen.queryByText(/Avg Rating/i)).toBeTruthy();
-    });
-  });
-
-  it("displays This Month count correctly in distribution view", async () => {
-    const now = Date.now() / 1000;
-    const thisMonthStart = new Date();
-    thisMonthStart.setDate(1);
-    thisMonthStart.setHours(0, 0, 0, 0);
-
-    const mockReviews = [
-      createMockReview({
-        id: "1",
-        rating: 5,
-        timeOfReview: { _seconds: Math.floor(thisMonthStart.getTime() / 1000) + 1000, _nanoseconds: 0 }
-      }),
-      createMockReview({
-        id: "2",
-        rating: 4,
-        timeOfReview: { _seconds: Math.floor(thisMonthStart.getTime() / 1000) + 2000, _nanoseconds: 0 }
-      }),
-      createMockReview({
-        id: "3",
-        rating: 5,
-        timeOfReview: { _seconds: Math.floor(thisMonthStart.getTime() / 1000) - 86400 * 40, _nanoseconds: 0 } // Last month
-      }),
-    ];
-
-    global.fetch.mockResolvedValueOnce({
-      ok: true,
-      json: async () => ({ reviews: mockReviews }),
-    });
-
-    render(
-      <MemoryRouter>
-        <VendorReviews />
-      </MemoryRouter>
-    );
-
-    await waitFor(() => {
-      expect(screen.getByText(/This Month:/i)).toBeInTheDocument();
-      // Check that "This Month" section exists with count
-      const thisMonthSection = screen.getByText(/This Month:/i).parentElement;
-      expect(thisMonthSection).toHaveTextContent('2');
-    });
-  });
-
-  it("handles API authorization correctly", async () => {
-    const mockReviews = [createMockReview()];
-
-    global.fetch.mockResolvedValueOnce({
-      ok: true,
-      json: async () => ({ reviews: mockReviews }),
-    });
-
-    render(
-      <MemoryRouter>
-        <VendorReviews />
-      </MemoryRouter>
-    );
-
-    await waitFor(() => {
-      expect(global.fetch).toHaveBeenCalledWith(
-        expect.stringContaining("/api/analytics/testVendor123"),
-        expect.objectContaining({
-          headers: expect.objectContaining({
-            Authorization: "Bearer fake-token",
-          }),
-        })
-      );
-    });
-  });
-});
-
-describe("StarRating Component", () => {
-  it("renders correct number of filled stars for whole number rating", async () => {
-    const mockReview = createMockReview({
-      id: "1",
-      rating: 5,
-      review: "Perfect!"
-    });
-
-    global.fetch.mockResolvedValueOnce({
-      ok: true,
-      json: async () => ({ reviews: [mockReview] }),
-    });
-
-    render(
-      <MemoryRouter>
-        <VendorReviews />
-      </MemoryRouter>
-    );
-
-    await waitFor(() => {
-      // Should have 5 filled stars
-      const filledStars = screen.getAllByTestId('star-icon').filter(
-        star => star.dataset.fill === '#fbbf24'
-      );
-      expect(filledStars.length).toBeGreaterThan(0);
-    });
-  });
-
-  it("renders half star for decimal ratings", async () => {
-    const mockReview = createMockReview({
-      id: "1",
-      rating: 4.5,
-      review: "Almost perfect!"
-    });
-
-    global.fetch.mockResolvedValueOnce({
-      ok: true,
-      json: async () => ({ reviews: [mockReview] }),
-    });
-
-    render(
-      <MemoryRouter>
-        <VendorReviews />
-      </MemoryRouter>
-    );
-
-    await waitFor(() => {
-      // Should have at least one half star
-      const halfStars = screen.getAllByTestId('star-half-icon');
-      expect(halfStars.length).toBeGreaterThan(0);
-    });
-  });
-
-  it("renders empty stars for low ratings", async () => {
-    const mockReview = createMockReview({
-      id: "1",
-      rating: 2,
-      review: "Not great"
-    });
-
-    global.fetch.mockResolvedValueOnce({
-      ok: true,
-      json: async () => ({ reviews: [mockReview] }),
-    });
-
-    render(
-      <MemoryRouter>
-        <VendorReviews />
-      </MemoryRouter>
-    );
-
-    await waitFor(() => {
-      // Should have some empty stars (not filled with gold)
-      const emptyStars = screen.getAllByTestId('star-icon').filter(
-        star => star.dataset.fill === '#f9fafbff'
-      );
-      expect(emptyStars.length).toBeGreaterThan(0);
-    });
-  });
-});
-
-describe("Edge Cases and Error Handling", () => {
-  it("handles missing review text gracefully", async () => {
-    const mockReview = createMockReview({
-      id: "1",
-      rating: 5,
-      review: undefined
-    });
-
-    global.fetch.mockResolvedValueOnce({
-      ok: true,
-      json: async () => ({ reviews: [mockReview] }),
-    });
-
-    render(
-      <MemoryRouter>
-        <VendorReviews />
-      </MemoryRouter>
-    );
-
-    await waitFor(() => {
-      expect(screen.getByText(/Vendor Reviews/i)).toBeInTheDocument();
-      // Component should render without crashing
-      const reviewCards = screen.getAllByClassName('review-card');
-      expect(reviewCards).toHaveLength(1);
-    });
-  });
-
-  it("handles missing rating gracefully", async () => {
-    const mockReview = createMockReview({
-      id: "1",
-      rating: null,
-      review: "No rating given"
-    });
-
-    global.fetch.mockResolvedValueOnce({
-      ok: true,
-      json: async () => ({ reviews: [mockReview] }),
-    });
-
-    render(
-      <MemoryRouter>
-        <VendorReviews />
-      </MemoryRouter>
-    );
-
-    await waitFor(() => {
-      expect(screen.getByText(/No rating given/i)).toBeInTheDocument();
-      // Should still display the review
-    });
-  });
-
-  it("handles network error during reply submission", async () => {
-    const mockReview = createMockReview({
-      id: "review-1",
-      review: "Great work!",
-      reply: null
-    });
-
-    global.fetch
-      .mockResolvedValueOnce({
-        ok: true,
-        json: async () => ({ reviews: [mockReview] }),
-      })
-      .mockRejectedValueOnce(new Error("Network error"));
-
-    render(
-      <MemoryRouter>
-        <VendorReviews />
-      </MemoryRouter>
-    );
-
-    await waitFor(() => {
-      expect(screen.getByText(/Great work!/i)).toBeInTheDocument();
-    });
-
-    // Try to send reply
-    const replyInput = screen.getByPlaceholderText(/Write a reply/i);
-    fireEvent.change(replyInput, { target: { value: "Thank you!" } });
-
-    const sendButton = screen.getByText(/Send/i);
-    fireEvent.click(sendButton);
-
-    await waitFor(() => {
-      expect(global.alert).toHaveBeenCalledWith(expect.stringContaining("Network error"));
-    });
-  });
-
-  it("handles malformed timestamp data", async () => {
-    const mockReview = createMockReview({
-      id: "1",
-      review: "Test review",
-      timeOfReview: "invalid-date-string"
-    });
-
-    global.fetch.mockResolvedValueOnce({
-      ok: true,
-      json: async () => ({ reviews: [mockReview] }),
-    });
-
-    render(
-      <MemoryRouter>
-        <VendorReviews />
-      </MemoryRouter>
-    );
-
-    await waitFor(() => {
-      expect(screen.getByText(/Test review/i)).toBeInTheDocument();
-      // Should show "Recently" for invalid date
-      expect(screen.getByText(/Recently/i)).toBeInTheDocument();
-    });
-  });
-
-  it("handles zero reviews in analytics", async () => {
-    global.fetch.mockResolvedValueOnce({
-      ok: true,
-      json: async () => ({ reviews: [] }),
-    });
-
-    render(
-      <MemoryRouter>
-        <VendorReviews />
-      </MemoryRouter>
-    );
-
-    await waitFor(() => {
-      expect(screen.getByText(/No reviews found/i)).toBeInTheDocument();
-    });
-  });
-
-  it("handles reviews with only whitespace in reply", async () => {
-    const mockReview = createMockReview({
-      id: "review-1",
-      review: "Great work!",
-      reply: null
-    });
-
-    global.fetch.mockResolvedValueOnce({
-      ok: true,
-      json: async () => ({ reviews: [mockReview] }),
-    });
-
-    render(
-      <MemoryRouter>
-        <VendorReviews />
-      </MemoryRouter>
-    );
-
-    await waitFor(() => {
-      expect(screen.getByText(/Great work!/i)).toBeInTheDocument();
-    });
-
-    // Try to send reply with only spaces
-    const replyInput = screen.getByPlaceholderText(/Write a reply/i);
-    fireEvent.change(replyInput, { target: { value: "   " } });
-
-    const sendButton = screen.getByText(/Send/i);
-    fireEvent.click(sendButton);
-
-    await waitFor(() => {
-      expect(global.alert).toHaveBeenCalledWith("Reply text is required");
-    });
-  });
-
-  it("maintains sort order after replying to a review", async () => {
-    const now = Date.now() / 1000;
-    const mockReviews = [
-      createMockReview({
-        id: "1",
-        review: "First review",
-        rating: 5,
-        timeOfReview: { _seconds: now, _nanoseconds: 0 }
-      }),
-      createMockReview({
-        id: "2",
-        review: "Second review",
-        rating: 4,
-        timeOfReview: { _seconds: now - 86400, _nanoseconds: 0 }
-      }),
-    ];
-
-    global.fetch
-      .mockResolvedValueOnce({
-        ok: true,
-        json: async () => ({ reviews: mockReviews }),
-      })
-      .mockResolvedValueOnce({
-        ok: true,
-        json: async () => ({ success: true }),
-      });
-
-    render(
-      <MemoryRouter>
-        <VendorReviews />
-      </MemoryRouter>
-    );
-
-    await waitFor(() => {
-      expect(screen.getByText(/First review/i)).toBeInTheDocument();
-    });
-
-    // Reply to the first review
-    const replyInputs = screen.getAllByPlaceholderText(/Write a reply/i);
-    fireEvent.change(replyInputs[0], { target: { value: "Thank you!" } });
-
-    const sendButtons = screen.getAllByText(/Send/i);
-    fireEvent.click(sendButtons[0]);
-
-    await waitFor(() => {
-      // Both reviews should still be visible
-      expect(screen.getByText(/First review/i)).toBeInTheDocument();
-      expect(screen.getByText(/Second review/i)).toBeInTheDocument();
-    });
-  });
-
-  it("handles very old reviews with appropriate date formatting", async () => {
-    const oldTimestamp = new Date('2020-01-01').getTime() / 1000;
-    const mockReview = createMockReview({
-      id: "1",
-      review: "Old review",
-      timeOfReview: { _seconds: oldTimestamp, _nanoseconds: 0 }
-    });
-
-    global.fetch.mockResolvedValueOnce({
-      ok: true,
-      json: async () => ({ reviews: [mockReview] }),
-    });
-
-    render(
-      <MemoryRouter>
-        <VendorReviews />
-      </MemoryRouter>
-    );
-
-    await waitFor(() => {
-      expect(screen.getByText(/Old review/i)).toBeInTheDocument();
-      // Should show formatted date for old reviews
-      expect(screen.getByText(/Jan|2020/i)).toBeInTheDocument();
-    });
-  });
-
-  it("calculates correct percentage for rating distribution", async () => {
-    const mockReviews = [
-      createMockReview({ id: "1", rating: 5 }),
-      createMockReview({ id: "2", rating: 5 }),
-      createMockReview({ id: "3", rating: 4 }),
-      createMockReview({ id: "4", rating: 3 }),
-    ];
-
-    global.fetch.mockResolvedValueOnce({
-      ok: true,
-      json: async () => ({ reviews: mockReviews }),
-    });
-
-    render(
-      <MemoryRouter>
-        <VendorReviews />
-      </MemoryRouter>
-    );
-
-    await waitFor(() => {
-      expect(screen.getByText(/Review Analytics/i)).toBeInTheDocument();
-      // Should show Total Reviews: 4
-      expect(screen.getByText(/Total Reviews:/i).nextSibling).toHaveTextContent('4');
-    });
-  });
-
-  it("shows stable trend when no change between months", async () => {
-    const now = Date.now() / 1000;
-    const thisMonthStart = new Date();
-    thisMonthStart.setDate(1);
-    thisMonthStart.setHours(0, 0, 0, 0);
-
-    const lastMonthStart = new Date(thisMonthStart);
-    lastMonthStart.setMonth(lastMonthStart.getMonth() - 1);
-
-    const mockReviews = [
-      createMockReview({
-        id: "1",
-        rating: 4,
-        timeOfReview: { _seconds: Math.floor(thisMonthStart.getTime() / 1000), _nanoseconds: 0 }
-      }),
-      createMockReview({
-        id: "2",
-        rating: 4,
-        timeOfReview: { _seconds: Math.floor(lastMonthStart.getTime() / 1000), _nanoseconds: 0 }
-      }),
-    ];
-
-    global.fetch.mockResolvedValueOnce({
-      ok: true,
-      json: async () => ({ reviews: mockReviews }),
-    });
-
-    render(
-      <MemoryRouter>
-        <VendorReviews />
-      </MemoryRouter>
-    );
-
-    await waitFor(() => {
-      expect(screen.getByText(/No change/i)).toBeInTheDocument();
-    });
-  });
-
-  it("shows negative trend when rating decreases", async () => {
-    const now = Date.now() / 1000;
-    const thisMonthStart = new Date();
-    thisMonthStart.setDate(1);
-    thisMonthStart.setHours(0, 0, 0, 0);
-
-    const lastMonthStart = new Date(thisMonthStart);
-    lastMonthStart.setMonth(lastMonthStart.getMonth() - 1);
-
-    const mockReviews = [
-      createMockReview({
-        id: "1",
-        rating: 3,
-        timeOfReview: { _seconds: Math.floor(thisMonthStart.getTime() / 1000), _nanoseconds: 0 }
-      }),
-      createMockReview({
-        id: "2",
-        rating: 5,
-        timeOfReview: { _seconds: Math.floor(lastMonthStart.getTime() / 1000), _nanoseconds: 0 }
-      }),
-    ];
-
-    global.fetch.mockResolvedValueOnce({
-      ok: true,
-      json: async () => ({ reviews: mockReviews }),
-    });
-
-    render(
-      <MemoryRouter>
-        <VendorReviews />
-      </MemoryRouter>
-    );
-
-    await waitFor(() => {
-      expect(screen.getByTestId('trending-down-icon')).toBeInTheDocument();
-    });
-  });
-
-  it("handles review with _blank_ reply correctly", async () => {
-    const mockReview = createMockReview({
-      id: "review-1",
-      review: "Great work!",
-      reply: "_blank_"
-    });
-
-    global.fetch.mockResolvedValueOnce({
-      ok: true,
-      json: async () => ({ reviews: [mockReview] }),
-    });
-
-    render(
-      <MemoryRouter>
-        <VendorReviews />
-      </MemoryRouter>
-    );
-
-    await waitFor(() => {
-      expect(screen.getByText(/Great work!/i)).toBeInTheDocument();
-      // Should show reply input, not "Your Reply"
-      expect(screen.getByPlaceholderText(/Write a reply/i)).toBeInTheDocument();
-      expect(screen.queryByText(/Your Reply:/i)).not.toBeInTheDocument();
-    });
-  });
-
-  it("handles multiple reviews with mixed reply states", async () => {
-    const mockReviews = [
-      createMockReview({
-        id: "1",
-        review: "Review with reply",
-        reply: "Thank you!"
-      }),
-      createMockReview({
-        id: "2",
-        review: "Review without reply",
-        reply: null
-      }),
-      createMockReview({
-        id: "3",
-        review: "Review with blank reply",
-        reply: "_blank_"
-      }),
-    ];
-
-    global.fetch.mockResolvedValueOnce({
-      ok: true,
-      json: async () => ({ reviews: mockReviews }),
-    });
-
-    render(
-      <MemoryRouter>
-        <VendorReviews />
-      </MemoryRouter>
-    );
 
     await waitFor(() => {
       expect(screen.getByText(/Review with reply/i)).toBeInTheDocument();
@@ -1637,119 +242,4 @@
       expect(replyInputs).toHaveLength(2);
     });
   });
-
-  it("formats time correctly for different time ranges", async () => {
-    const now = Date.now() / 1000;
-    const mockReviews = [
-      createMockReview({
-        id: "1",
-        review: "Minutes ago",
-        timeOfReview: { _seconds: now - 1800, _nanoseconds: 0 } // 30 minutes ago
-      }),
-      createMockReview({
-        id: "2",
-        review: "Hours ago",
-        timeOfReview: { _seconds: now - 7200, _nanoseconds: 0 } // 2 hours ago
-      }),
-      createMockReview({
-        id: "3",
-        review: "Days ago",
-        timeOfReview: { _seconds: now - 259200, _nanoseconds: 0 } // 3 days ago
-      }),
-      createMockReview({
-        id: "4",
-        review: "Weeks ago",
-        timeOfReview: { _seconds: now - 1209600, _nanoseconds: 0 } // 2 weeks ago
-      }),
-    ];
-
-    global.fetch.mockResolvedValueOnce({
-      ok: true,
-      json: async () => ({ reviews: mockReviews }),
-    });
-
-    render(
-      <MemoryRouter>
-        <VendorReviews />
-      </MemoryRouter>
-    );
-
-    await waitFor(() => {
-      // Check that all reviews are rendered
-      expect(screen.getByText(/Minutes ago/i)).toBeInTheDocument();
-      expect(screen.getByText(/Hours ago/i)).toBeInTheDocument();
-      expect(screen.getByText(/Days ago/i)).toBeInTheDocument();
-      expect(screen.getByText(/Weeks ago/i)).toBeInTheDocument();
-    });
-  });
-});
-
-describe("Performance and Optimization", () => {
-  it("does not re-fetch reviews unnecessarily", async () => {
-    const mockReviews = [createMockReview()];
-
-    global.fetch.mockResolvedValue({
-      ok: true,
-      json: async () => ({ reviews: mockReviews }),
-    });
-
-    const { rerender } = render(
-      <MemoryRouter>
-        <VendorReviews />
-      </MemoryRouter>
-    );
-
-    await waitFor(() => {
-      expect(screen.getByText(/Vendor Reviews/i)).toBeInTheDocument();
-    });
-
-    const initialFetchCount = global.fetch.mock.calls.length;
-
-    // Re-render without changing vendorId
-    rerender(
-      <MemoryRouter>
-        <VendorReviews />
-      </MemoryRouter>
-    );
-
-    // Should not fetch again
-    expect(global.fetch.mock.calls.length).toBe(initialFetchCount);
-  });
-
-  it("handles rapid sort changes efficiently", async () => {
-    const mockReviews = [
-      createMockReview({ id: "1", rating: 5 }),
-      createMockReview({ id: "2", rating: 3 }),
-      createMockReview({ id: "3", rating: 4 }),
-    ];
-
-    global.fetch.mockResolvedValueOnce({
-      ok: true,
-      json: async () => ({ reviews: mockReviews }),
-    });
-
-    render(
-      <MemoryRouter>
-        <VendorReviews />
-      </MemoryRouter>
-    );
-
-    await waitFor(() => {
-      expect(screen.getByText(/Vendor Reviews/i)).toBeInTheDocument();
-    });
-
-    const sortSelect = screen.getByRole('combobox');
-
-    // Rapidly change sort options
-    fireEvent.change(sortSelect, { target: { value: 'most-critical' } });
-    fireEvent.change(sortSelect, { target: { value: 'most-praiseworthy' } });
-    fireEvent.change(sortSelect, { target: { value: 'oldest' } });
-
-    // Should handle all changes without crashing
-    await waitFor(() => {
-      const reviewCards = screen.getAllByClassName('review-card');
-      expect(reviewCards).toHaveLength(3);
-    });
-  });
->>>>>>> 78e6674e
 });