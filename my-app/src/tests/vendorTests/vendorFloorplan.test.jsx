import React from "react";
import { render, screen, fireEvent, waitFor } from "@testing-library/react";
import { vi, beforeEach, afterEach, test, describe, expect } from "vitest";

// Mock environment variables
vi.stubEnv('VITE_API_KEY', 'test-api-key');
vi.stubEnv('VITE_AUTH_DOMAIN', 'test-auth-domain');
vi.stubEnv('VITE_PROJECT_ID', 'test-project-id');

// Mock Firebase Firestore
vi.mock("firebase/firestore", () => ({
  doc: vi.fn((db, ...path) => ({ db, path: path.join('/') })),
  getDoc: vi.fn(),
  updateDoc: vi.fn(),
  arrayUnion: vi.fn((value) => ({ _type: "arrayUnion", value })),
  getFirestore: vi.fn(() => ({})),
}));

// Mock Firebase Auth
vi.mock("firebase/auth", () => ({
  getAuth: vi.fn(() => ({})),
  onAuthStateChanged: vi.fn(),
}));

// Mock Firebase App
vi.mock("firebase/app", () => ({
  initializeApp: vi.fn(() => ({})),
}));

// Mock the firebase config file
vi.mock("../../firebase", () => ({
  auth: {
    onAuthStateChanged: vi.fn(),
    currentUser: {
      uid: "test-vendor-123",
      getIdToken: vi.fn(() => Promise.resolve("mock-token")),
    },
  },
  db: {},
}));

// Mock fetch
global.fetch = vi.fn();

// Mock localStorage
const localStorageMock = (() => {
  let store = {};
  return {
    getItem: (key) => store[key] || null,
    setItem: (key, value) => { store[key] = value.toString(); },
    removeItem: (key) => { delete store[key]; },
    clear: () => { store = {}; },
  };
})();

Object.defineProperty(window, "localStorage", {
  value: localStorageMock,
  writable: true,
});

// Import after all mocks are set up
const VendorFloorplanModule = await import("../../pages/vendor/vendorFloorplan.jsx");
const VendorFloorplan = VendorFloorplanModule.default;
const clearVendorFloorplanCache = VendorFloorplanModule.clearVendorFloorplanCache;

describe("VendorFloorplan", () => {
  const mockBookingsResponse = {
    bookings: [
      {
        eventId: "event1",
        eventName: "Wedding Celebration",
        date: "2024-12-25",
      },
      {
        eventId: "event2",
        eventName: "Corporate Gala",
        date: "2024-11-15",
      },
      {
        eventId: "event3",
        eventName: "Birthday Party",
        date: "2024-10-20",
      },
    ],
  };

  const mockFloorplanData = {
    floorplanUrl: "https://example.com/floorplan1.jpg",
    uploadedAt: { _seconds: Date.now() / 1000, _nanoseconds: 0 },
  };

  beforeEach(async () => {
    vi.clearAllMocks();
    localStorageMock.clear();
    clearVendorFloorplanCache();

    // Setup auth mock
    const firebase = await import("../../firebase");
    firebase.auth.onAuthStateChanged.mockImplementation((callback) => {
      callback({ uid: "test-vendor-123", getIdToken: () => Promise.resolve("mock-token") });
      return vi.fn();
    });

    // Setup default fetch mock
    global.fetch.mockResolvedValue({
      ok: true,
      status: 200,
      json: () => Promise.resolve(mockBookingsResponse),
    });

    // Setup default Firestore mock
    const firestore = await import("firebase/firestore");
    firestore.getDoc.mockResolvedValue({
      exists: () => true,
      data: () => mockFloorplanData,
    });
  });

  afterEach(() => {
    vi.clearAllTimers();
  });

  test("shows loading spinner initially", () => {
    render(<VendorFloorplan />);
    expect(screen.getByText("Loading Floorplans...")).toBeInTheDocument();
  });

  test("loads and displays events successfully", async () => {
    render(<VendorFloorplan />);

    await waitFor(() => {
      expect(screen.getByText("Wedding Celebration")).toBeInTheDocument();
    });

    expect(screen.getByText("Corporate Gala")).toBeInTheDocument();
    expect(screen.getByText("Birthday Party")).toBeInTheDocument();
  });

  test("displays page header correctly", async () => {
    render(<VendorFloorplan />);

    await waitFor(() => {
      expect(screen.getByText("Vendor Floorplan")).toBeInTheDocument();
    });

    expect(screen.getByText("Manage floorplans received from your clients")).toBeInTheDocument();
  });

  test("handles unauthenticated user", async () => {
    const firebase = await import("../../firebase");
    firebase.auth.onAuthStateChanged.mockImplementationOnce((callback) => {
      callback(null);
      return vi.fn();
    });

    render(<VendorFloorplan />);

    await waitFor(() => {
      expect(screen.getByText("User not authenticated")).toBeInTheDocument();
    });
  });

  test("handles fetch error", async () => {
    global.fetch.mockRejectedValueOnce(new Error("Network error"));

    render(<VendorFloorplan />);

    await waitFor(() => {
      expect(screen.getByText("Failed to fetch events")).toBeInTheDocument();
    });
  });

  test("handles HTTP error response", async () => {
    global.fetch.mockResolvedValueOnce({
      ok: false,
      status: 500,
    });

    render(<VendorFloorplan />);

    await waitFor(() => {
      expect(screen.getByText("Failed to fetch events")).toBeInTheDocument();
    });
  });

  test("search filter works correctly", async () => {
    render(<VendorFloorplan />);

    await waitFor(() => {
      expect(screen.getByText("Wedding Celebration")).toBeInTheDocument();
    });

    const searchInput = screen.getByPlaceholderText("Search event name...");
    fireEvent.change(searchInput, { target: { value: "Wedding" } });

    expect(screen.getByText("Wedding Celebration")).toBeInTheDocument();
    expect(screen.queryByText("Corporate Gala")).not.toBeInTheDocument();
    expect(screen.queryByText("Birthday Party")).not.toBeInTheDocument();
  });

  test("search is case insensitive", async () => {
    render(<VendorFloorplan />);

    await waitFor(() => {
      expect(screen.getByText("Wedding Celebration")).toBeInTheDocument();
    });

    const searchInput = screen.getByPlaceholderText("Search event name...");
    fireEvent.change(searchInput, { target: { value: "wedding" } });

    expect(screen.getByText("Wedding Celebration")).toBeInTheDocument();
  });

  test("availability filter shows all by default", async () => {
    render(<VendorFloorplan />);

    await waitFor(() => {
      expect(screen.getByText("Wedding Celebration")).toBeInTheDocument();
    });

    const allEvents = screen.getAllByRole("heading", { level: 3 });
    expect(allEvents).toHaveLength(3);
  });

  test("availability filter shows only available floorplans", async () => {
    const firestore = await import("firebase/firestore");
    firestore.getDoc.mockImplementation((docRef) => {
      if (docRef.path.includes("event1")) {
        return Promise.resolve({
          exists: () => true,
          data: () => mockFloorplanData,
        });
      }
      return Promise.resolve({
        exists: () => false,
      });
    });

    render(<VendorFloorplan />);

    await waitFor(() => {
      expect(screen.getByText("Wedding Celebration")).toBeInTheDocument();
    });

    const filterDropdown = screen.getByDisplayValue("All Floorplans");
    fireEvent.change(filterDropdown, { target: { value: "available" } });

    await waitFor(() => {
      expect(screen.getByText("Wedding Celebration")).toBeInTheDocument();
    });

    expect(screen.queryByText("Corporate Gala")).not.toBeInTheDocument();
  });

  test("availability filter shows only unavailable floorplans", async () => {
    const firestore = await import("firebase/firestore");
    firestore.getDoc.mockResolvedValue({
      exists: () => false,
    });

    render(<VendorFloorplan />);

    await waitFor(() => {
      expect(screen.getByText("Wedding Celebration")).toBeInTheDocument();
    });

    const filterDropdown = screen.getByDisplayValue("All Floorplans");
    fireEvent.change(filterDropdown, { target: { value: "unavailable" } });

    await waitFor(() => {
      const allEvents = screen.getAllByRole("heading", { level: 3 });
      expect(allEvents).toHaveLength(3);
    });
  });

  test("date sorting works - newest first", async () => {
    render(<VendorFloorplan />);

<<<<<<< HEAD
    

=======
    await waitFor(() => {
      expect(screen.getByText("Wedding Celebration")).toBeInTheDocument();
    });

    const events = screen.getAllByRole("heading", { level: 3 });
    expect(events[0]).toHaveTextContent("Wedding Celebration");
    expect(events[1]).toHaveTextContent("Corporate Gala");
    expect(events[2]).toHaveTextContent("Birthday Party");
>>>>>>> 78e6674e
  });

  test("date sorting works - oldest first", async () => {
    render(<VendorFloorplan />);

    await waitFor(() => {
      expect(screen.getByText("Wedding Celebration")).toBeInTheDocument();
    });

    const sortDropdown = screen.getByDisplayValue("Newest First");
    fireEvent.change(sortDropdown, { target: { value: "oldest" } });

    const events = screen.getAllByRole("heading", { level: 3 });
    expect(events[0]).toHaveTextContent("Birthday Party");
    expect(events[1]).toHaveTextContent("Corporate Gala");
    expect(events[2]).toHaveTextContent("Wedding Celebration");
  });

  test("displays floorplan availability tags", async () => {
    const firestore = await import("firebase/firestore");
    firestore.getDoc.mockImplementation((docRef) => {
      if (docRef.path.includes("event1")) {
        return Promise.resolve({
          exists: () => true,
          data: () => mockFloorplanData,
        });
      }
      return Promise.resolve({
        exists: () => false,
      });
    });

    render(<VendorFloorplan />);

    await waitFor(() => {
      expect(screen.getByText("✓ Floorplan Available")).toBeInTheDocument();
    });

    const noFloorplanTags = screen.getAllByText("✗ No Floorplan");
    expect(noFloorplanTags.length).toBeGreaterThan(0);
  });

  test("opens modal when event tile is clicked", async () => {
    render(<VendorFloorplan />);

    await waitFor(() => {
      expect(screen.getByText("Wedding Celebration")).toBeInTheDocument();
    });

    const eventTile = screen.getByText("Wedding Celebration");
    fireEvent.click(eventTile);

    await waitFor(() => {
      expect(screen.getByText("Wedding Celebration - Floorplan")).toBeInTheDocument();
    });
  });

  test("closes modal when close button is clicked", async () => {
    render(<VendorFloorplan />);

    await waitFor(() => {
      expect(screen.getByText("Wedding Celebration")).toBeInTheDocument();
    });

    const eventTile = screen.getByText("Wedding Celebration");
    fireEvent.click(eventTile);

    await waitFor(() => {
      expect(screen.getByText("Wedding Celebration - Floorplan")).toBeInTheDocument();
    });

    const closeButton = screen.getByRole("button", { name: "×" });
    fireEvent.click(closeButton);

    await waitFor(() => {
      expect(screen.queryByText("Wedding Celebration - Floorplan")).not.toBeInTheDocument();
    });
  });

  test("closes modal when clicking overlay", async () => {
    render(<VendorFloorplan />);

    await waitFor(() => {
      expect(screen.getByText("Wedding Celebration")).toBeInTheDocument();
    });

    const eventTile = screen.getByText("Wedding Celebration");
    fireEvent.click(eventTile);

    await waitFor(() => {
      expect(screen.getByText("Wedding Celebration - Floorplan")).toBeInTheDocument();
    });

    const overlay = document.querySelector(".modal-overlay");
    fireEvent.click(overlay);

    await waitFor(() => {
      expect(screen.queryByText("Wedding Celebration - Floorplan")).not.toBeInTheDocument();
    });
  });

  test("modal content click does not close modal", async () => {
    render(<VendorFloorplan />);

    await waitFor(() => {
      expect(screen.getByText("Wedding Celebration")).toBeInTheDocument();
    });

    const eventTile = screen.getByText("Wedding Celebration");
    fireEvent.click(eventTile);

    await waitFor(() => {
      expect(screen.getByText("Wedding Celebration - Floorplan")).toBeInTheDocument();
    });

    const modalContent = document.querySelector(".modal-content");
    fireEvent.click(modalContent);

    expect(screen.getByText("Wedding Celebration - Floorplan")).toBeInTheDocument();
  });

  test("displays floorplan image in modal", async () => {
    render(<VendorFloorplan />);

    await waitFor(() => {
      expect(screen.getByText("Wedding Celebration")).toBeInTheDocument();
    });

    const eventTile = screen.getByText("Wedding Celebration");
    fireEvent.click(eventTile);

    await waitFor(() => {
      const floorplanImage = screen.getByAltText("Event Floorplan");
      expect(floorplanImage).toBeInTheDocument();
      expect(floorplanImage).toHaveAttribute("src", mockFloorplanData.floorplanUrl);
    });
  });

  test("displays no floorplan message when floorplan unavailable", async () => {
    const firestore = await import("firebase/firestore");
    firestore.getDoc.mockResolvedValue({
      exists: () => false,
    });

    render(<VendorFloorplan />);

    await waitFor(() => {
      expect(screen.getByText("Wedding Celebration")).toBeInTheDocument();
    });

    const eventTile = screen.getByText("Wedding Celebration");
    fireEvent.click(eventTile);

    await waitFor(() => {
      expect(screen.getByText("No floorplan available for this event")).toBeInTheDocument();
    });

    expect(screen.getByText("Check back later or contact the event organizer")).toBeInTheDocument();
  });

  test("enlarge button opens floorplan in new tab", async () => {
    window.open = vi.fn();

    render(<VendorFloorplan />);

    await waitFor(() => {
      expect(screen.getByText("Wedding Celebration")).toBeInTheDocument();
    });

    const eventTile = screen.getByText("Wedding Celebration");
    fireEvent.click(eventTile);

    await waitFor(() => {
      const enlargeButton = screen.getByText("🔍 Enlarge");
      fireEvent.click(enlargeButton);
    });

    expect(window.open).toHaveBeenCalledWith(mockFloorplanData.floorplanUrl, "_blank");
  });

  test("clicking floorplan image opens it in new tab", async () => {
    window.open = vi.fn();

    render(<VendorFloorplan />);

    await waitFor(() => {
      expect(screen.getByText("Wedding Celebration")).toBeInTheDocument();
    });

    const eventTile = screen.getByText("Wedding Celebration");
    fireEvent.click(eventTile);

    await waitFor(() => {
      const floorplanImage = screen.getByAltText("Event Floorplan");
      fireEvent.click(floorplanImage);
    });

    expect(window.open).toHaveBeenCalledWith(mockFloorplanData.floorplanUrl, "_blank");
  });

  test("displays new indicator for unseen floorplans", async () => {
    render(<VendorFloorplan />);

    await waitFor(() => {
      const newIndicators = document.querySelectorAll(".new-indicator");
      expect(newIndicators.length).toBeGreaterThan(0);
    });
  });

 

  test("loads seen floorplans from localStorage", async () => {
    localStorage.setItem("seenFloorplans_test-vendor-123", JSON.stringify(["event1"]));

    render(<VendorFloorplan />);

    await waitFor(() => {
      expect(screen.getByText("Wedding Celebration")).toBeInTheDocument();
    });

    const tiles = document.querySelectorAll(".client-tile");
    const event1Tile = Array.from(tiles).find(tile => 
      tile.textContent.includes("Wedding Celebration")
    );
    
    const newIndicator = event1Tile?.querySelector(".new-indicator");
    expect(newIndicator).not.toBeInTheDocument();
  });

<<<<<<< HEAD
  it("sorts events by date ascending/descending", async () => {
  render(<VendorFloorplan />);
  await screen.findByText(/Vendor Floorplan/i);

  // Default asc order
  const tiles = screen.getAllByText(/Floorplan Available/i);
  expect(tiles.length).toBe(2);

  // Fix combobox selection
  const dropdowns = screen.getAllByRole("combobox");
  const sortDropdown = dropdowns[1]; // second is sort
  fireEvent.change(sortDropdown, { target: { value: "desc" } });

  // Wait for re-render
  await screen.findByText(/Wedding/i);


  
  const firstEventName = screen.getAllByRole("heading", { level: 3 })[0];
  expect(firstEventName.textContent).toBe("Conference"); 
});
=======
  test("displays no floorplans message when no events match filter", async () => {
    render(<VendorFloorplan />);

    await waitFor(() => {
      expect(screen.getByText("Wedding Celebration")).toBeInTheDocument();
    });

    const searchInput = screen.getByPlaceholderText("Search event name...");
    fireEvent.change(searchInput, { target: { value: "NonExistentEvent" } });

    await waitFor(() => {
      expect(screen.getByText("No Floorplans Found")).toBeInTheDocument();
    });

    expect(screen.getByText("Try adjusting your search or filter criteria")).toBeInTheDocument();
  });
>>>>>>> 78e6674e

  test("displays rotating cube animation when no results", async () => {
    render(<VendorFloorplan />);

    await waitFor(() => {
      expect(screen.getByText("Wedding Celebration")).toBeInTheDocument();
    });

    const searchInput = screen.getByPlaceholderText("Search event name...");
    fireEvent.change(searchInput, { target: { value: "NonExistentEvent" } });

    await waitFor(() => {
      const rotatingCube = document.querySelector(".rotating-cube");
      expect(rotatingCube).toBeInTheDocument();
    });
  });

  test("clearVendorFloorplanCache utility function works", () => {
    localStorage.setItem("seenFloorplans_test-vendor-123", JSON.stringify(["event1"]));
    
    clearVendorFloorplanCache();
    
    expect(true).toBe(true);
  });

  test("handles empty bookings array", async () => {
    global.fetch.mockResolvedValueOnce({
      ok: true,
      json: () => Promise.resolve({ bookings: [] }),
    });

    render(<VendorFloorplan />);

    await waitFor(() => {
      expect(screen.getByText("No Floorplans Found")).toBeInTheDocument();
    });
  });
});<|MERGE_RESOLUTION|>--- conflicted
+++ resolved
@@ -276,10 +276,6 @@
   test("date sorting works - newest first", async () => {
     render(<VendorFloorplan />);
 
-<<<<<<< HEAD
-    
-
-=======
     await waitFor(() => {
       expect(screen.getByText("Wedding Celebration")).toBeInTheDocument();
     });
@@ -288,7 +284,6 @@
     expect(events[0]).toHaveTextContent("Wedding Celebration");
     expect(events[1]).toHaveTextContent("Corporate Gala");
     expect(events[2]).toHaveTextContent("Birthday Party");
->>>>>>> 78e6674e
   });
 
   test("date sorting works - oldest first", async () => {
@@ -453,20 +448,14 @@
     window.open = vi.fn();
 
     render(<VendorFloorplan />);
-
-    await waitFor(() => {
-      expect(screen.getByText("Wedding Celebration")).toBeInTheDocument();
-    });
-
-    const eventTile = screen.getByText("Wedding Celebration");
-    fireEvent.click(eventTile);
-
-    await waitFor(() => {
-      const enlargeButton = screen.getByText("🔍 Enlarge");
-      fireEvent.click(enlargeButton);
-    });
-
-    expect(window.open).toHaveBeenCalledWith(mockFloorplanData.floorplanUrl, "_blank");
+    // Wait for events to appear
+    const event1 = await screen.findByText(/Wedding/i);
+    const event2 = await screen.findByText(/Conference/i);
+    expect(event1).toBeInTheDocument();
+    expect(event2).toBeInTheDocument();
+
+    
+
   });
 
   test("clicking floorplan image opens it in new tab", async () => {
@@ -518,7 +507,6 @@
     expect(newIndicator).not.toBeInTheDocument();
   });
 
-<<<<<<< HEAD
   it("sorts events by date ascending/descending", async () => {
   render(<VendorFloorplan />);
   await screen.findByText(/Vendor Floorplan/i);
@@ -540,59 +528,17 @@
   const firstEventName = screen.getAllByRole("heading", { level: 3 })[0];
   expect(firstEventName.textContent).toBe("Conference"); 
 });
-=======
-  test("displays no floorplans message when no events match filter", async () => {
-    render(<VendorFloorplan />);
-
-    await waitFor(() => {
-      expect(screen.getByText("Wedding Celebration")).toBeInTheDocument();
-    });
-
-    const searchInput = screen.getByPlaceholderText("Search event name...");
-    fireEvent.change(searchInput, { target: { value: "NonExistentEvent" } });
+
+  it("shows error if user is not authenticated", async () => {
+    auth.onAuthStateChanged.mockImplementation((cb) => {
+      cb(null); // not logged in
+      return () => {};
+    });
+
+    render(<VendorFloorplan />);
 
     await waitFor(() => {
       expect(screen.getByText("No Floorplans Found")).toBeInTheDocument();
     });
-
-    expect(screen.getByText("Try adjusting your search or filter criteria")).toBeInTheDocument();
-  });
->>>>>>> 78e6674e
-
-  test("displays rotating cube animation when no results", async () => {
-    render(<VendorFloorplan />);
-
-    await waitFor(() => {
-      expect(screen.getByText("Wedding Celebration")).toBeInTheDocument();
-    });
-
-    const searchInput = screen.getByPlaceholderText("Search event name...");
-    fireEvent.change(searchInput, { target: { value: "NonExistentEvent" } });
-
-    await waitFor(() => {
-      const rotatingCube = document.querySelector(".rotating-cube");
-      expect(rotatingCube).toBeInTheDocument();
-    });
-  });
-
-  test("clearVendorFloorplanCache utility function works", () => {
-    localStorage.setItem("seenFloorplans_test-vendor-123", JSON.stringify(["event1"]));
-    
-    clearVendorFloorplanCache();
-    
-    expect(true).toBe(true);
-  });
-
-  test("handles empty bookings array", async () => {
-    global.fetch.mockResolvedValueOnce({
-      ok: true,
-      json: () => Promise.resolve({ bookings: [] }),
-    });
-
-    render(<VendorFloorplan />);
-
-    await waitFor(() => {
-      expect(screen.getByText("No Floorplans Found")).toBeInTheDocument();
-    });
   });
 });