import { BrowserRouter as Router, Routes, Route } from "react-router-dom";
import "./App.css";

//main pages imports
import Signup from "./pages/Signup.jsx";
import Login from "./pages/Login.jsx";
import Home from "./pages/Home.jsx";
import LandingPage from "./pages/LandingPage.jsx";
import OutsideLogin from './pages/OutsideLogin.jsx';

//planner pages imports
import PlannerApp from "./pages/planner/PlannerApp.jsx";
import PlannerDashboard from "./pages/planner/PlannerDashboard.jsx";
import PlannerContract from "./pages/planner/PlannerContract.jsx";
import NewEvent from "./pages/planner/NewEvent.jsx";
import PlannerRSVP from "./pages/planner/PlannerRSVP.jsx";

//vendor pages imports
import VendorProfile from "./pages/vendor/vendorProfile.jsx";
import VendorApply from "./pages/vendor/vendorApply.jsx";
import VendorWaiting from "./pages/vendor/VendorWaiting.jsx";
import VendorApp from "./pages/vendor/vendorApp.jsx";
import VendorProfileEdit from "./pages/vendor/vendorProfileEdit.jsx";

//admin page imports
import Admin from "./pages/admin/Admin.jsx";
import AdminGate from "./pages/admin/AdminGate.jsx";
import AdminPlannerManagement from "./pages/admin/adminPlannerManagement/AdminPlannerManagement.jsx";
import AdminEventManagement from "./pages/admin/adminEventManagement/AdminEventManagement.jsx";
import AdminVendorManagement from "./pages/admin/adminVendorManagement/AdminVendorManagement.jsx";
import AdminReports from "./pages/admin/adminReportsAndAnalytics/AdminReports.jsx";
import AdminVendorApplications from "./pages/admin/adminVendorManagement/AdminVendorApplications.jsx";
import AdminCreateProfile from "./pages/admin/adminProfile/AdminCreateProfile.jsx";
import AdminProfile from "./pages/admin/adminProfile/AdminProfile.jsx";
import AdminProfileEdit from "./pages/admin/adminProfile/AdminProfileEdit.jsx";

function App() {
	return (
		<Router>
			<Routes>
				<Route path="/" element={<LandingPage />} />
				<Route path="/signup" element={<Signup />} />
				<Route path="/login" element={<Login />} />
<<<<<<< HEAD
				<Route path="/home" element={<Home />} />
				<Route path="/home" element={<Home />} />
				<Route path="/planner-dashboard" element={<PlannerApp />} />
				<Route
					path="/planner-dashboard"
					element={<PlannerDashboard />}
				/>
				<Route path="/planner/new-event" element={<NewEvent />} />
				<Route
					path="/planner/rsvp/:eventId/:guestToken/accept"
					element={<PlannerRSVP />}
				/>
				<Route
					path="/planner/rsvp/:eventId/:guestToken/decline"
					element={<PlannerRSVP />}
				/>
				'
				<Route path="/vendor-app" element={<VendorApp />} />
				<Route
					path="/vendor/vendor-dashboard"
					element={<VendorProfile />}
				/>
				<Route
					path="/vendor/vendor-edit-profile"
					element={<VendorProfileEdit />}
				/>
				<Route
					path="/vendor/vendor-profile"
					element={<VendorProfile />}
				/>
				<Route path="/vendor/vendor-apply" element={<VendorApply />} />
=======

        <Route path='/' element={<LandingPage />} />
        <Route path='/signup' element={<Signup />} />
        <Route path='/login' element={<Login />} />
		<Route path='/outsidelogin' element={<OutsideLogin />} />

        <Route path='/home' element={<Home />} />
        
        <Route path='/planner-dashboard' element={<PlannerApp />} />
        <Route path='/planner-dashboard' element={<PlannerDashboard />} />
        <Route path='/planner/new-event' element={<NewEvent/>}/>
        <Route path='/planner/rsvp/:eventId/:guestToken/accept' element={<PlannerRSVP />} />
        <Route path='/planner/rsvp/:eventId/:guestToken/decline' element={<PlannerRSVP />} />'
          
        <Route path='/vendor-app' element={<VendorApp />}/>
        <Route path='/vendor/vendor-dashboard' element ={<VendorProfile />} />
        <Route path='/vendor/vendor-edit-profile' element ={<VendorProfileEdit />} />
        <Route path='/vendor/vendor-profile' element ={<VendorProfile />} />
        <Route path='/vendor/vendor-apply' element ={<VendorApply />} />


>>>>>>> 8da0e9cc
				<Route path="/vendor-app" element={<VendorApp />} />
				<Route
					path="/vendor/vendor-dashboard"
					element={<VendorProfile />}
				/>
				<Route
					path="/vendor/vendor-edit-profile"
					element={<VendorProfileEdit />}
				/>
				<Route
					path="/vendor/vendor-profile"
					element={<VendorProfile />}
				/>
				<Route path="/vendor/vendor-apply" element={<VendorApply />} />
				<Route path="/planner/new-event" element={<NewEvent />} />
				<Route path="/vendor/waiting" element={<VendorWaiting />} />
				<Route
					path="/planner/contracts"
					element={<PlannerContract />}
				/>
				{/*Admin Routes*/}
				<Route path="/admin" element={<AdminGate />} />
				<Route path="/admin/*" element={<Admin />} />
				<Route
					path="/admin-create-profile"
					element={<AdminCreateProfile />}
				/>
				<Route path="/admin/my-profile" element={<AdminProfile />} />
				<Route
					path="/admin-edit-profile"
					element={<AdminProfileEdit />}
				/>
				<Route
					path="/admin/planner-management"
					element={<AdminPlannerManagement />}
				/>
				<Route
					path="/admin/event-management"
					element={<AdminEventManagement />}
				/>
				<Route
					path="/admin/vendor-management"
					element={<AdminVendorManagement />}
				/>
				<Route path="/admin/reports" element={<AdminReports />} />
				<Route
					path="/admin/vendor-applications"
					element={<AdminVendorApplications />}
				/>
			</Routes>
		</Router>
	);
}

export default App;<|MERGE_RESOLUTION|>--- conflicted
+++ resolved
@@ -6,7 +6,7 @@
 import Login from "./pages/Login.jsx";
 import Home from "./pages/Home.jsx";
 import LandingPage from "./pages/LandingPage.jsx";
-import OutsideLogin from './pages/OutsideLogin.jsx';
+import OutsideLogin from "./pages/OutsideLogin.jsx";
 
 //planner pages imports
 import PlannerApp from "./pages/planner/PlannerApp.jsx";
@@ -41,8 +41,7 @@
 				<Route path="/" element={<LandingPage />} />
 				<Route path="/signup" element={<Signup />} />
 				<Route path="/login" element={<Login />} />
-<<<<<<< HEAD
-				<Route path="/home" element={<Home />} />
+				<Route path="/outsidelogin" element={<OutsideLogin />} />
 				<Route path="/home" element={<Home />} />
 				<Route path="/planner-dashboard" element={<PlannerApp />} />
 				<Route
@@ -73,29 +72,6 @@
 					element={<VendorProfile />}
 				/>
 				<Route path="/vendor/vendor-apply" element={<VendorApply />} />
-=======
-
-        <Route path='/' element={<LandingPage />} />
-        <Route path='/signup' element={<Signup />} />
-        <Route path='/login' element={<Login />} />
-		<Route path='/outsidelogin' element={<OutsideLogin />} />
-
-        <Route path='/home' element={<Home />} />
-        
-        <Route path='/planner-dashboard' element={<PlannerApp />} />
-        <Route path='/planner-dashboard' element={<PlannerDashboard />} />
-        <Route path='/planner/new-event' element={<NewEvent/>}/>
-        <Route path='/planner/rsvp/:eventId/:guestToken/accept' element={<PlannerRSVP />} />
-        <Route path='/planner/rsvp/:eventId/:guestToken/decline' element={<PlannerRSVP />} />'
-          
-        <Route path='/vendor-app' element={<VendorApp />}/>
-        <Route path='/vendor/vendor-dashboard' element ={<VendorProfile />} />
-        <Route path='/vendor/vendor-edit-profile' element ={<VendorProfileEdit />} />
-        <Route path='/vendor/vendor-profile' element ={<VendorProfile />} />
-        <Route path='/vendor/vendor-apply' element ={<VendorApply />} />
-
-
->>>>>>> 8da0e9cc
 				<Route path="/vendor-app" element={<VendorApp />} />
 				<Route
 					path="/vendor/vendor-dashboard"
