
import {BrowserRouter as Router, Routes, Route} from 'react-router-dom';
import Signup from './pages/Signup.jsx';
import Login from './pages/Login.jsx';
import Home from './pages/Home.jsx';
import PlannerApp from './pages/planner/PlannerApp.jsx'
import Admin from './pages/admin/Admin.jsx';
import PlannerDashboard from './pages/planner/PlannerDashboard.jsx';
import PlannerManagement from './pages/admin/PlannerManagement.jsx';
import EventManagement from './pages/admin/EventManagement.jsx';
import VendorManagement from './pages/admin/VendorManagement.jsx';
import VendorProfileEdit from './pages/vendor/vendorProfileEdit.jsx';
import VendorProfile from './pages/vendor/vendorProfile.jsx';
import VendorApply from './pages/vendor/vendorApply.jsx';
<<<<<<< HEAD
import Reports from './pages/admin/Reports.jsx';
import VendorApplications from './pages/admin/VendorApplications';
import LandingPage from './pages/LandingPage.jsx';
import NewEvent from './pages/planner/NewEvent.jsx';
=======
import Reports from './pages/adminDashboard/Reports.jsx';
import LandingPage from './pages/LandingPage.jsx';


>>>>>>> 34fa794a

import './App.css'
import VendorApp from './pages/vendor/vendorApp.jsx';

function App() {
  
  return (
    <Router>
      <Routes>
<<<<<<< HEAD

        <Route path='/' element={<LandingPage />} />
        <Route path='/signup' element={<Signup />} />
=======
        <Route path='/' element={<LandingPage />} />
        <Route path='/signup' element={<Signup />} />
        <Route path='/login' element={<Login />} />
        <Route path='/admin/planner-management' element ={<PlannerManagement/>} />\
        <Route path='/admin/event-management' element ={<EventManagement/>} />
        <Route path='/admin/vendor-management' element ={<VendorManagement/>} />
        <Route path="/admin/reports" element={<Reports />} />
>>>>>>> 34fa794a
        <Route path='/login' element={<Login />} />

        <Route path='/home' element={<Home />} />
        
        <Route path='/planner-dashboard' element={<PlannerApp />} />
        <Route path='/planner-dashboard' element={<PlannerDashboard />} />
        <Route path='/planner/new-event' element={<NewEvent/>}/>
          
        <Route path='/vendor-app' element={<VendorApp />}/>
        <Route path='/vendor/vendor-dashboard' element ={<VendorProfile />} />
        <Route path='/vendor/vendor-edit-profile' element ={<VendorProfileEdit />} />
        <Route path='/vendor/vendor-profile' element ={<VendorProfile />} />
        <Route path='/vendor/vendor-apply' element ={<VendorApply />} />

        <Route path='/admin' element={<Admin />} />
        <Route path='/admin/planner-management' element ={<PlannerManagement/>} />
        <Route path='/admin/event-management' element ={<EventManagement/>} />
        <Route path='/admin/vendor-management' element ={<VendorManagement/>} />
        <Route path='/admin/reports' element={<Reports />} />
        <Route path='/admin/vendor-applications' element={<VendorApplications />} />
    
      </Routes>
    </Router>
  )
}

export default App;<|MERGE_RESOLUTION|>--- conflicted
+++ resolved
@@ -12,17 +12,13 @@
 import VendorProfileEdit from './pages/vendor/vendorProfileEdit.jsx';
 import VendorProfile from './pages/vendor/vendorProfile.jsx';
 import VendorApply from './pages/vendor/vendorApply.jsx';
-<<<<<<< HEAD
+
 import Reports from './pages/admin/Reports.jsx';
 import VendorApplications from './pages/admin/VendorApplications';
 import LandingPage from './pages/LandingPage.jsx';
 import NewEvent from './pages/planner/NewEvent.jsx';
-=======
-import Reports from './pages/adminDashboard/Reports.jsx';
-import LandingPage from './pages/LandingPage.jsx';
 
 
->>>>>>> 34fa794a
 
 import './App.css'
 import VendorApp from './pages/vendor/vendorApp.jsx';
@@ -32,11 +28,7 @@
   return (
     <Router>
       <Routes>
-<<<<<<< HEAD
 
-        <Route path='/' element={<LandingPage />} />
-        <Route path='/signup' element={<Signup />} />
-=======
         <Route path='/' element={<LandingPage />} />
         <Route path='/signup' element={<Signup />} />
         <Route path='/login' element={<Login />} />
@@ -44,7 +36,7 @@
         <Route path='/admin/event-management' element ={<EventManagement/>} />
         <Route path='/admin/vendor-management' element ={<VendorManagement/>} />
         <Route path="/admin/reports" element={<Reports />} />
->>>>>>> 34fa794a
+
         <Route path='/login' element={<Login />} />
 
         <Route path='/home' element={<Home />} />
