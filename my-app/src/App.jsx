
import {BrowserRouter as Router, Routes, Route} from 'react-router-dom';
import Signup from './pages/Signup.jsx';
import Login from './pages/Login.jsx';
import Home from './pages/Home.jsx';
<<<<<<< HEAD
import PlannerApp from './pages/planner/PlannerApp.jsx'
=======
import Admin from './pages/adminDashboard/Admin.jsx';
import PlannerDashboard from './pages/planner/PlannerDashboard.jsx';
import PlannerManagement from './pages/adminDashboard/PlannerManagement.jsx';
import EventManagement from './pages/adminDashboard/EventManagement.jsx';
import VendorManagement from './pages/adminDashboard/VendorManagement.jsx';

>>>>>>> 5e122c1a

import './App.css'
import VendorApp from './pages/vendor/vendorApp.jsx';

function App() {
  
  return (
    <Router>
      <Routes>
        
        <Route path='/signup' element={<Signup />} />
        <Route path='/' element={<Login />} />
        <Route path='/planner-management' element ={<PlannerManagement/>} />\
        <Route path='/event-management' element ={<EventManagement/>} />
        <Route path='/vendor-management' element ={<VendorManagement/>} />
        <Route path='/login' element={<Login />} />
        <Route path='/home' element={<Home />} />
<<<<<<< HEAD
        <Route path='/planner-dashboard' element={<PlannerApp />} />
=======
        <Route path='/admin' element={<Admin />} />
        <Route path='/planner-dashboard' element={<PlannerDashboard />} />
>>>>>>> 5e122c1a
        <Route path='/vendor-app' element={<VendorApp />}/>
      </Routes>
    </Router>
  )
}

export default App;<|MERGE_RESOLUTION|>--- conflicted
+++ resolved
@@ -3,16 +3,13 @@
 import Signup from './pages/Signup.jsx';
 import Login from './pages/Login.jsx';
 import Home from './pages/Home.jsx';
-<<<<<<< HEAD
 import PlannerApp from './pages/planner/PlannerApp.jsx'
-=======
 import Admin from './pages/adminDashboard/Admin.jsx';
 import PlannerDashboard from './pages/planner/PlannerDashboard.jsx';
 import PlannerManagement from './pages/adminDashboard/PlannerManagement.jsx';
 import EventManagement from './pages/adminDashboard/EventManagement.jsx';
 import VendorManagement from './pages/adminDashboard/VendorManagement.jsx';
 
->>>>>>> 5e122c1a
 
 import './App.css'
 import VendorApp from './pages/vendor/vendorApp.jsx';
@@ -30,12 +27,9 @@
         <Route path='/vendor-management' element ={<VendorManagement/>} />
         <Route path='/login' element={<Login />} />
         <Route path='/home' element={<Home />} />
-<<<<<<< HEAD
         <Route path='/planner-dashboard' element={<PlannerApp />} />
-=======
         <Route path='/admin' element={<Admin />} />
         <Route path='/planner-dashboard' element={<PlannerDashboard />} />
->>>>>>> 5e122c1a
         <Route path='/vendor-app' element={<VendorApp />}/>
       </Routes>
     </Router>
