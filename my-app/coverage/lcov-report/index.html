--- conflicted
+++ resolved
@@ -23,54 +23,30 @@
         <div class='clearfix'>
             
             <div class='fl pad1y space-right2'>
-<<<<<<< HEAD
-                <span class="strong">3.06% </span>
-                <span class="quiet">Statements</span>
-                <span class='fraction'>340/11096</span>
-=======
                 <span class="strong">84.3% </span>
                 <span class="quiet">Statements</span>
                 <span class='fraction'>7473/8864</span>
->>>>>>> 735e2fca
-            </div>
-        
-            
-            <div class='fl pad1y space-right2'>
-<<<<<<< HEAD
-                <span class="strong">100% </span>
-                <span class="quiet">Branches</span>
-                <span class='fraction'>0/0</span>
-=======
+            </div>
+        
+            
+            <div class='fl pad1y space-right2'>
                 <span class="strong">74.23% </span>
                 <span class="quiet">Branches</span>
                 <span class='fraction'>1095/1475</span>
->>>>>>> 735e2fca
-            </div>
-        
-            
-            <div class='fl pad1y space-right2'>
-<<<<<<< HEAD
-                <span class="strong">0% </span>
-                <span class="quiet">Functions</span>
-                <span class='fraction'>0/71</span>
-=======
+            </div>
+        
+            
+            <div class='fl pad1y space-right2'>
                 <span class="strong">72.63% </span>
                 <span class="quiet">Functions</span>
                 <span class='fraction'>345/475</span>
->>>>>>> 735e2fca
-            </div>
-        
-            
-            <div class='fl pad1y space-right2'>
-<<<<<<< HEAD
-                <span class="strong">3.06% </span>
-                <span class="quiet">Lines</span>
-                <span class='fraction'>340/11096</span>
-=======
+            </div>
+        
+            
+            <div class='fl pad1y space-right2'>
                 <span class="strong">84.3% </span>
                 <span class="quiet">Lines</span>
                 <span class='fraction'>7473/8864</span>
->>>>>>> 735e2fca
             </div>
         
             
@@ -85,11 +61,7 @@
             </div>
         </template>
     </div>
-<<<<<<< HEAD
-    <div class='status-line low'></div>
-=======
     <div class='status-line high'></div>
->>>>>>> 735e2fca
     <div class="pad1">
 <table class="coverage-summary">
 <thead>
@@ -107,35 +79,6 @@
 </tr>
 </thead>
 <tbody><tr>
-<<<<<<< HEAD
-	<td class="file low" data-value="src"><a href="src/index.html">src</a></td>
-	<td data-value="40.13" class="pic low">
-	<div class="chart"><div class="cover-fill" style="width: 40%"></div><div class="cover-empty" style="width: 60%"></div></div>
-	</td>
-	<td data-value="40.13" class="pct low">40.13%</td>
-	<td data-value="147" class="abs low">59/147</td>
-	<td data-value="100" class="pct high">100%</td>
-	<td data-value="0" class="abs high">0/0</td>
-	<td data-value="0" class="pct low">0%</td>
-	<td data-value="1" class="abs low">0/1</td>
-	<td data-value="40.13" class="pct low">40.13%</td>
-	<td data-value="147" class="abs low">59/147</td>
-	</tr>
-
-<tr>
-	<td class="file low" data-value="src/pages"><a href="src/pages/index.html">src/pages</a></td>
-	<td data-value="6.49" class="pic low">
-	<div class="chart"><div class="cover-fill" style="width: 6%"></div><div class="cover-empty" style="width: 94%"></div></div>
-	</td>
-	<td data-value="6.49" class="pct low">6.49%</td>
-	<td data-value="570" class="abs low">37/570</td>
-	<td data-value="100" class="pct high">100%</td>
-	<td data-value="0" class="abs high">0/0</td>
-	<td data-value="0" class="pct low">0%</td>
-	<td data-value="6" class="abs low">0/6</td>
-	<td data-value="6.49" class="pct low">6.49%</td>
-	<td data-value="570" class="abs low">37/570</td>
-=======
 	<td class="file high" data-value="src"><a href="src/index.html">src</a></td>
 	<td data-value="100" class="pic high">
 	<div class="chart"><div class="cover-fill cover-full" style="width: 100%"></div><div class="cover-empty" style="width: 0%"></div></div>
@@ -163,7 +106,6 @@
 	<td data-value="23" class="abs high">19/23</td>
 	<td data-value="79.29" class="pct medium">79.29%</td>
 	<td data-value="570" class="abs medium">452/570</td>
->>>>>>> 735e2fca
 	</tr>
 
 <tr>
@@ -231,31 +173,6 @@
 	<td data-value="3.72" class="pic low">
 	<div class="chart"><div class="cover-fill" style="width: 3%"></div><div class="cover-empty" style="width: 97%"></div></div>
 	</td>
-<<<<<<< HEAD
-	<td data-value="3.72" class="pct low">3.72%</td>
-	<td data-value="161" class="abs low">6/161</td>
-	<td data-value="100" class="pct high">100%</td>
-	<td data-value="0" class="abs high">0/0</td>
-	<td data-value="0" class="pct low">0%</td>
-	<td data-value="1" class="abs low">0/1</td>
-	<td data-value="3.72" class="pct low">3.72%</td>
-	<td data-value="161" class="abs low">6/161</td>
-	</tr>
-
-<tr>
-	<td class="file low" data-value="src/pages/admin/adminProfile"><a href="src/pages/admin/adminProfile/index.html">src/pages/admin/adminProfile</a></td>
-	<td data-value="4.67" class="pic low">
-	<div class="chart"><div class="cover-fill" style="width: 4%"></div><div class="cover-empty" style="width: 96%"></div></div>
-	</td>
-	<td data-value="4.67" class="pct low">4.67%</td>
-	<td data-value="342" class="abs low">16/342</td>
-	<td data-value="100" class="pct high">100%</td>
-	<td data-value="0" class="abs high">0/0</td>
-	<td data-value="0" class="pct low">0%</td>
-	<td data-value="3" class="abs low">0/3</td>
-	<td data-value="4.67" class="pct low">4.67%</td>
-	<td data-value="342" class="abs low">16/342</td>
-=======
 	<td data-value="93.78" class="pct high">93.78%</td>
 	<td data-value="161" class="abs high">151/161</td>
 	<td data-value="76.19" class="pct medium">76.19%</td>
@@ -279,7 +196,6 @@
 	<td data-value="19" class="abs medium">15/19</td>
 	<td data-value="91.81" class="pct high">91.81%</td>
 	<td data-value="342" class="abs high">314/342</td>
->>>>>>> 735e2fca
 	</tr>
 
 <tr>
@@ -298,50 +214,6 @@
 	</tr>
 
 <tr>
-<<<<<<< HEAD
-	<td class="file low" data-value="src/pages/admin/adminVendorManagement"><a href="src/pages/admin/adminVendorManagement/index.html">src/pages/admin/adminVendorManagement</a></td>
-	<td data-value="4.07" class="pic low">
-	<div class="chart"><div class="cover-fill" style="width: 4%"></div><div class="cover-empty" style="width: 96%"></div></div>
-	</td>
-	<td data-value="4.07" class="pct low">4.07%</td>
-	<td data-value="319" class="abs low">13/319</td>
-	<td data-value="100" class="pct high">100%</td>
-	<td data-value="0" class="abs high">0/0</td>
-	<td data-value="0" class="pct low">0%</td>
-	<td data-value="2" class="abs low">0/2</td>
-	<td data-value="4.07" class="pct low">4.07%</td>
-	<td data-value="319" class="abs low">13/319</td>
-	</tr>
-
-<tr>
-	<td class="file low" data-value="src/pages/planner"><a href="src/pages/planner/index.html">src/pages/planner</a></td>
-	<td data-value="1.93" class="pic low">
-	<div class="chart"><div class="cover-fill" style="width: 1%"></div><div class="cover-empty" style="width: 99%"></div></div>
-	</td>
-	<td data-value="1.93" class="pct low">1.93%</td>
-	<td data-value="5325" class="abs low">103/5325</td>
-	<td data-value="100" class="pct high">100%</td>
-	<td data-value="0" class="abs high">0/0</td>
-	<td data-value="0" class="pct low">0%</td>
-	<td data-value="27" class="abs low">0/27</td>
-	<td data-value="1.93" class="pct low">1.93%</td>
-	<td data-value="5325" class="abs low">103/5325</td>
-	</tr>
-
-<tr>
-	<td class="file low" data-value="src/pages/vendor"><a href="src/pages/vendor/index.html">src/pages/vendor</a></td>
-	<td data-value="2.11" class="pic low">
-	<div class="chart"><div class="cover-fill" style="width: 2%"></div><div class="cover-empty" style="width: 98%"></div></div>
-	</td>
-	<td data-value="2.11" class="pct low">2.11%</td>
-	<td data-value="2934" class="abs low">62/2934</td>
-	<td data-value="100" class="pct high">100%</td>
-	<td data-value="0" class="abs high">0/0</td>
-	<td data-value="0" class="pct low">0%</td>
-	<td data-value="14" class="abs low">0/14</td>
-	<td data-value="2.11" class="pct low">2.11%</td>
-	<td data-value="2934" class="abs low">62/2934</td>
-=======
 	<td class="file high" data-value="src/pages/admin/adminVendorManagement"><a href="src/pages/admin/adminVendorManagement/index.html">src/pages/admin/adminVendorManagement</a></td>
 	<td data-value="95.61" class="pic high">
 	<div class="chart"><div class="cover-fill" style="width: 95%"></div><div class="cover-empty" style="width: 5%"></div></div>
@@ -384,7 +256,6 @@
 	<td data-value="74" class="abs medium">47/74</td>
 	<td data-value="82.84" class="pct high">82.84%</td>
 	<td data-value="1714" class="abs high">1420/1714</td>
->>>>>>> 735e2fca
 	</tr>
 
 </tbody>
@@ -395,11 +266,7 @@
             <div class='footer quiet pad2 space-top1 center small'>
                 Code coverage generated by
                 <a href="https://istanbul.js.org/" target="_blank" rel="noopener noreferrer">istanbul</a>
-<<<<<<< HEAD
-                at 2025-09-29T23:57:26.984Z
-=======
                 at 2025-09-30T10:49:42.632Z
->>>>>>> 735e2fca
             </div>
         <script src="prettify.js"></script>
         <script>
