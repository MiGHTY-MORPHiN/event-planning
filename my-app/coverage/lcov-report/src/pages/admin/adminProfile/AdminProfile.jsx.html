
<!doctype html>
<html lang="en">

<head>
    <title>Code coverage report for src/pages/admin/adminProfile/AdminProfile.jsx</title>
    <meta charset="utf-8" />
    <link rel="stylesheet" href="../../../../prettify.css" />
    <link rel="stylesheet" href="../../../../base.css" />
    <link rel="shortcut icon" type="image/x-icon" href="../../../../favicon.png" />
    <meta name="viewport" content="width=device-width, initial-scale=1" />
    <style type='text/css'>
        .coverage-summary .sorter {
            background-image: url(../../../../sort-arrow-sprite.png);
        }
    </style>
</head>
    
<body>
<div class='wrapper'>
    <div class='pad1'>
        <h1><a href="../../../../index.html">All files</a> / <a href="index.html">src/pages/admin/adminProfile</a> AdminProfile.jsx</h1>
        <div class='clearfix'>
            
            <div class='fl pad1y space-right2'>
                <span class="strong">8.51% </span>
                <span class="quiet">Statements</span>
                <span class='fraction'>8/94</span>
            </div>
        
            
            <div class='fl pad1y space-right2'>
                <span class="strong">100% </span>
                <span class="quiet">Branches</span>
                <span class='fraction'>0/0</span>
            </div>
        
            
            <div class='fl pad1y space-right2'>
                <span class="strong">0% </span>
                <span class="quiet">Functions</span>
                <span class='fraction'>0/1</span>
            </div>
        
            
            <div class='fl pad1y space-right2'>
                <span class="strong">8.51% </span>
                <span class="quiet">Lines</span>
                <span class='fraction'>8/94</span>
            </div>
        
            
        </div>
        <p class="quiet">
            Press <em>n</em> or <em>j</em> to go to the next uncovered block, <em>b</em>, <em>p</em> or <em>k</em> for the previous block.
        </p>
        <template id="filterTemplate">
            <div class="quiet">
                Filter:
                <input type="search" id="fileSearch">
            </div>
        </template>
    </div>
    <div class='status-line low'></div>
    <pre><table class="coverage">
<tr><td class="line-count quiet"><a name='L1'></a><a href='#L1'>1</a>
<a name='L2'></a><a href='#L2'>2</a>
<a name='L3'></a><a href='#L3'>3</a>
<a name='L4'></a><a href='#L4'>4</a>
<a name='L5'></a><a href='#L5'>5</a>
<a name='L6'></a><a href='#L6'>6</a>
<a name='L7'></a><a href='#L7'>7</a>
<a name='L8'></a><a href='#L8'>8</a>
<a name='L9'></a><a href='#L9'>9</a>
<a name='L10'></a><a href='#L10'>10</a>
<a name='L11'></a><a href='#L11'>11</a>
<a name='L12'></a><a href='#L12'>12</a>
<a name='L13'></a><a href='#L13'>13</a>
<a name='L14'></a><a href='#L14'>14</a>
<a name='L15'></a><a href='#L15'>15</a>
<a name='L16'></a><a href='#L16'>16</a>
<a name='L17'></a><a href='#L17'>17</a>
<a name='L18'></a><a href='#L18'>18</a>
<a name='L19'></a><a href='#L19'>19</a>
<a name='L20'></a><a href='#L20'>20</a>
<a name='L21'></a><a href='#L21'>21</a>
<a name='L22'></a><a href='#L22'>22</a>
<a name='L23'></a><a href='#L23'>23</a>
<a name='L24'></a><a href='#L24'>24</a>
<a name='L25'></a><a href='#L25'>25</a>
<a name='L26'></a><a href='#L26'>26</a>
<a name='L27'></a><a href='#L27'>27</a>
<a name='L28'></a><a href='#L28'>28</a>
<a name='L29'></a><a href='#L29'>29</a>
<a name='L30'></a><a href='#L30'>30</a>
<a name='L31'></a><a href='#L31'>31</a>
<a name='L32'></a><a href='#L32'>32</a>
<a name='L33'></a><a href='#L33'>33</a>
<a name='L34'></a><a href='#L34'>34</a>
<a name='L35'></a><a href='#L35'>35</a>
<a name='L36'></a><a href='#L36'>36</a>
<a name='L37'></a><a href='#L37'>37</a>
<a name='L38'></a><a href='#L38'>38</a>
<a name='L39'></a><a href='#L39'>39</a>
<a name='L40'></a><a href='#L40'>40</a>
<a name='L41'></a><a href='#L41'>41</a>
<a name='L42'></a><a href='#L42'>42</a>
<a name='L43'></a><a href='#L43'>43</a>
<a name='L44'></a><a href='#L44'>44</a>
<a name='L45'></a><a href='#L45'>45</a>
<a name='L46'></a><a href='#L46'>46</a>
<a name='L47'></a><a href='#L47'>47</a>
<a name='L48'></a><a href='#L48'>48</a>
<a name='L49'></a><a href='#L49'>49</a>
<a name='L50'></a><a href='#L50'>50</a>
<a name='L51'></a><a href='#L51'>51</a>
<a name='L52'></a><a href='#L52'>52</a>
<a name='L53'></a><a href='#L53'>53</a>
<a name='L54'></a><a href='#L54'>54</a>
<a name='L55'></a><a href='#L55'>55</a>
<a name='L56'></a><a href='#L56'>56</a>
<a name='L57'></a><a href='#L57'>57</a>
<a name='L58'></a><a href='#L58'>58</a>
<a name='L59'></a><a href='#L59'>59</a>
<a name='L60'></a><a href='#L60'>60</a>
<a name='L61'></a><a href='#L61'>61</a>
<a name='L62'></a><a href='#L62'>62</a>
<a name='L63'></a><a href='#L63'>63</a>
<a name='L64'></a><a href='#L64'>64</a>
<a name='L65'></a><a href='#L65'>65</a>
<a name='L66'></a><a href='#L66'>66</a>
<a name='L67'></a><a href='#L67'>67</a>
<a name='L68'></a><a href='#L68'>68</a>
<a name='L69'></a><a href='#L69'>69</a>
<a name='L70'></a><a href='#L70'>70</a>
<a name='L71'></a><a href='#L71'>71</a>
<a name='L72'></a><a href='#L72'>72</a>
<a name='L73'></a><a href='#L73'>73</a>
<a name='L74'></a><a href='#L74'>74</a>
<a name='L75'></a><a href='#L75'>75</a>
<a name='L76'></a><a href='#L76'>76</a>
<a name='L77'></a><a href='#L77'>77</a>
<a name='L78'></a><a href='#L78'>78</a>
<a name='L79'></a><a href='#L79'>79</a>
<a name='L80'></a><a href='#L80'>80</a>
<a name='L81'></a><a href='#L81'>81</a>
<a name='L82'></a><a href='#L82'>82</a>
<a name='L83'></a><a href='#L83'>83</a>
<a name='L84'></a><a href='#L84'>84</a>
<a name='L85'></a><a href='#L85'>85</a>
<a name='L86'></a><a href='#L86'>86</a>
<a name='L87'></a><a href='#L87'>87</a>
<a name='L88'></a><a href='#L88'>88</a>
<a name='L89'></a><a href='#L89'>89</a>
<a name='L90'></a><a href='#L90'>90</a>
<a name='L91'></a><a href='#L91'>91</a>
<a name='L92'></a><a href='#L92'>92</a>
<a name='L93'></a><a href='#L93'>93</a>
<a name='L94'></a><a href='#L94'>94</a>
<a name='L95'></a><a href='#L95'>95</a>
<a name='L96'></a><a href='#L96'>96</a>
<a name='L97'></a><a href='#L97'>97</a>
<a name='L98'></a><a href='#L98'>98</a>
<a name='L99'></a><a href='#L99'>99</a>
<a name='L100'></a><a href='#L100'>100</a>
<a name='L101'></a><a href='#L101'>101</a>
<a name='L102'></a><a href='#L102'>102</a>
<a name='L103'></a><a href='#L103'>103</a>
<a name='L104'></a><a href='#L104'>104</a>
<a name='L105'></a><a href='#L105'>105</a>
<a name='L106'></a><a href='#L106'>106</a>
<a name='L107'></a><a href='#L107'>107</a>
<a name='L108'></a><a href='#L108'>108</a>
<a name='L109'></a><a href='#L109'>109</a>
<a name='L110'></a><a href='#L110'>110</a>
<a name='L111'></a><a href='#L111'>111</a>
<a name='L112'></a><a href='#L112'>112</a>
<a name='L113'></a><a href='#L113'>113</a>
<a name='L114'></a><a href='#L114'>114</a>
<a name='L115'></a><a href='#L115'>115</a>
<a name='L116'></a><a href='#L116'>116</a></td><td class="line-coverage quiet"><span class="cline-any cline-neutral">&nbsp;</span>
<span class="cline-any cline-yes">1x</span>
<span class="cline-any cline-yes">1x</span>
<span class="cline-any cline-yes">1x</span>
<span class="cline-any cline-yes">1x</span>
<span class="cline-any cline-yes">1x</span>
<span class="cline-any cline-yes">1x</span>
<span class="cline-any cline-neutral">&nbsp;</span>
<span class="cline-any cline-yes">1x</span>
<span class="cline-any cline-no">&nbsp;</span>
<span class="cline-any cline-no">&nbsp;</span>
<span class="cline-any cline-no">&nbsp;</span>
<span class="cline-any cline-no">&nbsp;</span>
<span class="cline-any cline-neutral">&nbsp;</span>
<span class="cline-any cline-no">&nbsp;</span>
<span class="cline-any cline-neutral">&nbsp;</span>
<span class="cline-any cline-no">&nbsp;</span>
<span class="cline-any cline-no">&nbsp;</span>
<span class="cline-any cline-no">&nbsp;</span>
<span class="cline-any cline-no">&nbsp;</span>
<span class="cline-any cline-no">&nbsp;</span>
<span class="cline-any cline-no">&nbsp;</span>
<span class="cline-any cline-no">&nbsp;</span>
<span class="cline-any cline-no">&nbsp;</span>
<span class="cline-any cline-no">&nbsp;</span>
<span class="cline-any cline-no">&nbsp;</span>
<span class="cline-any cline-no">&nbsp;</span>
<span class="cline-any cline-no">&nbsp;</span>
<span class="cline-any cline-no">&nbsp;</span>
<span class="cline-any cline-no">&nbsp;</span>
<span class="cline-any cline-no">&nbsp;</span>
<span class="cline-any cline-no">&nbsp;</span>
<span class="cline-any cline-no">&nbsp;</span>
<span class="cline-any cline-no">&nbsp;</span>
<span class="cline-any cline-no">&nbsp;</span>
<span class="cline-any cline-no">&nbsp;</span>
<span class="cline-any cline-no">&nbsp;</span>
<span class="cline-any cline-neutral">&nbsp;</span>
<span class="cline-any cline-no">&nbsp;</span>
<span class="cline-any cline-no">&nbsp;</span>
<span class="cline-any cline-no">&nbsp;</span>
<span class="cline-any cline-no">&nbsp;</span>
<span class="cline-any cline-no">&nbsp;</span>
<span class="cline-any cline-no">&nbsp;</span>
<span class="cline-any cline-no">&nbsp;</span>
<span class="cline-any cline-no">&nbsp;</span>
<span class="cline-any cline-no">&nbsp;</span>
<span class="cline-any cline-no">&nbsp;</span>
<span class="cline-any cline-neutral">&nbsp;</span>
<span class="cline-any cline-neutral">&nbsp;</span>
<span class="cline-any cline-no">&nbsp;</span>
<span class="cline-any cline-no">&nbsp;</span>
<span class="cline-any cline-no">&nbsp;</span>
<span class="cline-any cline-no">&nbsp;</span>
<span class="cline-any cline-no">&nbsp;</span>
<span class="cline-any cline-neutral">&nbsp;</span>
<span class="cline-any cline-no">&nbsp;</span>
<span class="cline-any cline-no">&nbsp;</span>
<span class="cline-any cline-no">&nbsp;</span>
<span class="cline-any cline-no">&nbsp;</span>
<span class="cline-any cline-no">&nbsp;</span>
<span class="cline-any cline-no">&nbsp;</span>
<span class="cline-any cline-neutral">&nbsp;</span>
<span class="cline-any cline-no">&nbsp;</span>
<span class="cline-any cline-neutral">&nbsp;</span>
<span class="cline-any cline-no">&nbsp;</span>
<span class="cline-any cline-no">&nbsp;</span>
<span class="cline-any cline-no">&nbsp;</span>
<span class="cline-any cline-neutral">&nbsp;</span>
<span class="cline-any cline-no">&nbsp;</span>
<span class="cline-any cline-neutral">&nbsp;</span>
<span class="cline-any cline-neutral">&nbsp;</span>
<span class="cline-any cline-no">&nbsp;</span>
<span class="cline-any cline-no">&nbsp;</span>
<span class="cline-any cline-neutral">&nbsp;</span>
<span class="cline-any cline-no">&nbsp;</span>
<span class="cline-any cline-no">&nbsp;</span>
<span class="cline-any cline-no">&nbsp;</span>
<span class="cline-any cline-no">&nbsp;</span>
<span class="cline-any cline-neutral">&nbsp;</span>
<span class="cline-any cline-no">&nbsp;</span>
<span class="cline-any cline-no">&nbsp;</span>
<span class="cline-any cline-no">&nbsp;</span>
<span class="cline-any cline-no">&nbsp;</span>
<span class="cline-any cline-no">&nbsp;</span>
<span class="cline-any cline-no">&nbsp;</span>
<span class="cline-any cline-neutral">&nbsp;</span>
<span class="cline-any cline-no">&nbsp;</span>
<span class="cline-any cline-no">&nbsp;</span>
<span class="cline-any cline-no">&nbsp;</span>
<span class="cline-any cline-no">&nbsp;</span>
<span class="cline-any cline-no">&nbsp;</span>
<span class="cline-any cline-no">&nbsp;</span>
<span class="cline-any cline-neutral">&nbsp;</span>
<span class="cline-any cline-no">&nbsp;</span>
<span class="cline-any cline-no">&nbsp;</span>
<span class="cline-any cline-neutral">&nbsp;</span>
<span class="cline-any cline-neutral">&nbsp;</span>
<span class="cline-any cline-no">&nbsp;</span>
<span class="cline-any cline-no">&nbsp;</span>
<span class="cline-any cline-no">&nbsp;</span>
<span class="cline-any cline-no">&nbsp;</span>
<span class="cline-any cline-no">&nbsp;</span>
<span class="cline-any cline-no">&nbsp;</span>
<span class="cline-any cline-no">&nbsp;</span>
<span class="cline-any cline-no">&nbsp;</span>
<span class="cline-any cline-no">&nbsp;</span>
<span class="cline-any cline-no">&nbsp;</span>
<span class="cline-any cline-no">&nbsp;</span>
<span class="cline-any cline-no">&nbsp;</span>
<span class="cline-any cline-no">&nbsp;</span>
<span class="cline-any cline-neutral">&nbsp;</span>
<span class="cline-any cline-no">&nbsp;</span>
<span class="cline-any cline-neutral">&nbsp;</span>
<span class="cline-any cline-yes">1x</span>
<span class="cline-any cline-neutral">&nbsp;</span></td><td class="text"><pre class="prettyprint lang-js">&nbsp;
import React, { useState, useEffect } from "react";
import { useNavigate } from "react-router-dom";
import { auth } from "../../../firebase";
import { onAuthStateChanged } from "firebase/auth";
import { Edit, Mail, Phone } from "lucide-react";
import "./AdminProfile.css";
&nbsp;
const AdminProfile = <span class="fstat-no" title="function not covered" >() =&gt; {</span>
<span class="cstat-no" title="statement not covered" >	const navigate = useNavigate();</span>
<span class="cstat-no" title="statement not covered" >	const [admin, setAdmin] = useState(null);</span>
<span class="cstat-no" title="statement not covered" >	const [loading, setLoading] = useState(true);</span>
<span class="cstat-no" title="statement not covered" >	const [imageVersion, setImageVersion] = useState(Date.now());</span>
&nbsp;
<span class="cstat-no" title="statement not covered" >	const navProfileEdit = () =&gt; navigate("/admin-edit-profile");</span>
&nbsp;
<span class="cstat-no" title="statement not covered" >	const fetchAdminProfile = async () =&gt; {</span>
<span class="cstat-no" title="statement not covered" >		if (!auth.currentUser) return;</span>
<span class="cstat-no" title="statement not covered" >		setLoading(true);</span>
<span class="cstat-no" title="statement not covered" >		try {</span>
<span class="cstat-no" title="statement not covered" >			const token = await auth.currentUser.getIdToken();</span>
<span class="cstat-no" title="statement not covered" >			const res = await fetch(</span>
<span class="cstat-no" title="statement not covered" >				"https://us-central1-planit-sdp.cloudfunctions.net/api/admin/me",</span>
<span class="cstat-no" title="statement not covered" >				{ headers: { Authorization: `Bearer ${token}` } }</span>
<span class="cstat-no" title="statement not covered" >			);</span>
<span class="cstat-no" title="statement not covered" >			if (res.status === 403)</span>
<span class="cstat-no" title="statement not covered" >				throw new Error("Access Forbidden: You are not an admin.");</span>
<span class="cstat-no" title="statement not covered" >			if (!res.ok) throw new Error("Failed to fetch admin profile");</span>
<span class="cstat-no" title="statement not covered" >			const data = await res.json();</span>
<span class="cstat-no" title="statement not covered" >			setAdmin(data);</span>
<span class="cstat-no" title="statement not covered" >			setImageVersion(Date.now());</span>
<span class="cstat-no" title="statement not covered" >		} catch (err) {</span>
<span class="cstat-no" title="statement not covered" >			console.error(err);</span>
<span class="cstat-no" title="statement not covered" >		} finally {</span>
<span class="cstat-no" title="statement not covered" >			setLoading(false);</span>
<span class="cstat-no" title="statement not covered" >		}</span>
<span class="cstat-no" title="statement not covered" >	};</span>
&nbsp;
<span class="cstat-no" title="statement not covered" >	useEffect(() =&gt; {</span>
<span class="cstat-no" title="statement not covered" >		const unsubscribe = onAuthStateChanged(auth, (user) =&gt; {</span>
<span class="cstat-no" title="statement not covered" >			if (user) {</span>
<span class="cstat-no" title="statement not covered" >				fetchAdminProfile();</span>
<span class="cstat-no" title="statement not covered" >			} else {</span>
<span class="cstat-no" title="statement not covered" >				setLoading(false);</span>
<span class="cstat-no" title="statement not covered" >			}</span>
<span class="cstat-no" title="statement not covered" >		});</span>
<span class="cstat-no" title="statement not covered" >		return () =&gt; unsubscribe();</span>
<span class="cstat-no" title="statement not covered" >	}, []);</span>
&nbsp;
	// Refresh data when returning to the page
<span class="cstat-no" title="statement not covered" >	useEffect(() =&gt; {</span>
<span class="cstat-no" title="statement not covered" >		const handleFocus = () =&gt; fetchAdminProfile();</span>
<span class="cstat-no" title="statement not covered" >		window.addEventListener("focus", handleFocus);</span>
<span class="cstat-no" title="statement not covered" >		return () =&gt; window.removeEventListener("focus", handleFocus);</span>
<span class="cstat-no" title="statement not covered" >	}, []);</span>
&nbsp;
<span class="cstat-no" title="statement not covered" >	if (loading) {</span>
<span class="cstat-no" title="statement not covered" >		return (</span>
<span class="cstat-no" title="statement not covered" >			&lt;div className="loading-screen"&gt;</span>
<span class="cstat-no" title="statement not covered" >				&lt;div className="spinner"&gt;&lt;/div&gt;</span>
<span class="cstat-no" title="statement not covered" >				&lt;p&gt;Loading Admin Profile...&lt;/p&gt;</span>
<span class="cstat-no" title="statement not covered" >			&lt;/div&gt;</span>
		);
<span class="cstat-no" title="statement not covered" >	}</span>
&nbsp;
<span class="cstat-no" title="statement not covered" >	if (!admin)</span>
<span class="cstat-no" title="statement not covered" >		return (</span>
<span class="cstat-no" title="statement not covered" >			&lt;p id="no-profile-found"&gt;</span>
				Admin profile not found or you do not have permission.
<span class="cstat-no" title="statement not covered" >			&lt;/p&gt;</span>
		);
&nbsp;
<span class="cstat-no" title="statement not covered" >	return (</span>
<span class="cstat-no" title="statement not covered" >		&lt;div className="admin-profile"&gt;</span>
			{/* Header */}
<span class="cstat-no" title="statement not covered" >			&lt;div className="admin-profile-header"&gt;</span>
<span class="cstat-no" title="statement not covered" >				&lt;div&gt;</span>
<span class="cstat-no" title="statement not covered" >					&lt;h1 className="admin-profile-title"&gt;Admin Profile&lt;/h1&gt;</span>
<span class="cstat-no" title="statement not covered" >					&lt;p className="admin-profile-subtitle"&gt;</span>
						Manage your personal information
<span class="cstat-no" title="statement not covered" >					&lt;/p&gt;</span>
<span class="cstat-no" title="statement not covered" >				&lt;/div&gt;</span>
<span class="cstat-no" title="statement not covered" >				&lt;button className="edit-profile-btn" onClick={navProfileEdit}&gt;</span>
<span class="cstat-no" title="statement not covered" >					&lt;Edit size={16} /&gt; Edit Profile</span>
<span class="cstat-no" title="statement not covered" >				&lt;/button&gt;</span>
<span class="cstat-no" title="statement not covered" >			&lt;/div&gt;</span>
&nbsp;
<span class="cstat-no" title="statement not covered" >			&lt;img</span>
<span class="cstat-no" title="statement not covered" >				className="admin-profile-picture"</span>
<span class="cstat-no" title="statement not covered" >				src={</span>
<span class="cstat-no" title="statement not covered" >					admin.profilePic</span>
<span class="cstat-no" title="statement not covered" >						? `${admin.profilePic}?v=${imageVersion}`</span>
<span class="cstat-no" title="statement not covered" >						: "/default-avatar.png"</span>
				}
<span class="cstat-no" title="statement not covered" >				alt="Admin's Profile Picture"</span>
<span class="cstat-no" title="statement not covered" >			/&gt;</span>
&nbsp;
			{/* Admin Information Card */}
<span class="cstat-no" title="statement not covered" >			&lt;div className="profile-card"&gt;</span>
<span class="cstat-no" title="statement not covered" >				&lt;h3 className="admin-name"&gt;{admin.name}&lt;/h3&gt;</span>
<span class="cstat-no" title="statement not covered" >				&lt;span className="admin-badge"&gt;Administrator&lt;/span&gt;</span>
<span class="cstat-no" title="statement not covered" >				&lt;div className="admin-contact"&gt;</span>
<span class="cstat-no" title="statement not covered" >					&lt;p className="contact-item"&gt;</span>
<span class="cstat-no" title="statement not covered" >						&lt;Mail size={16} /&gt; {admin.email}</span>
<span class="cstat-no" title="statement not covered" >					&lt;/p&gt;</span>
<span class="cstat-no" title="statement not covered" >					&lt;p className="contact-item"&gt;</span>
<span class="cstat-no" title="statement not covered" >						&lt;Phone size={16} /&gt; {admin.phone || "Not provided"}</span>
<span class="cstat-no" title="statement not covered" >					&lt;/p&gt;</span>
<span class="cstat-no" title="statement not covered" >				&lt;/div&gt;</span>
<span class="cstat-no" title="statement not covered" >			&lt;/div&gt;</span>
<span class="cstat-no" title="statement not covered" >		&lt;/div&gt;</span>
	);
<span class="cstat-no" title="statement not covered" >};</span>
&nbsp;
export default AdminProfile;
&nbsp;</pre></td></tr></table></pre>

                <div class='push'></div><!-- for sticky footer -->
            </div><!-- /wrapper -->
            <div class='footer quiet pad2 space-top1 center small'>
                Code coverage generated by
                <a href="https://istanbul.js.org/" target="_blank" rel="noopener noreferrer">istanbul</a>
<<<<<<< HEAD
                at 2025-09-29T23:57:26.984Z
=======
                at 2025-09-30T10:49:42.632Z
>>>>>>> 735e2fca
            </div>
        <script src="../../../../prettify.js"></script>
        <script>
            window.onload = function () {
                prettyPrint();
            };
        </script>
        <script src="../../../../sorter.js"></script>
        <script src="../../../../block-navigation.js"></script>
    </body>
</html>
    <|MERGE_RESOLUTION|>--- conflicted
+++ resolved
@@ -23,30 +23,30 @@
         <div class='clearfix'>
             
             <div class='fl pad1y space-right2'>
-                <span class="strong">8.51% </span>
+                <span class="strong">97.87% </span>
                 <span class="quiet">Statements</span>
-                <span class='fraction'>8/94</span>
+                <span class='fraction'>92/94</span>
             </div>
         
             
             <div class='fl pad1y space-right2'>
-                <span class="strong">100% </span>
+                <span class="strong">81.81% </span>
                 <span class="quiet">Branches</span>
-                <span class='fraction'>0/0</span>
+                <span class='fraction'>18/22</span>
             </div>
         
             
             <div class='fl pad1y space-right2'>
-                <span class="strong">0% </span>
+                <span class="strong">75% </span>
                 <span class="quiet">Functions</span>
-                <span class='fraction'>0/1</span>
+                <span class='fraction'>3/4</span>
             </div>
         
             
             <div class='fl pad1y space-right2'>
-                <span class="strong">8.51% </span>
+                <span class="strong">97.87% </span>
                 <span class="quiet">Lines</span>
-                <span class='fraction'>8/94</span>
+                <span class='fraction'>92/94</span>
             </div>
         
             
@@ -61,7 +61,7 @@
             </div>
         </template>
     </div>
-    <div class='status-line low'></div>
+    <div class='status-line high'></div>
     <pre><table class="coverage">
 <tr><td class="line-count quiet"><a name='L1'></a><a href='#L1'>1</a>
 <a name='L2'></a><a href='#L2'>2</a>
@@ -187,110 +187,110 @@
 <span class="cline-any cline-yes">1x</span>
 <span class="cline-any cline-neutral">&nbsp;</span>
 <span class="cline-any cline-yes">1x</span>
+<span class="cline-any cline-yes">9x</span>
+<span class="cline-any cline-yes">9x</span>
+<span class="cline-any cline-yes">9x</span>
+<span class="cline-any cline-yes">9x</span>
+<span class="cline-any cline-neutral">&nbsp;</span>
+<span class="cline-any cline-yes">9x</span>
+<span class="cline-any cline-neutral">&nbsp;</span>
+<span class="cline-any cline-yes">9x</span>
+<span class="cline-any cline-yes">5x</span>
+<span class="cline-any cline-yes">5x</span>
+<span class="cline-any cline-yes">5x</span>
+<span class="cline-any cline-yes">5x</span>
+<span class="cline-any cline-yes">5x</span>
+<span class="cline-any cline-yes">5x</span>
+<span class="cline-any cline-yes">5x</span>
+<span class="cline-any cline-yes">5x</span>
+<span class="cline-any cline-yes">5x</span>
+<span class="cline-any cline-yes">5x</span>
+<span class="cline-any cline-yes">5x</span>
+<span class="cline-any cline-yes">4x</span>
+<span class="cline-any cline-yes">4x</span>
+<span class="cline-any cline-yes">4x</span>
+<span class="cline-any cline-yes">5x</span>
+<span class="cline-any cline-yes">1x</span>
+<span class="cline-any cline-yes">5x</span>
+<span class="cline-any cline-yes">5x</span>
+<span class="cline-any cline-yes">5x</span>
+<span class="cline-any cline-yes">5x</span>
+<span class="cline-any cline-neutral">&nbsp;</span>
+<span class="cline-any cline-yes">9x</span>
+<span class="cline-any cline-yes">5x</span>
+<span class="cline-any cline-yes">5x</span>
+<span class="cline-any cline-yes">5x</span>
+<span class="cline-any cline-yes">5x</span>
 <span class="cline-any cline-no">&nbsp;</span>
 <span class="cline-any cline-no">&nbsp;</span>
-<span class="cline-any cline-no">&nbsp;</span>
-<span class="cline-any cline-no">&nbsp;</span>
-<span class="cline-any cline-neutral">&nbsp;</span>
-<span class="cline-any cline-no">&nbsp;</span>
-<span class="cline-any cline-neutral">&nbsp;</span>
-<span class="cline-any cline-no">&nbsp;</span>
-<span class="cline-any cline-no">&nbsp;</span>
-<span class="cline-any cline-no">&nbsp;</span>
-<span class="cline-any cline-no">&nbsp;</span>
-<span class="cline-any cline-no">&nbsp;</span>
-<span class="cline-any cline-no">&nbsp;</span>
-<span class="cline-any cline-no">&nbsp;</span>
-<span class="cline-any cline-no">&nbsp;</span>
-<span class="cline-any cline-no">&nbsp;</span>
-<span class="cline-any cline-no">&nbsp;</span>
-<span class="cline-any cline-no">&nbsp;</span>
-<span class="cline-any cline-no">&nbsp;</span>
-<span class="cline-any cline-no">&nbsp;</span>
-<span class="cline-any cline-no">&nbsp;</span>
-<span class="cline-any cline-no">&nbsp;</span>
-<span class="cline-any cline-no">&nbsp;</span>
-<span class="cline-any cline-no">&nbsp;</span>
-<span class="cline-any cline-no">&nbsp;</span>
-<span class="cline-any cline-no">&nbsp;</span>
-<span class="cline-any cline-no">&nbsp;</span>
-<span class="cline-any cline-no">&nbsp;</span>
-<span class="cline-any cline-neutral">&nbsp;</span>
-<span class="cline-any cline-no">&nbsp;</span>
-<span class="cline-any cline-no">&nbsp;</span>
-<span class="cline-any cline-no">&nbsp;</span>
-<span class="cline-any cline-no">&nbsp;</span>
-<span class="cline-any cline-no">&nbsp;</span>
-<span class="cline-any cline-no">&nbsp;</span>
-<span class="cline-any cline-no">&nbsp;</span>
-<span class="cline-any cline-no">&nbsp;</span>
-<span class="cline-any cline-no">&nbsp;</span>
-<span class="cline-any cline-no">&nbsp;</span>
-<span class="cline-any cline-neutral">&nbsp;</span>
-<span class="cline-any cline-neutral">&nbsp;</span>
-<span class="cline-any cline-no">&nbsp;</span>
-<span class="cline-any cline-no">&nbsp;</span>
-<span class="cline-any cline-no">&nbsp;</span>
-<span class="cline-any cline-no">&nbsp;</span>
-<span class="cline-any cline-no">&nbsp;</span>
-<span class="cline-any cline-neutral">&nbsp;</span>
-<span class="cline-any cline-no">&nbsp;</span>
-<span class="cline-any cline-no">&nbsp;</span>
-<span class="cline-any cline-no">&nbsp;</span>
-<span class="cline-any cline-no">&nbsp;</span>
-<span class="cline-any cline-no">&nbsp;</span>
-<span class="cline-any cline-no">&nbsp;</span>
-<span class="cline-any cline-neutral">&nbsp;</span>
-<span class="cline-any cline-no">&nbsp;</span>
-<span class="cline-any cline-neutral">&nbsp;</span>
-<span class="cline-any cline-no">&nbsp;</span>
-<span class="cline-any cline-no">&nbsp;</span>
-<span class="cline-any cline-no">&nbsp;</span>
-<span class="cline-any cline-neutral">&nbsp;</span>
-<span class="cline-any cline-no">&nbsp;</span>
-<span class="cline-any cline-neutral">&nbsp;</span>
-<span class="cline-any cline-neutral">&nbsp;</span>
-<span class="cline-any cline-no">&nbsp;</span>
-<span class="cline-any cline-no">&nbsp;</span>
-<span class="cline-any cline-neutral">&nbsp;</span>
-<span class="cline-any cline-no">&nbsp;</span>
-<span class="cline-any cline-no">&nbsp;</span>
-<span class="cline-any cline-no">&nbsp;</span>
-<span class="cline-any cline-no">&nbsp;</span>
-<span class="cline-any cline-neutral">&nbsp;</span>
-<span class="cline-any cline-no">&nbsp;</span>
-<span class="cline-any cline-no">&nbsp;</span>
-<span class="cline-any cline-no">&nbsp;</span>
-<span class="cline-any cline-no">&nbsp;</span>
-<span class="cline-any cline-no">&nbsp;</span>
-<span class="cline-any cline-no">&nbsp;</span>
-<span class="cline-any cline-neutral">&nbsp;</span>
-<span class="cline-any cline-no">&nbsp;</span>
-<span class="cline-any cline-no">&nbsp;</span>
-<span class="cline-any cline-no">&nbsp;</span>
-<span class="cline-any cline-no">&nbsp;</span>
-<span class="cline-any cline-no">&nbsp;</span>
-<span class="cline-any cline-no">&nbsp;</span>
-<span class="cline-any cline-neutral">&nbsp;</span>
-<span class="cline-any cline-no">&nbsp;</span>
-<span class="cline-any cline-no">&nbsp;</span>
-<span class="cline-any cline-neutral">&nbsp;</span>
-<span class="cline-any cline-neutral">&nbsp;</span>
-<span class="cline-any cline-no">&nbsp;</span>
-<span class="cline-any cline-no">&nbsp;</span>
-<span class="cline-any cline-no">&nbsp;</span>
-<span class="cline-any cline-no">&nbsp;</span>
-<span class="cline-any cline-no">&nbsp;</span>
-<span class="cline-any cline-no">&nbsp;</span>
-<span class="cline-any cline-no">&nbsp;</span>
-<span class="cline-any cline-no">&nbsp;</span>
-<span class="cline-any cline-no">&nbsp;</span>
-<span class="cline-any cline-no">&nbsp;</span>
-<span class="cline-any cline-no">&nbsp;</span>
-<span class="cline-any cline-no">&nbsp;</span>
-<span class="cline-any cline-no">&nbsp;</span>
-<span class="cline-any cline-neutral">&nbsp;</span>
-<span class="cline-any cline-no">&nbsp;</span>
+<span class="cline-any cline-yes">5x</span>
+<span class="cline-any cline-yes">5x</span>
+<span class="cline-any cline-yes">9x</span>
+<span class="cline-any cline-neutral">&nbsp;</span>
+<span class="cline-any cline-neutral">&nbsp;</span>
+<span class="cline-any cline-yes">9x</span>
+<span class="cline-any cline-yes">5x</span>
+<span class="cline-any cline-yes">5x</span>
+<span class="cline-any cline-yes">5x</span>
+<span class="cline-any cline-yes">9x</span>
+<span class="cline-any cline-neutral">&nbsp;</span>
+<span class="cline-any cline-yes">9x</span>
+<span class="cline-any cline-yes">5x</span>
+<span class="cline-any cline-yes">5x</span>
+<span class="cline-any cline-yes">5x</span>
+<span class="cline-any cline-yes">5x</span>
+<span class="cline-any cline-yes">5x</span>
+<span class="cline-any cline-neutral">&nbsp;</span>
+<span class="cline-any cline-yes">5x</span>
+<span class="cline-any cline-neutral">&nbsp;</span>
+<span class="cline-any cline-yes">4x</span>
+<span class="cline-any cline-yes">4x</span>
+<span class="cline-any cline-yes">1x</span>
+<span class="cline-any cline-neutral">&nbsp;</span>
+<span class="cline-any cline-yes">1x</span>
+<span class="cline-any cline-neutral">&nbsp;</span>
+<span class="cline-any cline-neutral">&nbsp;</span>
+<span class="cline-any cline-yes">3x</span>
+<span class="cline-any cline-yes">3x</span>
+<span class="cline-any cline-neutral">&nbsp;</span>
+<span class="cline-any cline-yes">3x</span>
+<span class="cline-any cline-yes">3x</span>
+<span class="cline-any cline-yes">3x</span>
+<span class="cline-any cline-yes">3x</span>
+<span class="cline-any cline-neutral">&nbsp;</span>
+<span class="cline-any cline-yes">3x</span>
+<span class="cline-any cline-yes">3x</span>
+<span class="cline-any cline-yes">3x</span>
+<span class="cline-any cline-yes">3x</span>
+<span class="cline-any cline-yes">3x</span>
+<span class="cline-any cline-yes">3x</span>
+<span class="cline-any cline-neutral">&nbsp;</span>
+<span class="cline-any cline-yes">3x</span>
+<span class="cline-any cline-yes">3x</span>
+<span class="cline-any cline-yes">3x</span>
+<span class="cline-any cline-yes">3x</span>
+<span class="cline-any cline-yes">1x</span>
+<span class="cline-any cline-yes">2x</span>
+<span class="cline-any cline-neutral">&nbsp;</span>
+<span class="cline-any cline-yes">9x</span>
+<span class="cline-any cline-yes">9x</span>
+<span class="cline-any cline-neutral">&nbsp;</span>
+<span class="cline-any cline-neutral">&nbsp;</span>
+<span class="cline-any cline-yes">9x</span>
+<span class="cline-any cline-yes">9x</span>
+<span class="cline-any cline-yes">9x</span>
+<span class="cline-any cline-yes">9x</span>
+<span class="cline-any cline-yes">9x</span>
+<span class="cline-any cline-yes">9x</span>
+<span class="cline-any cline-yes">9x</span>
+<span class="cline-any cline-yes">9x</span>
+<span class="cline-any cline-yes">9x</span>
+<span class="cline-any cline-yes">9x</span>
+<span class="cline-any cline-yes">9x</span>
+<span class="cline-any cline-yes">9x</span>
+<span class="cline-any cline-yes">9x</span>
+<span class="cline-any cline-neutral">&nbsp;</span>
+<span class="cline-any cline-yes">9x</span>
 <span class="cline-any cline-neutral">&nbsp;</span>
 <span class="cline-any cline-yes">1x</span>
 <span class="cline-any cline-neutral">&nbsp;</span></td><td class="text"><pre class="prettyprint lang-js">&nbsp;
@@ -301,111 +301,111 @@
 import { Edit, Mail, Phone } from "lucide-react";
 import "./AdminProfile.css";
 &nbsp;
-const AdminProfile = <span class="fstat-no" title="function not covered" >() =&gt; {</span>
-<span class="cstat-no" title="statement not covered" >	const navigate = useNavigate();</span>
-<span class="cstat-no" title="statement not covered" >	const [admin, setAdmin] = useState(null);</span>
-<span class="cstat-no" title="statement not covered" >	const [loading, setLoading] = useState(true);</span>
-<span class="cstat-no" title="statement not covered" >	const [imageVersion, setImageVersion] = useState(Date.now());</span>
-&nbsp;
-<span class="cstat-no" title="statement not covered" >	const navProfileEdit = () =&gt; navigate("/admin-edit-profile");</span>
-&nbsp;
-<span class="cstat-no" title="statement not covered" >	const fetchAdminProfile = async () =&gt; {</span>
-<span class="cstat-no" title="statement not covered" >		if (!auth.currentUser) return;</span>
-<span class="cstat-no" title="statement not covered" >		setLoading(true);</span>
-<span class="cstat-no" title="statement not covered" >		try {</span>
-<span class="cstat-no" title="statement not covered" >			const token = await auth.currentUser.getIdToken();</span>
-<span class="cstat-no" title="statement not covered" >			const res = await fetch(</span>
-<span class="cstat-no" title="statement not covered" >				"https://us-central1-planit-sdp.cloudfunctions.net/api/admin/me",</span>
-<span class="cstat-no" title="statement not covered" >				{ headers: { Authorization: `Bearer ${token}` } }</span>
-<span class="cstat-no" title="statement not covered" >			);</span>
-<span class="cstat-no" title="statement not covered" >			if (res.status === 403)</span>
-<span class="cstat-no" title="statement not covered" >				throw new Error("Access Forbidden: You are not an admin.");</span>
-<span class="cstat-no" title="statement not covered" >			if (!res.ok) throw new Error("Failed to fetch admin profile");</span>
-<span class="cstat-no" title="statement not covered" >			const data = await res.json();</span>
-<span class="cstat-no" title="statement not covered" >			setAdmin(data);</span>
-<span class="cstat-no" title="statement not covered" >			setImageVersion(Date.now());</span>
-<span class="cstat-no" title="statement not covered" >		} catch (err) {</span>
-<span class="cstat-no" title="statement not covered" >			console.error(err);</span>
-<span class="cstat-no" title="statement not covered" >		} finally {</span>
-<span class="cstat-no" title="statement not covered" >			setLoading(false);</span>
-<span class="cstat-no" title="statement not covered" >		}</span>
-<span class="cstat-no" title="statement not covered" >	};</span>
-&nbsp;
-<span class="cstat-no" title="statement not covered" >	useEffect(() =&gt; {</span>
-<span class="cstat-no" title="statement not covered" >		const unsubscribe = onAuthStateChanged(auth, (user) =&gt; {</span>
-<span class="cstat-no" title="statement not covered" >			if (user) {</span>
-<span class="cstat-no" title="statement not covered" >				fetchAdminProfile();</span>
-<span class="cstat-no" title="statement not covered" >			} else {</span>
+const AdminProfile = () =&gt; {
+	const navigate = useNavigate();
+	const [admin, setAdmin] = useState(null);
+	const [loading, setLoading] = useState(true);
+	const [imageVersion, setImageVersion] = useState(Date.now());
+&nbsp;
+	const navProfileEdit = () =&gt; navigate("/admin-edit-profile");
+&nbsp;
+	const fetchAdminProfile = async () =&gt; {
+		if (!auth.currentUser) <span class="branch-0 cbranch-no" title="branch not covered" >return;</span>
+		setLoading(true);
+		try {
+			const token = await auth.currentUser.getIdToken();
+			const res = await fetch(
+				"https://us-central1-planit-sdp.cloudfunctions.net/api/admin/me",
+				{ headers: { Authorization: `Bearer ${token}` } }
+			);
+			if (res.status === 403)
+<span class="branch-0 cbranch-no" title="branch not covered" >				throw new Error("Access Forbidden: You are not an admin.");</span>
+			if (!res.ok) <span class="branch-0 cbranch-no" title="branch not covered" >throw new Error("Failed to fetch admin profile");</span>
+			const data = await res.json();
+			setAdmin(data);
+			setImageVersion(Date.now());
+		} catch (err) {
+			console.error(err);
+		} finally {
+			setLoading(false);
+		}
+	};
+&nbsp;
+	useEffect(() =&gt; {
+		const unsubscribe = onAuthStateChanged(auth, (user) =&gt; {
+			if (user) {
+				fetchAdminProfile();
+<span class="branch-0 cbranch-no" title="branch not covered" >			} else {</span>
 <span class="cstat-no" title="statement not covered" >				setLoading(false);</span>
 <span class="cstat-no" title="statement not covered" >			}</span>
-<span class="cstat-no" title="statement not covered" >		});</span>
-<span class="cstat-no" title="statement not covered" >		return () =&gt; unsubscribe();</span>
-<span class="cstat-no" title="statement not covered" >	}, []);</span>
+		});
+		return () =&gt; unsubscribe();
+	}, []);
 &nbsp;
 	// Refresh data when returning to the page
-<span class="cstat-no" title="statement not covered" >	useEffect(() =&gt; {</span>
-<span class="cstat-no" title="statement not covered" >		const handleFocus = () =&gt; fetchAdminProfile();</span>
-<span class="cstat-no" title="statement not covered" >		window.addEventListener("focus", handleFocus);</span>
-<span class="cstat-no" title="statement not covered" >		return () =&gt; window.removeEventListener("focus", handleFocus);</span>
-<span class="cstat-no" title="statement not covered" >	}, []);</span>
-&nbsp;
-<span class="cstat-no" title="statement not covered" >	if (loading) {</span>
-<span class="cstat-no" title="statement not covered" >		return (</span>
-<span class="cstat-no" title="statement not covered" >			&lt;div className="loading-screen"&gt;</span>
-<span class="cstat-no" title="statement not covered" >				&lt;div className="spinner"&gt;&lt;/div&gt;</span>
-<span class="cstat-no" title="statement not covered" >				&lt;p&gt;Loading Admin Profile...&lt;/p&gt;</span>
-<span class="cstat-no" title="statement not covered" >			&lt;/div&gt;</span>
+	useEffect(() =&gt; {
+		const handleFocus = <span class="fstat-no" title="function not covered" >() =&gt; fetchAdminProfile();</span>
+		window.addEventListener("focus", handleFocus);
+		return () =&gt; window.removeEventListener("focus", handleFocus);
+	}, []);
+&nbsp;
+	if (loading) {
+		return (
+			&lt;div className="loading-screen"&gt;
+				&lt;div className="spinner"&gt;&lt;/div&gt;
+				&lt;p&gt;Loading Admin Profile...&lt;/p&gt;
+			&lt;/div&gt;
 		);
-<span class="cstat-no" title="statement not covered" >	}</span>
-&nbsp;
-<span class="cstat-no" title="statement not covered" >	if (!admin)</span>
-<span class="cstat-no" title="statement not covered" >		return (</span>
-<span class="cstat-no" title="statement not covered" >			&lt;p id="no-profile-found"&gt;</span>
+	}
+&nbsp;
+	if (!admin)
+		return (
+			&lt;p id="no-profile-found"&gt;
 				Admin profile not found or you do not have permission.
-<span class="cstat-no" title="statement not covered" >			&lt;/p&gt;</span>
+			&lt;/p&gt;
 		);
 &nbsp;
-<span class="cstat-no" title="statement not covered" >	return (</span>
-<span class="cstat-no" title="statement not covered" >		&lt;div className="admin-profile"&gt;</span>
+	return (
+		&lt;div className="admin-profile"&gt;
 			{/* Header */}
-<span class="cstat-no" title="statement not covered" >			&lt;div className="admin-profile-header"&gt;</span>
-<span class="cstat-no" title="statement not covered" >				&lt;div&gt;</span>
-<span class="cstat-no" title="statement not covered" >					&lt;h1 className="admin-profile-title"&gt;Admin Profile&lt;/h1&gt;</span>
-<span class="cstat-no" title="statement not covered" >					&lt;p className="admin-profile-subtitle"&gt;</span>
+			&lt;div className="admin-profile-header"&gt;
+				&lt;div&gt;
+					&lt;h1 className="admin-profile-title"&gt;Admin Profile&lt;/h1&gt;
+					&lt;p className="admin-profile-subtitle"&gt;
 						Manage your personal information
-<span class="cstat-no" title="statement not covered" >					&lt;/p&gt;</span>
-<span class="cstat-no" title="statement not covered" >				&lt;/div&gt;</span>
-<span class="cstat-no" title="statement not covered" >				&lt;button className="edit-profile-btn" onClick={navProfileEdit}&gt;</span>
-<span class="cstat-no" title="statement not covered" >					&lt;Edit size={16} /&gt; Edit Profile</span>
-<span class="cstat-no" title="statement not covered" >				&lt;/button&gt;</span>
-<span class="cstat-no" title="statement not covered" >			&lt;/div&gt;</span>
-&nbsp;
-<span class="cstat-no" title="statement not covered" >			&lt;img</span>
-<span class="cstat-no" title="statement not covered" >				className="admin-profile-picture"</span>
-<span class="cstat-no" title="statement not covered" >				src={</span>
-<span class="cstat-no" title="statement not covered" >					admin.profilePic</span>
-<span class="cstat-no" title="statement not covered" >						? `${admin.profilePic}?v=${imageVersion}`</span>
-<span class="cstat-no" title="statement not covered" >						: "/default-avatar.png"</span>
+					&lt;/p&gt;
+				&lt;/div&gt;
+				&lt;button className="edit-profile-btn" onClick={navProfileEdit}&gt;
+					&lt;Edit size={16} /&gt; Edit Profile
+				&lt;/button&gt;
+			&lt;/div&gt;
+&nbsp;
+			&lt;img
+				className="admin-profile-picture"
+				src={
+					admin.profilePic
+						? `${admin.profilePic}?v=${imageVersion}`
+						: "/default-avatar.png"
 				}
-<span class="cstat-no" title="statement not covered" >				alt="Admin's Profile Picture"</span>
-<span class="cstat-no" title="statement not covered" >			/&gt;</span>
+				alt="Admin's Profile Picture"
+			/&gt;
 &nbsp;
 			{/* Admin Information Card */}
-<span class="cstat-no" title="statement not covered" >			&lt;div className="profile-card"&gt;</span>
-<span class="cstat-no" title="statement not covered" >				&lt;h3 className="admin-name"&gt;{admin.name}&lt;/h3&gt;</span>
-<span class="cstat-no" title="statement not covered" >				&lt;span className="admin-badge"&gt;Administrator&lt;/span&gt;</span>
-<span class="cstat-no" title="statement not covered" >				&lt;div className="admin-contact"&gt;</span>
-<span class="cstat-no" title="statement not covered" >					&lt;p className="contact-item"&gt;</span>
-<span class="cstat-no" title="statement not covered" >						&lt;Mail size={16} /&gt; {admin.email}</span>
-<span class="cstat-no" title="statement not covered" >					&lt;/p&gt;</span>
-<span class="cstat-no" title="statement not covered" >					&lt;p className="contact-item"&gt;</span>
-<span class="cstat-no" title="statement not covered" >						&lt;Phone size={16} /&gt; {admin.phone || "Not provided"}</span>
-<span class="cstat-no" title="statement not covered" >					&lt;/p&gt;</span>
-<span class="cstat-no" title="statement not covered" >				&lt;/div&gt;</span>
-<span class="cstat-no" title="statement not covered" >			&lt;/div&gt;</span>
-<span class="cstat-no" title="statement not covered" >		&lt;/div&gt;</span>
+			&lt;div className="profile-card"&gt;
+				&lt;h3 className="admin-name"&gt;{admin.name}&lt;/h3&gt;
+				&lt;span className="admin-badge"&gt;Administrator&lt;/span&gt;
+				&lt;div className="admin-contact"&gt;
+					&lt;p className="contact-item"&gt;
+						&lt;Mail size={16} /&gt; {admin.email}
+					&lt;/p&gt;
+					&lt;p className="contact-item"&gt;
+						&lt;Phone size={16} /&gt; {admin.phone || "Not provided"}
+					&lt;/p&gt;
+				&lt;/div&gt;
+			&lt;/div&gt;
+		&lt;/div&gt;
 	);
-<span class="cstat-no" title="statement not covered" >};</span>
+};
 &nbsp;
 export default AdminProfile;
 &nbsp;</pre></td></tr></table></pre>
@@ -415,11 +415,7 @@
             <div class='footer quiet pad2 space-top1 center small'>
                 Code coverage generated by
                 <a href="https://istanbul.js.org/" target="_blank" rel="noopener noreferrer">istanbul</a>
-<<<<<<< HEAD
-                at 2025-09-29T23:57:26.984Z
-=======
                 at 2025-09-30T10:49:42.632Z
->>>>>>> 735e2fca
             </div>
         <script src="../../../../prettify.js"></script>
         <script>
