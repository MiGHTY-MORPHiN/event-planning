
<!doctype html>
<html lang="en">

<head>
    <title>Code coverage report for src/pages/admin/adminProfile</title>
    <meta charset="utf-8" />
    <link rel="stylesheet" href="../../../../prettify.css" />
    <link rel="stylesheet" href="../../../../base.css" />
    <link rel="shortcut icon" type="image/x-icon" href="../../../../favicon.png" />
    <meta name="viewport" content="width=device-width, initial-scale=1" />
    <style type='text/css'>
        .coverage-summary .sorter {
            background-image: url(../../../../sort-arrow-sprite.png);
        }
    </style>
</head>
    
<body>
<div class='wrapper'>
    <div class='pad1'>
        <h1><a href="../../../../index.html">All files</a> src/pages/admin/adminProfile</h1>
        <div class='clearfix'>
            
            <div class='fl pad1y space-right2'>
<<<<<<< HEAD
                <span class="strong">4.67% </span>
                <span class="quiet">Statements</span>
                <span class='fraction'>16/342</span>
=======
                <span class="strong">91.81% </span>
                <span class="quiet">Statements</span>
                <span class='fraction'>314/342</span>
>>>>>>> 735e2fca
            </div>
        
            
            <div class='fl pad1y space-right2'>
<<<<<<< HEAD
                <span class="strong">100% </span>
                <span class="quiet">Branches</span>
                <span class='fraction'>0/0</span>
=======
                <span class="strong">75% </span>
                <span class="quiet">Branches</span>
                <span class='fraction'>45/60</span>
>>>>>>> 735e2fca
            </div>
        
            
            <div class='fl pad1y space-right2'>
<<<<<<< HEAD
                <span class="strong">0% </span>
                <span class="quiet">Functions</span>
                <span class='fraction'>0/3</span>
=======
                <span class="strong">78.94% </span>
                <span class="quiet">Functions</span>
                <span class='fraction'>15/19</span>
>>>>>>> 735e2fca
            </div>
        
            
            <div class='fl pad1y space-right2'>
<<<<<<< HEAD
                <span class="strong">4.67% </span>
                <span class="quiet">Lines</span>
                <span class='fraction'>16/342</span>
=======
                <span class="strong">91.81% </span>
                <span class="quiet">Lines</span>
                <span class='fraction'>314/342</span>
>>>>>>> 735e2fca
            </div>
        
            
        </div>
        <p class="quiet">
            Press <em>n</em> or <em>j</em> to go to the next uncovered block, <em>b</em>, <em>p</em> or <em>k</em> for the previous block.
        </p>
        <template id="filterTemplate">
            <div class="quiet">
                Filter:
                <input type="search" id="fileSearch">
            </div>
        </template>
    </div>
<<<<<<< HEAD
    <div class='status-line low'></div>
=======
    <div class='status-line high'></div>
>>>>>>> 735e2fca
    <div class="pad1">
<table class="coverage-summary">
<thead>
<tr>
   <th data-col="file" data-fmt="html" data-html="true" class="file">File</th>
   <th data-col="pic" data-type="number" data-fmt="html" data-html="true" class="pic"></th>
   <th data-col="statements" data-type="number" data-fmt="pct" class="pct">Statements</th>
   <th data-col="statements_raw" data-type="number" data-fmt="html" class="abs"></th>
   <th data-col="branches" data-type="number" data-fmt="pct" class="pct">Branches</th>
   <th data-col="branches_raw" data-type="number" data-fmt="html" class="abs"></th>
   <th data-col="functions" data-type="number" data-fmt="pct" class="pct">Functions</th>
   <th data-col="functions_raw" data-type="number" data-fmt="html" class="abs"></th>
   <th data-col="lines" data-type="number" data-fmt="pct" class="pct">Lines</th>
   <th data-col="lines_raw" data-type="number" data-fmt="html" class="abs"></th>
</tr>
</thead>
<tbody><tr>
	<td class="file high" data-value="AdminCreateProfile.jsx"><a href="AdminCreateProfile.jsx.html">AdminCreateProfile.jsx</a></td>
	<td data-value="90" class="pic high">
	<div class="chart"><div class="cover-fill" style="width: 90%"></div><div class="cover-empty" style="width: 10%"></div></div>
	</td>
	<td data-value="90" class="pct high">90%</td>
	<td data-value="130" class="abs high">117/130</td>
	<td data-value="76.47" class="pct medium">76.47%</td>
	<td data-value="17" class="abs medium">13/17</td>
	<td data-value="85.71" class="pct high">85.71%</td>
	<td data-value="7" class="abs high">6/7</td>
	<td data-value="90" class="pct high">90%</td>
	<td data-value="130" class="abs high">117/130</td>
	</tr>

<tr>
	<td class="file low" data-value="AdminProfile.jsx"><a href="AdminProfile.jsx.html">AdminProfile.jsx</a></td>
	<td data-value="8.51" class="pic low">
	<div class="chart"><div class="cover-fill" style="width: 8%"></div><div class="cover-empty" style="width: 92%"></div></div>
	</td>
	<td data-value="8.51" class="pct low">8.51%</td>
	<td data-value="94" class="abs low">8/94</td>
	<td data-value="100" class="pct high">100%</td>
	<td data-value="0" class="abs high">0/0</td>
	<td data-value="0" class="pct low">0%</td>
	<td data-value="1" class="abs low">0/1</td>
	<td data-value="8.51" class="pct low">8.51%</td>
	<td data-value="94" class="abs low">8/94</td>
	</tr>

<tr>
	<td class="file low" data-value="AdminProfileEdit.jsx"><a href="AdminProfileEdit.jsx.html">AdminProfileEdit.jsx</a></td>
	<td data-value="3.38" class="pic low">
	<div class="chart"><div class="cover-fill" style="width: 3%"></div><div class="cover-empty" style="width: 97%"></div></div>
	</td>
	<td data-value="3.38" class="pct low">3.38%</td>
	<td data-value="118" class="abs low">4/118</td>
	<td data-value="100" class="pct high">100%</td>
	<td data-value="0" class="abs high">0/0</td>
	<td data-value="0" class="pct low">0%</td>
	<td data-value="1" class="abs low">0/1</td>
	<td data-value="3.38" class="pct low">3.38%</td>
	<td data-value="118" class="abs low">4/118</td>
	</tr>

</tbody>
</table>
</div>
                <div class='push'></div><!-- for sticky footer -->
            </div><!-- /wrapper -->
            <div class='footer quiet pad2 space-top1 center small'>
                Code coverage generated by
                <a href="https://istanbul.js.org/" target="_blank" rel="noopener noreferrer">istanbul</a>
<<<<<<< HEAD
                at 2025-09-29T23:57:26.984Z
=======
                at 2025-09-30T10:49:42.632Z
>>>>>>> 735e2fca
            </div>
        <script src="../../../../prettify.js"></script>
        <script>
            window.onload = function () {
                prettyPrint();
            };
        </script>
        <script src="../../../../sorter.js"></script>
        <script src="../../../../block-navigation.js"></script>
    </body>
</html>
    <|MERGE_RESOLUTION|>--- conflicted
+++ resolved
@@ -23,54 +23,30 @@
         <div class='clearfix'>
             
             <div class='fl pad1y space-right2'>
-<<<<<<< HEAD
-                <span class="strong">4.67% </span>
-                <span class="quiet">Statements</span>
-                <span class='fraction'>16/342</span>
-=======
                 <span class="strong">91.81% </span>
                 <span class="quiet">Statements</span>
                 <span class='fraction'>314/342</span>
->>>>>>> 735e2fca
             </div>
         
             
             <div class='fl pad1y space-right2'>
-<<<<<<< HEAD
-                <span class="strong">100% </span>
-                <span class="quiet">Branches</span>
-                <span class='fraction'>0/0</span>
-=======
                 <span class="strong">75% </span>
                 <span class="quiet">Branches</span>
                 <span class='fraction'>45/60</span>
->>>>>>> 735e2fca
             </div>
         
             
             <div class='fl pad1y space-right2'>
-<<<<<<< HEAD
-                <span class="strong">0% </span>
-                <span class="quiet">Functions</span>
-                <span class='fraction'>0/3</span>
-=======
                 <span class="strong">78.94% </span>
                 <span class="quiet">Functions</span>
                 <span class='fraction'>15/19</span>
->>>>>>> 735e2fca
             </div>
         
             
             <div class='fl pad1y space-right2'>
-<<<<<<< HEAD
-                <span class="strong">4.67% </span>
-                <span class="quiet">Lines</span>
-                <span class='fraction'>16/342</span>
-=======
                 <span class="strong">91.81% </span>
                 <span class="quiet">Lines</span>
                 <span class='fraction'>314/342</span>
->>>>>>> 735e2fca
             </div>
         
             
@@ -85,11 +61,7 @@
             </div>
         </template>
     </div>
-<<<<<<< HEAD
-    <div class='status-line low'></div>
-=======
     <div class='status-line high'></div>
->>>>>>> 735e2fca
     <div class="pad1">
 <table class="coverage-summary">
 <thead>
@@ -122,33 +94,33 @@
 	</tr>
 
 <tr>
-	<td class="file low" data-value="AdminProfile.jsx"><a href="AdminProfile.jsx.html">AdminProfile.jsx</a></td>
-	<td data-value="8.51" class="pic low">
-	<div class="chart"><div class="cover-fill" style="width: 8%"></div><div class="cover-empty" style="width: 92%"></div></div>
+	<td class="file high" data-value="AdminProfile.jsx"><a href="AdminProfile.jsx.html">AdminProfile.jsx</a></td>
+	<td data-value="97.87" class="pic high">
+	<div class="chart"><div class="cover-fill" style="width: 97%"></div><div class="cover-empty" style="width: 3%"></div></div>
 	</td>
-	<td data-value="8.51" class="pct low">8.51%</td>
-	<td data-value="94" class="abs low">8/94</td>
-	<td data-value="100" class="pct high">100%</td>
-	<td data-value="0" class="abs high">0/0</td>
-	<td data-value="0" class="pct low">0%</td>
-	<td data-value="1" class="abs low">0/1</td>
-	<td data-value="8.51" class="pct low">8.51%</td>
-	<td data-value="94" class="abs low">8/94</td>
+	<td data-value="97.87" class="pct high">97.87%</td>
+	<td data-value="94" class="abs high">92/94</td>
+	<td data-value="81.81" class="pct high">81.81%</td>
+	<td data-value="22" class="abs high">18/22</td>
+	<td data-value="75" class="pct medium">75%</td>
+	<td data-value="4" class="abs medium">3/4</td>
+	<td data-value="97.87" class="pct high">97.87%</td>
+	<td data-value="94" class="abs high">92/94</td>
 	</tr>
 
 <tr>
-	<td class="file low" data-value="AdminProfileEdit.jsx"><a href="AdminProfileEdit.jsx.html">AdminProfileEdit.jsx</a></td>
-	<td data-value="3.38" class="pic low">
-	<div class="chart"><div class="cover-fill" style="width: 3%"></div><div class="cover-empty" style="width: 97%"></div></div>
+	<td class="file high" data-value="AdminProfileEdit.jsx"><a href="AdminProfileEdit.jsx.html">AdminProfileEdit.jsx</a></td>
+	<td data-value="88.98" class="pic high">
+	<div class="chart"><div class="cover-fill" style="width: 88%"></div><div class="cover-empty" style="width: 12%"></div></div>
 	</td>
-	<td data-value="3.38" class="pct low">3.38%</td>
-	<td data-value="118" class="abs low">4/118</td>
-	<td data-value="100" class="pct high">100%</td>
-	<td data-value="0" class="abs high">0/0</td>
-	<td data-value="0" class="pct low">0%</td>
-	<td data-value="1" class="abs low">0/1</td>
-	<td data-value="3.38" class="pct low">3.38%</td>
-	<td data-value="118" class="abs low">4/118</td>
+	<td data-value="88.98" class="pct high">88.98%</td>
+	<td data-value="118" class="abs high">105/118</td>
+	<td data-value="66.66" class="pct medium">66.66%</td>
+	<td data-value="21" class="abs medium">14/21</td>
+	<td data-value="75" class="pct medium">75%</td>
+	<td data-value="8" class="abs medium">6/8</td>
+	<td data-value="88.98" class="pct high">88.98%</td>
+	<td data-value="118" class="abs high">105/118</td>
 	</tr>
 
 </tbody>
@@ -159,11 +131,7 @@
             <div class='footer quiet pad2 space-top1 center small'>
                 Code coverage generated by
                 <a href="https://istanbul.js.org/" target="_blank" rel="noopener noreferrer">istanbul</a>
-<<<<<<< HEAD
-                at 2025-09-29T23:57:26.984Z
-=======
                 at 2025-09-30T10:49:42.632Z
->>>>>>> 735e2fca
             </div>
         <script src="../../../../prettify.js"></script>
         <script>
