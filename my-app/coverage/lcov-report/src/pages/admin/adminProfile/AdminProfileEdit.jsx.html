
<!doctype html>
<html lang="en">

<head>
    <title>Code coverage report for src/pages/admin/adminProfile/AdminProfileEdit.jsx</title>
    <meta charset="utf-8" />
    <link rel="stylesheet" href="../../../../prettify.css" />
    <link rel="stylesheet" href="../../../../base.css" />
    <link rel="shortcut icon" type="image/x-icon" href="../../../../favicon.png" />
    <meta name="viewport" content="width=device-width, initial-scale=1" />
    <style type='text/css'>
        .coverage-summary .sorter {
            background-image: url(../../../../sort-arrow-sprite.png);
        }
    </style>
</head>
    
<body>
<div class='wrapper'>
    <div class='pad1'>
        <h1><a href="../../../../index.html">All files</a> / <a href="index.html">src/pages/admin/adminProfile</a> AdminProfileEdit.jsx</h1>
        <div class='clearfix'>
            
            <div class='fl pad1y space-right2'>
                <span class="strong">3.38% </span>
                <span class="quiet">Statements</span>
                <span class='fraction'>4/118</span>
            </div>
        
            
            <div class='fl pad1y space-right2'>
                <span class="strong">100% </span>
                <span class="quiet">Branches</span>
                <span class='fraction'>0/0</span>
            </div>
        
            
            <div class='fl pad1y space-right2'>
                <span class="strong">0% </span>
                <span class="quiet">Functions</span>
                <span class='fraction'>0/1</span>
            </div>
        
            
            <div class='fl pad1y space-right2'>
                <span class="strong">3.38% </span>
                <span class="quiet">Lines</span>
                <span class='fraction'>4/118</span>
            </div>
        
            
        </div>
        <p class="quiet">
            Press <em>n</em> or <em>j</em> to go to the next uncovered block, <em>b</em>, <em>p</em> or <em>k</em> for the previous block.
        </p>
        <template id="filterTemplate">
            <div class="quiet">
                Filter:
                <input type="search" id="fileSearch">
            </div>
        </template>
    </div>
    <div class='status-line low'></div>
    <pre><table class="coverage">
<tr><td class="line-count quiet"><a name='L1'></a><a href='#L1'>1</a>
<a name='L2'></a><a href='#L2'>2</a>
<a name='L3'></a><a href='#L3'>3</a>
<a name='L4'></a><a href='#L4'>4</a>
<a name='L5'></a><a href='#L5'>5</a>
<a name='L6'></a><a href='#L6'>6</a>
<a name='L7'></a><a href='#L7'>7</a>
<a name='L8'></a><a href='#L8'>8</a>
<a name='L9'></a><a href='#L9'>9</a>
<a name='L10'></a><a href='#L10'>10</a>
<a name='L11'></a><a href='#L11'>11</a>
<a name='L12'></a><a href='#L12'>12</a>
<a name='L13'></a><a href='#L13'>13</a>
<a name='L14'></a><a href='#L14'>14</a>
<a name='L15'></a><a href='#L15'>15</a>
<a name='L16'></a><a href='#L16'>16</a>
<a name='L17'></a><a href='#L17'>17</a>
<a name='L18'></a><a href='#L18'>18</a>
<a name='L19'></a><a href='#L19'>19</a>
<a name='L20'></a><a href='#L20'>20</a>
<a name='L21'></a><a href='#L21'>21</a>
<a name='L22'></a><a href='#L22'>22</a>
<a name='L23'></a><a href='#L23'>23</a>
<a name='L24'></a><a href='#L24'>24</a>
<a name='L25'></a><a href='#L25'>25</a>
<a name='L26'></a><a href='#L26'>26</a>
<a name='L27'></a><a href='#L27'>27</a>
<a name='L28'></a><a href='#L28'>28</a>
<a name='L29'></a><a href='#L29'>29</a>
<a name='L30'></a><a href='#L30'>30</a>
<a name='L31'></a><a href='#L31'>31</a>
<a name='L32'></a><a href='#L32'>32</a>
<a name='L33'></a><a href='#L33'>33</a>
<a name='L34'></a><a href='#L34'>34</a>
<a name='L35'></a><a href='#L35'>35</a>
<a name='L36'></a><a href='#L36'>36</a>
<a name='L37'></a><a href='#L37'>37</a>
<a name='L38'></a><a href='#L38'>38</a>
<a name='L39'></a><a href='#L39'>39</a>
<a name='L40'></a><a href='#L40'>40</a>
<a name='L41'></a><a href='#L41'>41</a>
<a name='L42'></a><a href='#L42'>42</a>
<a name='L43'></a><a href='#L43'>43</a>
<a name='L44'></a><a href='#L44'>44</a>
<a name='L45'></a><a href='#L45'>45</a>
<a name='L46'></a><a href='#L46'>46</a>
<a name='L47'></a><a href='#L47'>47</a>
<a name='L48'></a><a href='#L48'>48</a>
<a name='L49'></a><a href='#L49'>49</a>
<a name='L50'></a><a href='#L50'>50</a>
<a name='L51'></a><a href='#L51'>51</a>
<a name='L52'></a><a href='#L52'>52</a>
<a name='L53'></a><a href='#L53'>53</a>
<a name='L54'></a><a href='#L54'>54</a>
<a name='L55'></a><a href='#L55'>55</a>
<a name='L56'></a><a href='#L56'>56</a>
<a name='L57'></a><a href='#L57'>57</a>
<a name='L58'></a><a href='#L58'>58</a>
<a name='L59'></a><a href='#L59'>59</a>
<a name='L60'></a><a href='#L60'>60</a>
<a name='L61'></a><a href='#L61'>61</a>
<a name='L62'></a><a href='#L62'>62</a>
<a name='L63'></a><a href='#L63'>63</a>
<a name='L64'></a><a href='#L64'>64</a>
<a name='L65'></a><a href='#L65'>65</a>
<a name='L66'></a><a href='#L66'>66</a>
<a name='L67'></a><a href='#L67'>67</a>
<a name='L68'></a><a href='#L68'>68</a>
<a name='L69'></a><a href='#L69'>69</a>
<a name='L70'></a><a href='#L70'>70</a>
<a name='L71'></a><a href='#L71'>71</a>
<a name='L72'></a><a href='#L72'>72</a>
<a name='L73'></a><a href='#L73'>73</a>
<a name='L74'></a><a href='#L74'>74</a>
<a name='L75'></a><a href='#L75'>75</a>
<a name='L76'></a><a href='#L76'>76</a>
<a name='L77'></a><a href='#L77'>77</a>
<a name='L78'></a><a href='#L78'>78</a>
<a name='L79'></a><a href='#L79'>79</a>
<a name='L80'></a><a href='#L80'>80</a>
<a name='L81'></a><a href='#L81'>81</a>
<a name='L82'></a><a href='#L82'>82</a>
<a name='L83'></a><a href='#L83'>83</a>
<a name='L84'></a><a href='#L84'>84</a>
<a name='L85'></a><a href='#L85'>85</a>
<a name='L86'></a><a href='#L86'>86</a>
<a name='L87'></a><a href='#L87'>87</a>
<a name='L88'></a><a href='#L88'>88</a>
<a name='L89'></a><a href='#L89'>89</a>
<a name='L90'></a><a href='#L90'>90</a>
<a name='L91'></a><a href='#L91'>91</a>
<a name='L92'></a><a href='#L92'>92</a>
<a name='L93'></a><a href='#L93'>93</a>
<a name='L94'></a><a href='#L94'>94</a>
<a name='L95'></a><a href='#L95'>95</a>
<a name='L96'></a><a href='#L96'>96</a>
<a name='L97'></a><a href='#L97'>97</a>
<a name='L98'></a><a href='#L98'>98</a>
<a name='L99'></a><a href='#L99'>99</a>
<a name='L100'></a><a href='#L100'>100</a>
<a name='L101'></a><a href='#L101'>101</a>
<a name='L102'></a><a href='#L102'>102</a>
<a name='L103'></a><a href='#L103'>103</a>
<a name='L104'></a><a href='#L104'>104</a>
<a name='L105'></a><a href='#L105'>105</a>
<a name='L106'></a><a href='#L106'>106</a>
<a name='L107'></a><a href='#L107'>107</a>
<a name='L108'></a><a href='#L108'>108</a>
<a name='L109'></a><a href='#L109'>109</a>
<a name='L110'></a><a href='#L110'>110</a>
<a name='L111'></a><a href='#L111'>111</a>
<a name='L112'></a><a href='#L112'>112</a>
<a name='L113'></a><a href='#L113'>113</a>
<a name='L114'></a><a href='#L114'>114</a>
<a name='L115'></a><a href='#L115'>115</a>
<a name='L116'></a><a href='#L116'>116</a>
<a name='L117'></a><a href='#L117'>117</a>
<a name='L118'></a><a href='#L118'>118</a>
<a name='L119'></a><a href='#L119'>119</a>
<a name='L120'></a><a href='#L120'>120</a>
<a name='L121'></a><a href='#L121'>121</a>
<a name='L122'></a><a href='#L122'>122</a>
<a name='L123'></a><a href='#L123'>123</a>
<a name='L124'></a><a href='#L124'>124</a>
<a name='L125'></a><a href='#L125'>125</a>
<a name='L126'></a><a href='#L126'>126</a>
<a name='L127'></a><a href='#L127'>127</a>
<a name='L128'></a><a href='#L128'>128</a>
<a name='L129'></a><a href='#L129'>129</a>
<a name='L130'></a><a href='#L130'>130</a>
<a name='L131'></a><a href='#L131'>131</a>
<a name='L132'></a><a href='#L132'>132</a>
<a name='L133'></a><a href='#L133'>133</a>
<a name='L134'></a><a href='#L134'>134</a>
<a name='L135'></a><a href='#L135'>135</a>
<a name='L136'></a><a href='#L136'>136</a>
<a name='L137'></a><a href='#L137'>137</a>
<a name='L138'></a><a href='#L138'>138</a>
<a name='L139'></a><a href='#L139'>139</a>
<a name='L140'></a><a href='#L140'>140</a>
<a name='L141'></a><a href='#L141'>141</a>
<a name='L142'></a><a href='#L142'>142</a>
<a name='L143'></a><a href='#L143'>143</a></td><td class="line-coverage quiet"><span class="cline-any cline-yes">1x</span>
<span class="cline-any cline-yes">1x</span>
<span class="cline-any cline-yes">1x</span>
<span class="cline-any cline-yes">1x</span>
<span class="cline-any cline-neutral">&nbsp;</span>
<span class="cline-any cline-no">&nbsp;</span>
<span class="cline-any cline-no">&nbsp;</span>
<span class="cline-any cline-neutral">&nbsp;</span>
<span class="cline-any cline-no">&nbsp;</span>
<span class="cline-any cline-no">&nbsp;</span>
<span class="cline-any cline-no">&nbsp;</span>
<span class="cline-any cline-no">&nbsp;</span>
<span class="cline-any cline-no">&nbsp;</span>
<span class="cline-any cline-no">&nbsp;</span>
<span class="cline-any cline-neutral">&nbsp;</span>
<span class="cline-any cline-no">&nbsp;</span>
<span class="cline-any cline-neutral">&nbsp;</span>
<span class="cline-any cline-neutral">&nbsp;</span>
<span class="cline-any cline-no">&nbsp;</span>
<span class="cline-any cline-no">&nbsp;</span>
<span class="cline-any cline-no">&nbsp;</span>
<span class="cline-any cline-no">&nbsp;</span>
<span class="cline-any cline-no">&nbsp;</span>
<span class="cline-any cline-no">&nbsp;</span>
<span class="cline-any cline-no">&nbsp;</span>
<span class="cline-any cline-no">&nbsp;</span>
<span class="cline-any cline-no">&nbsp;</span>
<span class="cline-any cline-no">&nbsp;</span>
<span class="cline-any cline-no">&nbsp;</span>
<span class="cline-any cline-no">&nbsp;</span>
<span class="cline-any cline-no">&nbsp;</span>
<span class="cline-any cline-no">&nbsp;</span>
<span class="cline-any cline-no">&nbsp;</span>
<span class="cline-any cline-no">&nbsp;</span>
<span class="cline-any cline-no">&nbsp;</span>
<span class="cline-any cline-no">&nbsp;</span>
<span class="cline-any cline-no">&nbsp;</span>
<span class="cline-any cline-no">&nbsp;</span>
<span class="cline-any cline-no">&nbsp;</span>
<span class="cline-any cline-no">&nbsp;</span>
<span class="cline-any cline-no">&nbsp;</span>
<span class="cline-any cline-no">&nbsp;</span>
<span class="cline-any cline-neutral">&nbsp;</span>
<span class="cline-any cline-no">&nbsp;</span>
<span class="cline-any cline-no">&nbsp;</span>
<span class="cline-any cline-no">&nbsp;</span>
<span class="cline-any cline-no">&nbsp;</span>
<span class="cline-any cline-neutral">&nbsp;</span>
<span class="cline-any cline-no">&nbsp;</span>
<span class="cline-any cline-no">&nbsp;</span>
<span class="cline-any cline-no">&nbsp;</span>
<span class="cline-any cline-no">&nbsp;</span>
<span class="cline-any cline-neutral">&nbsp;</span>
<span class="cline-any cline-no">&nbsp;</span>
<span class="cline-any cline-neutral">&nbsp;</span>
<span class="cline-any cline-no">&nbsp;</span>
<span class="cline-any cline-no">&nbsp;</span>
<span class="cline-any cline-no">&nbsp;</span>
<span class="cline-any cline-no">&nbsp;</span>
<span class="cline-any cline-no">&nbsp;</span>
<span class="cline-any cline-no">&nbsp;</span>
<span class="cline-any cline-no">&nbsp;</span>
<span class="cline-any cline-no">&nbsp;</span>
<span class="cline-any cline-no">&nbsp;</span>
<span class="cline-any cline-no">&nbsp;</span>
<span class="cline-any cline-neutral">&nbsp;</span>
<span class="cline-any cline-no">&nbsp;</span>
<span class="cline-any cline-no">&nbsp;</span>
<span class="cline-any cline-no">&nbsp;</span>
<span class="cline-any cline-no">&nbsp;</span>
<span class="cline-any cline-no">&nbsp;</span>
<span class="cline-any cline-no">&nbsp;</span>
<span class="cline-any cline-no">&nbsp;</span>
<span class="cline-any cline-no">&nbsp;</span>
<span class="cline-any cline-no">&nbsp;</span>
<span class="cline-any cline-no">&nbsp;</span>
<span class="cline-any cline-no">&nbsp;</span>
<span class="cline-any cline-no">&nbsp;</span>
<span class="cline-any cline-no">&nbsp;</span>
<span class="cline-any cline-no">&nbsp;</span>
<span class="cline-any cline-no">&nbsp;</span>
<span class="cline-any cline-neutral">&nbsp;</span>
<span class="cline-any cline-no">&nbsp;</span>
<span class="cline-any cline-no">&nbsp;</span>
<span class="cline-any cline-neutral">&nbsp;</span>
<span class="cline-any cline-no">&nbsp;</span>
<span class="cline-any cline-no">&nbsp;</span>
<span class="cline-any cline-no">&nbsp;</span>
<span class="cline-any cline-no">&nbsp;</span>
<span class="cline-any cline-no">&nbsp;</span>
<span class="cline-any cline-no">&nbsp;</span>
<span class="cline-any cline-no">&nbsp;</span>
<span class="cline-any cline-neutral">&nbsp;</span>
<span class="cline-any cline-no">&nbsp;</span>
<span class="cline-any cline-neutral">&nbsp;</span>
<span class="cline-any cline-no">&nbsp;</span>
<span class="cline-any cline-no">&nbsp;</span>
<span class="cline-any cline-no">&nbsp;</span>
<span class="cline-any cline-no">&nbsp;</span>
<span class="cline-any cline-neutral">&nbsp;</span>
<span class="cline-any cline-no">&nbsp;</span>
<span class="cline-any cline-no">&nbsp;</span>
<span class="cline-any cline-no">&nbsp;</span>
<span class="cline-any cline-no">&nbsp;</span>
<span class="cline-any cline-neutral">&nbsp;</span>
<span class="cline-any cline-no">&nbsp;</span>
<span class="cline-any cline-no">&nbsp;</span>
<span class="cline-any cline-neutral">&nbsp;</span>
<span class="cline-any cline-no">&nbsp;</span>
<span class="cline-any cline-no">&nbsp;</span>
<span class="cline-any cline-no">&nbsp;</span>
<span class="cline-any cline-no">&nbsp;</span>
<span class="cline-any cline-no">&nbsp;</span>
<span class="cline-any cline-no">&nbsp;</span>
<span class="cline-any cline-no">&nbsp;</span>
<span class="cline-any cline-neutral">&nbsp;</span>
<span class="cline-any cline-no">&nbsp;</span>
<span class="cline-any cline-neutral">&nbsp;</span>
<span class="cline-any cline-no">&nbsp;</span>
<span class="cline-any cline-no">&nbsp;</span>
<span class="cline-any cline-no">&nbsp;</span>
<span class="cline-any cline-no">&nbsp;</span>
<span class="cline-any cline-no">&nbsp;</span>
<span class="cline-any cline-no">&nbsp;</span>
<span class="cline-any cline-neutral">&nbsp;</span>
<span class="cline-any cline-no">&nbsp;</span>
<span class="cline-any cline-neutral">&nbsp;</span>
<span class="cline-any cline-no">&nbsp;</span>
<span class="cline-any cline-no">&nbsp;</span>
<span class="cline-any cline-no">&nbsp;</span>
<span class="cline-any cline-no">&nbsp;</span>
<span class="cline-any cline-no">&nbsp;</span>
<span class="cline-any cline-no">&nbsp;</span>
<span class="cline-any cline-neutral">&nbsp;</span>
<span class="cline-any cline-no">&nbsp;</span>
<span class="cline-any cline-neutral">&nbsp;</span>
<span class="cline-any cline-no">&nbsp;</span>
<span class="cline-any cline-no">&nbsp;</span>
<span class="cline-any cline-no">&nbsp;</span>
<span class="cline-any cline-no">&nbsp;</span>
<span class="cline-any cline-neutral">&nbsp;</span>
<span class="cline-any cline-no">&nbsp;</span>
<span class="cline-any cline-neutral">&nbsp;</span></td><td class="text"><pre class="prettyprint lang-js">import React, { useState, useEffect } from "react";
import { useNavigate } from "react-router-dom";
import { auth } from "../../../firebase";
import "./AdminProfileEdit.css";
&nbsp;
<span class="cstat-no" title="statement not covered" ><span class="fstat-no" title="function not covered" >export default function AdminProfileEdit() {</span></span>
<span class="cstat-no" title="statement not covered" >	const navigate = useNavigate();</span>
&nbsp;
<span class="cstat-no" title="statement not covered" >	const [fullName, setName] = useState("");</span>
<span class="cstat-no" title="statement not covered" >	const [phone, setPhone] = useState("");</span>
<span class="cstat-no" title="statement not covered" >	const [profilePic, setProfilePic] = useState(null);</span>
<span class="cstat-no" title="statement not covered" >	const [loading, setLoading] = useState(true);</span>
<span class="cstat-no" title="statement not covered" >	const [error, setError] = useState("");</span>
<span class="cstat-no" title="statement not covered" >	const [success, setSuccess] = useState("");</span>
&nbsp;
<span class="cstat-no" title="statement not covered" >	const navProfile = () =&gt; navigate("/admin/profile");</span>
&nbsp;
	// Fetch current admin profile
<span class="cstat-no" title="statement not covered" >	useEffect(() =&gt; {</span>
<span class="cstat-no" title="statement not covered" >		const fetchProfile = async () =&gt; {</span>
<span class="cstat-no" title="statement not covered" >			if (!auth.currentUser) return;</span>
<span class="cstat-no" title="statement not covered" >			try {</span>
<span class="cstat-no" title="statement not covered" >				const token = await auth.currentUser.getIdToken();</span>
<span class="cstat-no" title="statement not covered" >				const res = await fetch(</span>
<span class="cstat-no" title="statement not covered" >					"https://us-central1-planit-sdp.cloudfunctions.net/api/admin/me",</span>
<span class="cstat-no" title="statement not covered" >					{</span>
<span class="cstat-no" title="statement not covered" >						headers: { Authorization: `Bearer ${token}` },</span>
<span class="cstat-no" title="statement not covered" >					}</span>
<span class="cstat-no" title="statement not covered" >				);</span>
<span class="cstat-no" title="statement not covered" >				if (!res.ok) throw new Error("Failed to fetch profile");</span>
<span class="cstat-no" title="statement not covered" >				const data = await res.json();</span>
<span class="cstat-no" title="statement not covered" >				setName(data.fullName || "");</span>
<span class="cstat-no" title="statement not covered" >				setPhone(data.phone || "");</span>
<span class="cstat-no" title="statement not covered" >			} catch (err) {</span>
<span class="cstat-no" title="statement not covered" >				console.error(err);</span>
<span class="cstat-no" title="statement not covered" >				setError(err.message);</span>
<span class="cstat-no" title="statement not covered" >			} finally {</span>
<span class="cstat-no" title="statement not covered" >				setLoading(false);</span>
<span class="cstat-no" title="statement not covered" >			}</span>
<span class="cstat-no" title="statement not covered" >		};</span>
<span class="cstat-no" title="statement not covered" >		fetchProfile();</span>
<span class="cstat-no" title="statement not covered" >	}, []);</span>
&nbsp;
<span class="cstat-no" title="statement not covered" >	const handleSubmit = async (e) =&gt; {</span>
<span class="cstat-no" title="statement not covered" >		e.preventDefault();</span>
<span class="cstat-no" title="statement not covered" >		setError("");</span>
<span class="cstat-no" title="statement not covered" >		setSuccess("");</span>
&nbsp;
<span class="cstat-no" title="statement not covered" >		if (!auth.currentUser) {</span>
<span class="cstat-no" title="statement not covered" >			setError("You must be logged in.");</span>
<span class="cstat-no" title="statement not covered" >			return;</span>
<span class="cstat-no" title="statement not covered" >		}</span>
&nbsp;
<span class="cstat-no" title="statement not covered" >		const token = await auth.currentUser.getIdToken();</span>
&nbsp;
<span class="cstat-no" title="statement not covered" >		try {</span>
<span class="cstat-no" title="statement not covered" >			let profilePicBase64 = null;</span>
<span class="cstat-no" title="statement not covered" >			if (profilePic) {</span>
<span class="cstat-no" title="statement not covered" >				profilePicBase64 = await new Promise((resolve, reject) =&gt; {</span>
<span class="cstat-no" title="statement not covered" >					const reader = new FileReader();</span>
<span class="cstat-no" title="statement not covered" >					reader.readAsDataURL(profilePic);</span>
<span class="cstat-no" title="statement not covered" >					reader.onload = () =&gt; resolve(reader.result.split(",")[1]);</span>
<span class="cstat-no" title="statement not covered" >					reader.onerror = (error) =&gt; reject(error);</span>
<span class="cstat-no" title="statement not covered" >				});</span>
<span class="cstat-no" title="statement not covered" >			}</span>
&nbsp;
<span class="cstat-no" title="statement not covered" >			const res = await fetch(</span>
<span class="cstat-no" title="statement not covered" >				"https://us-central1-planit-sdp.cloudfunctions.net/api/admin/me",</span>
<span class="cstat-no" title="statement not covered" >				{</span>
<span class="cstat-no" title="statement not covered" >					method: "PUT",</span>
<span class="cstat-no" title="statement not covered" >					headers: {</span>
<span class="cstat-no" title="statement not covered" >						Authorization: `Bearer ${token}`,</span>
<span class="cstat-no" title="statement not covered" >						"Content-Type": "application/json",</span>
<span class="cstat-no" title="statement not covered" >					},</span>
<span class="cstat-no" title="statement not covered" >					body: JSON.stringify({</span>
<span class="cstat-no" title="statement not covered" >						fullName,</span>
<span class="cstat-no" title="statement not covered" >						phone,</span>
<span class="cstat-no" title="statement not covered" >						profilePic: profilePicBase64,</span>
<span class="cstat-no" title="statement not covered" >					}),</span>
<span class="cstat-no" title="statement not covered" >				}</span>
<span class="cstat-no" title="statement not covered" >			);</span>
&nbsp;
<span class="cstat-no" title="statement not covered" >			const data = await res.json();</span>
<span class="cstat-no" title="statement not covered" >			if (!res.ok) throw new Error(data.message || "Update failed");</span>
&nbsp;
<span class="cstat-no" title="statement not covered" >			setSuccess("Profile updated successfully!");</span>
<span class="cstat-no" title="statement not covered" >			setTimeout(() =&gt; navProfile(), 1000);</span>
<span class="cstat-no" title="statement not covered" >		} catch (err) {</span>
<span class="cstat-no" title="statement not covered" >			console.error(err);</span>
<span class="cstat-no" title="statement not covered" >			setError(err.message);</span>
<span class="cstat-no" title="statement not covered" >		}</span>
<span class="cstat-no" title="statement not covered" >	};</span>
&nbsp;
<span class="cstat-no" title="statement not covered" >	if (loading) return &lt;p&gt;Loading...&lt;/p&gt;;</span>
&nbsp;
<span class="cstat-no" title="statement not covered" >	return (</span>
<span class="cstat-no" title="statement not covered" >		&lt;main className="admin-edit-page"&gt;</span>
<span class="cstat-no" title="statement not covered" >			&lt;section className="admin-edit-card"&gt;</span>
<span class="cstat-no" title="statement not covered" >				&lt;button onClick={navProfile} className="back-btn"&gt;</span>
					Back to Profile
<span class="cstat-no" title="statement not covered" >				&lt;/button&gt;</span>
<span class="cstat-no" title="statement not covered" >				&lt;h1&gt;Edit Admin Profile&lt;/h1&gt;</span>
<span class="cstat-no" title="statement not covered" >				{error &amp;&amp; &lt;p className="error"&gt;{error}&lt;/p&gt;}</span>
<span class="cstat-no" title="statement not covered" >				{success &amp;&amp; &lt;p className="success"&gt;{success}&lt;/p&gt;}</span>
&nbsp;
<span class="cstat-no" title="statement not covered" >				&lt;form onSubmit={handleSubmit} className="admin-edit-form"&gt;</span>
<span class="cstat-no" title="statement not covered" >					&lt;label&gt;</span>
						Full Name
<span class="cstat-no" title="statement not covered" >						&lt;input</span>
<span class="cstat-no" title="statement not covered" >							type="text"</span>
<span class="cstat-no" title="statement not covered" >							value={fullName}</span>
<span class="cstat-no" title="statement not covered" >							onChange={(e) =&gt; setName(e.target.value)}</span>
<span class="cstat-no" title="statement not covered" >							required</span>
<span class="cstat-no" title="statement not covered" >						/&gt;</span>
<span class="cstat-no" title="statement not covered" >					&lt;/label&gt;</span>
&nbsp;
<span class="cstat-no" title="statement not covered" >					&lt;label&gt;</span>
						Phone
<span class="cstat-no" title="statement not covered" >						&lt;input</span>
<span class="cstat-no" title="statement not covered" >							type="text"</span>
<span class="cstat-no" title="statement not covered" >							value={phone}</span>
<span class="cstat-no" title="statement not covered" >							onChange={(e) =&gt; setPhone(e.target.value)}</span>
<span class="cstat-no" title="statement not covered" >						/&gt;</span>
<span class="cstat-no" title="statement not covered" >					&lt;/label&gt;</span>
&nbsp;
<span class="cstat-no" title="statement not covered" >					&lt;label&gt;</span>
						Profile Picture
<span class="cstat-no" title="statement not covered" >						&lt;input</span>
<span class="cstat-no" title="statement not covered" >							type="file"</span>
<span class="cstat-no" title="statement not covered" >							accept="image/*"</span>
<span class="cstat-no" title="statement not covered" >							onChange={(e) =&gt; setProfilePic(e.target.files[0])}</span>
<span class="cstat-no" title="statement not covered" >						/&gt;</span>
<span class="cstat-no" title="statement not covered" >					&lt;/label&gt;</span>
&nbsp;
<span class="cstat-no" title="statement not covered" >					&lt;button type="submit" className="btn-primary"&gt;</span>
						Save Changes
<span class="cstat-no" title="statement not covered" >					&lt;/button&gt;</span>
<span class="cstat-no" title="statement not covered" >				&lt;/form&gt;</span>
<span class="cstat-no" title="statement not covered" >			&lt;/section&gt;</span>
<span class="cstat-no" title="statement not covered" >		&lt;/main&gt;</span>
	);
<span class="cstat-no" title="statement not covered" >}</span>
&nbsp;</pre></td></tr></table></pre>

                <div class='push'></div><!-- for sticky footer -->
            </div><!-- /wrapper -->
            <div class='footer quiet pad2 space-top1 center small'>
                Code coverage generated by
                <a href="https://istanbul.js.org/" target="_blank" rel="noopener noreferrer">istanbul</a>
<<<<<<< HEAD
                at 2025-09-29T23:57:26.984Z
=======
                at 2025-09-30T10:49:42.632Z
>>>>>>> 735e2fca
            </div>
        <script src="../../../../prettify.js"></script>
        <script>
            window.onload = function () {
                prettyPrint();
            };
        </script>
        <script src="../../../../sorter.js"></script>
        <script src="../../../../block-navigation.js"></script>
    </body>
</html>
    <|MERGE_RESOLUTION|>--- conflicted
+++ resolved
@@ -23,30 +23,30 @@
         <div class='clearfix'>
             
             <div class='fl pad1y space-right2'>
-                <span class="strong">3.38% </span>
+                <span class="strong">88.98% </span>
                 <span class="quiet">Statements</span>
-                <span class='fraction'>4/118</span>
+                <span class='fraction'>105/118</span>
             </div>
         
             
             <div class='fl pad1y space-right2'>
-                <span class="strong">100% </span>
+                <span class="strong">66.66% </span>
                 <span class="quiet">Branches</span>
-                <span class='fraction'>0/0</span>
+                <span class='fraction'>14/21</span>
             </div>
         
             
             <div class='fl pad1y space-right2'>
-                <span class="strong">0% </span>
+                <span class="strong">75% </span>
                 <span class="quiet">Functions</span>
-                <span class='fraction'>0/1</span>
+                <span class='fraction'>6/8</span>
             </div>
         
             
             <div class='fl pad1y space-right2'>
-                <span class="strong">3.38% </span>
+                <span class="strong">88.98% </span>
                 <span class="quiet">Lines</span>
-                <span class='fraction'>4/118</span>
+                <span class='fraction'>105/118</span>
             </div>
         
             
@@ -61,7 +61,7 @@
             </div>
         </template>
     </div>
-    <div class='status-line low'></div>
+    <div class='status-line high'></div>
     <pre><table class="coverage">
 <tr><td class="line-count quiet"><a name='L1'></a><a href='#L1'>1</a>
 <a name='L2'></a><a href='#L2'>2</a>
@@ -210,202 +210,202 @@
 <span class="cline-any cline-yes">1x</span>
 <span class="cline-any cline-yes">1x</span>
 <span class="cline-any cline-neutral">&nbsp;</span>
-<span class="cline-any cline-no">&nbsp;</span>
-<span class="cline-any cline-no">&nbsp;</span>
-<span class="cline-any cline-neutral">&nbsp;</span>
-<span class="cline-any cline-no">&nbsp;</span>
-<span class="cline-any cline-no">&nbsp;</span>
-<span class="cline-any cline-no">&nbsp;</span>
-<span class="cline-any cline-no">&nbsp;</span>
-<span class="cline-any cline-no">&nbsp;</span>
-<span class="cline-any cline-no">&nbsp;</span>
-<span class="cline-any cline-neutral">&nbsp;</span>
-<span class="cline-any cline-no">&nbsp;</span>
-<span class="cline-any cline-neutral">&nbsp;</span>
-<span class="cline-any cline-neutral">&nbsp;</span>
-<span class="cline-any cline-no">&nbsp;</span>
-<span class="cline-any cline-no">&nbsp;</span>
-<span class="cline-any cline-no">&nbsp;</span>
-<span class="cline-any cline-no">&nbsp;</span>
-<span class="cline-any cline-no">&nbsp;</span>
-<span class="cline-any cline-no">&nbsp;</span>
-<span class="cline-any cline-no">&nbsp;</span>
-<span class="cline-any cline-no">&nbsp;</span>
-<span class="cline-any cline-no">&nbsp;</span>
-<span class="cline-any cline-no">&nbsp;</span>
-<span class="cline-any cline-no">&nbsp;</span>
-<span class="cline-any cline-no">&nbsp;</span>
-<span class="cline-any cline-no">&nbsp;</span>
-<span class="cline-any cline-no">&nbsp;</span>
-<span class="cline-any cline-no">&nbsp;</span>
-<span class="cline-any cline-no">&nbsp;</span>
-<span class="cline-any cline-no">&nbsp;</span>
-<span class="cline-any cline-no">&nbsp;</span>
-<span class="cline-any cline-no">&nbsp;</span>
-<span class="cline-any cline-no">&nbsp;</span>
-<span class="cline-any cline-no">&nbsp;</span>
-<span class="cline-any cline-no">&nbsp;</span>
-<span class="cline-any cline-no">&nbsp;</span>
-<span class="cline-any cline-no">&nbsp;</span>
-<span class="cline-any cline-neutral">&nbsp;</span>
-<span class="cline-any cline-no">&nbsp;</span>
-<span class="cline-any cline-no">&nbsp;</span>
-<span class="cline-any cline-no">&nbsp;</span>
-<span class="cline-any cline-no">&nbsp;</span>
-<span class="cline-any cline-neutral">&nbsp;</span>
-<span class="cline-any cline-no">&nbsp;</span>
-<span class="cline-any cline-no">&nbsp;</span>
-<span class="cline-any cline-no">&nbsp;</span>
-<span class="cline-any cline-no">&nbsp;</span>
-<span class="cline-any cline-neutral">&nbsp;</span>
-<span class="cline-any cline-no">&nbsp;</span>
-<span class="cline-any cline-neutral">&nbsp;</span>
-<span class="cline-any cline-no">&nbsp;</span>
-<span class="cline-any cline-no">&nbsp;</span>
-<span class="cline-any cline-no">&nbsp;</span>
-<span class="cline-any cline-no">&nbsp;</span>
-<span class="cline-any cline-no">&nbsp;</span>
-<span class="cline-any cline-no">&nbsp;</span>
-<span class="cline-any cline-no">&nbsp;</span>
-<span class="cline-any cline-no">&nbsp;</span>
-<span class="cline-any cline-no">&nbsp;</span>
-<span class="cline-any cline-no">&nbsp;</span>
-<span class="cline-any cline-neutral">&nbsp;</span>
-<span class="cline-any cline-no">&nbsp;</span>
-<span class="cline-any cline-no">&nbsp;</span>
-<span class="cline-any cline-no">&nbsp;</span>
-<span class="cline-any cline-no">&nbsp;</span>
-<span class="cline-any cline-no">&nbsp;</span>
-<span class="cline-any cline-no">&nbsp;</span>
-<span class="cline-any cline-no">&nbsp;</span>
-<span class="cline-any cline-no">&nbsp;</span>
-<span class="cline-any cline-no">&nbsp;</span>
-<span class="cline-any cline-no">&nbsp;</span>
-<span class="cline-any cline-no">&nbsp;</span>
-<span class="cline-any cline-no">&nbsp;</span>
-<span class="cline-any cline-no">&nbsp;</span>
-<span class="cline-any cline-no">&nbsp;</span>
-<span class="cline-any cline-no">&nbsp;</span>
-<span class="cline-any cline-neutral">&nbsp;</span>
-<span class="cline-any cline-no">&nbsp;</span>
-<span class="cline-any cline-no">&nbsp;</span>
-<span class="cline-any cline-neutral">&nbsp;</span>
-<span class="cline-any cline-no">&nbsp;</span>
-<span class="cline-any cline-no">&nbsp;</span>
-<span class="cline-any cline-no">&nbsp;</span>
-<span class="cline-any cline-no">&nbsp;</span>
-<span class="cline-any cline-no">&nbsp;</span>
-<span class="cline-any cline-no">&nbsp;</span>
-<span class="cline-any cline-no">&nbsp;</span>
-<span class="cline-any cline-neutral">&nbsp;</span>
-<span class="cline-any cline-no">&nbsp;</span>
-<span class="cline-any cline-neutral">&nbsp;</span>
-<span class="cline-any cline-no">&nbsp;</span>
-<span class="cline-any cline-no">&nbsp;</span>
-<span class="cline-any cline-no">&nbsp;</span>
-<span class="cline-any cline-no">&nbsp;</span>
-<span class="cline-any cline-neutral">&nbsp;</span>
-<span class="cline-any cline-no">&nbsp;</span>
-<span class="cline-any cline-no">&nbsp;</span>
-<span class="cline-any cline-no">&nbsp;</span>
-<span class="cline-any cline-no">&nbsp;</span>
-<span class="cline-any cline-neutral">&nbsp;</span>
-<span class="cline-any cline-no">&nbsp;</span>
-<span class="cline-any cline-no">&nbsp;</span>
-<span class="cline-any cline-neutral">&nbsp;</span>
-<span class="cline-any cline-no">&nbsp;</span>
-<span class="cline-any cline-no">&nbsp;</span>
-<span class="cline-any cline-no">&nbsp;</span>
-<span class="cline-any cline-no">&nbsp;</span>
-<span class="cline-any cline-no">&nbsp;</span>
-<span class="cline-any cline-no">&nbsp;</span>
-<span class="cline-any cline-no">&nbsp;</span>
-<span class="cline-any cline-neutral">&nbsp;</span>
-<span class="cline-any cline-no">&nbsp;</span>
-<span class="cline-any cline-neutral">&nbsp;</span>
-<span class="cline-any cline-no">&nbsp;</span>
-<span class="cline-any cline-no">&nbsp;</span>
-<span class="cline-any cline-no">&nbsp;</span>
-<span class="cline-any cline-no">&nbsp;</span>
-<span class="cline-any cline-no">&nbsp;</span>
-<span class="cline-any cline-no">&nbsp;</span>
-<span class="cline-any cline-neutral">&nbsp;</span>
-<span class="cline-any cline-no">&nbsp;</span>
-<span class="cline-any cline-neutral">&nbsp;</span>
-<span class="cline-any cline-no">&nbsp;</span>
-<span class="cline-any cline-no">&nbsp;</span>
-<span class="cline-any cline-no">&nbsp;</span>
-<span class="cline-any cline-no">&nbsp;</span>
-<span class="cline-any cline-no">&nbsp;</span>
-<span class="cline-any cline-no">&nbsp;</span>
-<span class="cline-any cline-neutral">&nbsp;</span>
-<span class="cline-any cline-no">&nbsp;</span>
-<span class="cline-any cline-neutral">&nbsp;</span>
-<span class="cline-any cline-no">&nbsp;</span>
-<span class="cline-any cline-no">&nbsp;</span>
-<span class="cline-any cline-no">&nbsp;</span>
-<span class="cline-any cline-no">&nbsp;</span>
-<span class="cline-any cline-neutral">&nbsp;</span>
-<span class="cline-any cline-no">&nbsp;</span>
+<span class="cline-any cline-yes">13x</span>
+<span class="cline-any cline-yes">13x</span>
+<span class="cline-any cline-neutral">&nbsp;</span>
+<span class="cline-any cline-yes">13x</span>
+<span class="cline-any cline-yes">13x</span>
+<span class="cline-any cline-yes">13x</span>
+<span class="cline-any cline-yes">13x</span>
+<span class="cline-any cline-yes">13x</span>
+<span class="cline-any cline-yes">13x</span>
+<span class="cline-any cline-neutral">&nbsp;</span>
+<span class="cline-any cline-yes">13x</span>
+<span class="cline-any cline-neutral">&nbsp;</span>
+<span class="cline-any cline-neutral">&nbsp;</span>
+<span class="cline-any cline-yes">13x</span>
+<span class="cline-any cline-yes">5x</span>
+<span class="cline-any cline-yes">5x</span>
+<span class="cline-any cline-yes">5x</span>
+<span class="cline-any cline-yes">5x</span>
+<span class="cline-any cline-yes">5x</span>
+<span class="cline-any cline-yes">5x</span>
+<span class="cline-any cline-yes">5x</span>
+<span class="cline-any cline-yes">5x</span>
+<span class="cline-any cline-yes">5x</span>
+<span class="cline-any cline-yes">5x</span>
+<span class="cline-any cline-yes">5x</span>
+<span class="cline-any cline-yes">3x</span>
+<span class="cline-any cline-yes">5x</span>
+<span class="cline-any cline-yes">5x</span>
+<span class="cline-any cline-yes">5x</span>
+<span class="cline-any cline-yes">2x</span>
+<span class="cline-any cline-yes">2x</span>
+<span class="cline-any cline-yes">5x</span>
+<span class="cline-any cline-yes">5x</span>
+<span class="cline-any cline-yes">5x</span>
+<span class="cline-any cline-yes">5x</span>
+<span class="cline-any cline-yes">5x</span>
+<span class="cline-any cline-yes">13x</span>
+<span class="cline-any cline-neutral">&nbsp;</span>
+<span class="cline-any cline-yes">13x</span>
+<span class="cline-any cline-yes">1x</span>
+<span class="cline-any cline-yes">1x</span>
+<span class="cline-any cline-yes">1x</span>
+<span class="cline-any cline-neutral">&nbsp;</span>
+<span class="cline-any cline-yes">1x</span>
+<span class="cline-any cline-no">&nbsp;</span>
+<span class="cline-any cline-no">&nbsp;</span>
+<span class="cline-any cline-no">&nbsp;</span>
+<span class="cline-any cline-neutral">&nbsp;</span>
+<span class="cline-any cline-yes">1x</span>
+<span class="cline-any cline-neutral">&nbsp;</span>
+<span class="cline-any cline-yes">1x</span>
+<span class="cline-any cline-yes">1x</span>
+<span class="cline-any cline-yes">1x</span>
+<span class="cline-any cline-no">&nbsp;</span>
+<span class="cline-any cline-no">&nbsp;</span>
+<span class="cline-any cline-no">&nbsp;</span>
+<span class="cline-any cline-no">&nbsp;</span>
+<span class="cline-any cline-no">&nbsp;</span>
+<span class="cline-any cline-no">&nbsp;</span>
+<span class="cline-any cline-no">&nbsp;</span>
+<span class="cline-any cline-neutral">&nbsp;</span>
+<span class="cline-any cline-yes">1x</span>
+<span class="cline-any cline-yes">1x</span>
+<span class="cline-any cline-yes">1x</span>
+<span class="cline-any cline-yes">1x</span>
+<span class="cline-any cline-yes">1x</span>
+<span class="cline-any cline-yes">1x</span>
+<span class="cline-any cline-yes">1x</span>
+<span class="cline-any cline-yes">1x</span>
+<span class="cline-any cline-yes">1x</span>
+<span class="cline-any cline-yes">1x</span>
+<span class="cline-any cline-yes">1x</span>
+<span class="cline-any cline-yes">1x</span>
+<span class="cline-any cline-yes">1x</span>
+<span class="cline-any cline-yes">1x</span>
+<span class="cline-any cline-yes">1x</span>
+<span class="cline-any cline-neutral">&nbsp;</span>
+<span class="cline-any cline-yes">1x</span>
+<span class="cline-any cline-yes">1x</span>
+<span class="cline-any cline-neutral">&nbsp;</span>
+<span class="cline-any cline-yes">1x</span>
+<span class="cline-any cline-yes">1x</span>
+<span class="cline-any cline-yes">1x</span>
+<span class="cline-any cline-no">&nbsp;</span>
+<span class="cline-any cline-no">&nbsp;</span>
+<span class="cline-any cline-no">&nbsp;</span>
+<span class="cline-any cline-yes">1x</span>
+<span class="cline-any cline-neutral">&nbsp;</span>
+<span class="cline-any cline-yes">13x</span>
+<span class="cline-any cline-neutral">&nbsp;</span>
+<span class="cline-any cline-yes">8x</span>
+<span class="cline-any cline-yes">8x</span>
+<span class="cline-any cline-yes">8x</span>
+<span class="cline-any cline-yes">8x</span>
+<span class="cline-any cline-neutral">&nbsp;</span>
+<span class="cline-any cline-yes">8x</span>
+<span class="cline-any cline-yes">8x</span>
+<span class="cline-any cline-yes">13x</span>
+<span class="cline-any cline-yes">13x</span>
+<span class="cline-any cline-neutral">&nbsp;</span>
+<span class="cline-any cline-yes">13x</span>
+<span class="cline-any cline-yes">13x</span>
+<span class="cline-any cline-neutral">&nbsp;</span>
+<span class="cline-any cline-yes">13x</span>
+<span class="cline-any cline-yes">13x</span>
+<span class="cline-any cline-yes">13x</span>
+<span class="cline-any cline-yes">13x</span>
+<span class="cline-any cline-yes">13x</span>
+<span class="cline-any cline-yes">13x</span>
+<span class="cline-any cline-yes">13x</span>
+<span class="cline-any cline-neutral">&nbsp;</span>
+<span class="cline-any cline-yes">13x</span>
+<span class="cline-any cline-neutral">&nbsp;</span>
+<span class="cline-any cline-yes">13x</span>
+<span class="cline-any cline-yes">13x</span>
+<span class="cline-any cline-yes">13x</span>
+<span class="cline-any cline-yes">13x</span>
+<span class="cline-any cline-yes">13x</span>
+<span class="cline-any cline-yes">13x</span>
+<span class="cline-any cline-neutral">&nbsp;</span>
+<span class="cline-any cline-yes">13x</span>
+<span class="cline-any cline-neutral">&nbsp;</span>
+<span class="cline-any cline-yes">13x</span>
+<span class="cline-any cline-yes">13x</span>
+<span class="cline-any cline-yes">13x</span>
+<span class="cline-any cline-yes">13x</span>
+<span class="cline-any cline-yes">13x</span>
+<span class="cline-any cline-yes">13x</span>
+<span class="cline-any cline-neutral">&nbsp;</span>
+<span class="cline-any cline-yes">13x</span>
+<span class="cline-any cline-neutral">&nbsp;</span>
+<span class="cline-any cline-yes">13x</span>
+<span class="cline-any cline-yes">13x</span>
+<span class="cline-any cline-yes">13x</span>
+<span class="cline-any cline-yes">13x</span>
+<span class="cline-any cline-neutral">&nbsp;</span>
+<span class="cline-any cline-yes">13x</span>
 <span class="cline-any cline-neutral">&nbsp;</span></td><td class="text"><pre class="prettyprint lang-js">import React, { useState, useEffect } from "react";
 import { useNavigate } from "react-router-dom";
 import { auth } from "../../../firebase";
 import "./AdminProfileEdit.css";
 &nbsp;
-<span class="cstat-no" title="statement not covered" ><span class="fstat-no" title="function not covered" >export default function AdminProfileEdit() {</span></span>
-<span class="cstat-no" title="statement not covered" >	const navigate = useNavigate();</span>
-&nbsp;
-<span class="cstat-no" title="statement not covered" >	const [fullName, setName] = useState("");</span>
-<span class="cstat-no" title="statement not covered" >	const [phone, setPhone] = useState("");</span>
-<span class="cstat-no" title="statement not covered" >	const [profilePic, setProfilePic] = useState(null);</span>
-<span class="cstat-no" title="statement not covered" >	const [loading, setLoading] = useState(true);</span>
-<span class="cstat-no" title="statement not covered" >	const [error, setError] = useState("");</span>
-<span class="cstat-no" title="statement not covered" >	const [success, setSuccess] = useState("");</span>
-&nbsp;
-<span class="cstat-no" title="statement not covered" >	const navProfile = () =&gt; navigate("/admin/profile");</span>
+export default function AdminProfileEdit() {
+	const navigate = useNavigate();
+&nbsp;
+	const [fullName, setName] = useState("");
+	const [phone, setPhone] = useState("");
+	const [profilePic, setProfilePic] = useState(null);
+	const [loading, setLoading] = useState(true);
+	const [error, setError] = useState("");
+	const [success, setSuccess] = useState("");
+&nbsp;
+	const navProfile = () =&gt; navigate("/admin/profile");
 &nbsp;
 	// Fetch current admin profile
-<span class="cstat-no" title="statement not covered" >	useEffect(() =&gt; {</span>
-<span class="cstat-no" title="statement not covered" >		const fetchProfile = async () =&gt; {</span>
-<span class="cstat-no" title="statement not covered" >			if (!auth.currentUser) return;</span>
-<span class="cstat-no" title="statement not covered" >			try {</span>
-<span class="cstat-no" title="statement not covered" >				const token = await auth.currentUser.getIdToken();</span>
-<span class="cstat-no" title="statement not covered" >				const res = await fetch(</span>
-<span class="cstat-no" title="statement not covered" >					"https://us-central1-planit-sdp.cloudfunctions.net/api/admin/me",</span>
-<span class="cstat-no" title="statement not covered" >					{</span>
-<span class="cstat-no" title="statement not covered" >						headers: { Authorization: `Bearer ${token}` },</span>
-<span class="cstat-no" title="statement not covered" >					}</span>
-<span class="cstat-no" title="statement not covered" >				);</span>
-<span class="cstat-no" title="statement not covered" >				if (!res.ok) throw new Error("Failed to fetch profile");</span>
-<span class="cstat-no" title="statement not covered" >				const data = await res.json();</span>
-<span class="cstat-no" title="statement not covered" >				setName(data.fullName || "");</span>
-<span class="cstat-no" title="statement not covered" >				setPhone(data.phone || "");</span>
-<span class="cstat-no" title="statement not covered" >			} catch (err) {</span>
-<span class="cstat-no" title="statement not covered" >				console.error(err);</span>
-<span class="cstat-no" title="statement not covered" >				setError(err.message);</span>
-<span class="cstat-no" title="statement not covered" >			} finally {</span>
-<span class="cstat-no" title="statement not covered" >				setLoading(false);</span>
-<span class="cstat-no" title="statement not covered" >			}</span>
-<span class="cstat-no" title="statement not covered" >		};</span>
-<span class="cstat-no" title="statement not covered" >		fetchProfile();</span>
-<span class="cstat-no" title="statement not covered" >	}, []);</span>
-&nbsp;
-<span class="cstat-no" title="statement not covered" >	const handleSubmit = async (e) =&gt; {</span>
-<span class="cstat-no" title="statement not covered" >		e.preventDefault();</span>
-<span class="cstat-no" title="statement not covered" >		setError("");</span>
-<span class="cstat-no" title="statement not covered" >		setSuccess("");</span>
-&nbsp;
-<span class="cstat-no" title="statement not covered" >		if (!auth.currentUser) {</span>
+	useEffect(() =&gt; {
+		const fetchProfile = async () =&gt; {
+			if (!auth.currentUser) <span class="branch-0 cbranch-no" title="branch not covered" >return;</span>
+			try {
+				const token = await auth.currentUser.getIdToken();
+				const res = await fetch(
+					"https://us-central1-planit-sdp.cloudfunctions.net/api/admin/me",
+					{
+						headers: { Authorization: `Bearer ${token}` },
+					}
+				);
+				if (!res.ok) throw new Error("Failed to fetch profile");
+				const data = await res.json();
+				setName(data.<span class="branch-0 cbranch-no" title="branch not covered" >fullName || "")</span>;
+				setPhone(data.<span class="branch-0 cbranch-no" title="branch not covered" >phone || "")</span>;
+			} catch (err) {
+				console.error(err);
+				setError(err.message);
+			} finally {
+				setLoading(false);
+			}
+		};
+		fetchProfile();
+	}, []);
+&nbsp;
+	const handleSubmit = async (e) =&gt; {
+		e.preventDefault();
+		setError("");
+		setSuccess("");
+&nbsp;
+		if (!auth.currentUser) <span class="branch-0 cbranch-no" title="branch not covered" >{</span>
 <span class="cstat-no" title="statement not covered" >			setError("You must be logged in.");</span>
 <span class="cstat-no" title="statement not covered" >			return;</span>
 <span class="cstat-no" title="statement not covered" >		}</span>
 &nbsp;
-<span class="cstat-no" title="statement not covered" >		const token = await auth.currentUser.getIdToken();</span>
-&nbsp;
-<span class="cstat-no" title="statement not covered" >		try {</span>
-<span class="cstat-no" title="statement not covered" >			let profilePicBase64 = null;</span>
-<span class="cstat-no" title="statement not covered" >			if (profilePic) {</span>
-<span class="cstat-no" title="statement not covered" >				profilePicBase64 = await new Promise((resolve, reject) =&gt; {</span>
+		const token = await auth.currentUser.getIdToken();
+&nbsp;
+		try {
+			let profilePicBase64 = null;
+			if (profilePic) <span class="branch-0 cbranch-no" title="branch not covered" >{</span>
+<span class="cstat-no" title="statement not covered" >				profilePicBase64 = await new Promise(<span class="fstat-no" title="function not covered" >(resolve, reject) =&gt; {</span></span>
 <span class="cstat-no" title="statement not covered" >					const reader = new FileReader();</span>
 <span class="cstat-no" title="statement not covered" >					reader.readAsDataURL(profilePic);</span>
 <span class="cstat-no" title="statement not covered" >					reader.onload = () =&gt; resolve(reader.result.split(",")[1]);</span>
@@ -413,82 +413,82 @@
 <span class="cstat-no" title="statement not covered" >				});</span>
 <span class="cstat-no" title="statement not covered" >			}</span>
 &nbsp;
-<span class="cstat-no" title="statement not covered" >			const res = await fetch(</span>
-<span class="cstat-no" title="statement not covered" >				"https://us-central1-planit-sdp.cloudfunctions.net/api/admin/me",</span>
-<span class="cstat-no" title="statement not covered" >				{</span>
-<span class="cstat-no" title="statement not covered" >					method: "PUT",</span>
-<span class="cstat-no" title="statement not covered" >					headers: {</span>
-<span class="cstat-no" title="statement not covered" >						Authorization: `Bearer ${token}`,</span>
-<span class="cstat-no" title="statement not covered" >						"Content-Type": "application/json",</span>
-<span class="cstat-no" title="statement not covered" >					},</span>
-<span class="cstat-no" title="statement not covered" >					body: JSON.stringify({</span>
-<span class="cstat-no" title="statement not covered" >						fullName,</span>
-<span class="cstat-no" title="statement not covered" >						phone,</span>
-<span class="cstat-no" title="statement not covered" >						profilePic: profilePicBase64,</span>
-<span class="cstat-no" title="statement not covered" >					}),</span>
-<span class="cstat-no" title="statement not covered" >				}</span>
-<span class="cstat-no" title="statement not covered" >			);</span>
-&nbsp;
-<span class="cstat-no" title="statement not covered" >			const data = await res.json();</span>
-<span class="cstat-no" title="statement not covered" >			if (!res.ok) throw new Error(data.message || "Update failed");</span>
-&nbsp;
-<span class="cstat-no" title="statement not covered" >			setSuccess("Profile updated successfully!");</span>
-<span class="cstat-no" title="statement not covered" >			setTimeout(() =&gt; navProfile(), 1000);</span>
-<span class="cstat-no" title="statement not covered" >		} catch (err) {</span>
+			const res = await fetch(
+				"https://us-central1-planit-sdp.cloudfunctions.net/api/admin/me",
+				{
+					method: "PUT",
+					headers: {
+						Authorization: `Bearer ${token}`,
+						"Content-Type": "application/json",
+					},
+					body: JSON.stringify({
+						fullName,
+						phone,
+						profilePic: profilePicBase64,
+					}),
+				}
+			);
+&nbsp;
+			const data = await res.json();
+			if (!res.ok) <span class="branch-0 cbranch-no" title="branch not covered" >throw new Error(data.message || "Update failed");</span>
+&nbsp;
+			setSuccess("Profile updated successfully!");
+			setTimeout(() =&gt; navProfile(), 1000);
+<span class="branch-0 cbranch-no" title="branch not covered" >		} catch (err) {</span>
 <span class="cstat-no" title="statement not covered" >			console.error(err);</span>
 <span class="cstat-no" title="statement not covered" >			setError(err.message);</span>
 <span class="cstat-no" title="statement not covered" >		}</span>
-<span class="cstat-no" title="statement not covered" >	};</span>
-&nbsp;
-<span class="cstat-no" title="statement not covered" >	if (loading) return &lt;p&gt;Loading...&lt;/p&gt;;</span>
-&nbsp;
-<span class="cstat-no" title="statement not covered" >	return (</span>
-<span class="cstat-no" title="statement not covered" >		&lt;main className="admin-edit-page"&gt;</span>
-<span class="cstat-no" title="statement not covered" >			&lt;section className="admin-edit-card"&gt;</span>
-<span class="cstat-no" title="statement not covered" >				&lt;button onClick={navProfile} className="back-btn"&gt;</span>
+	};
+&nbsp;
+	if (loading) return &lt;p&gt;Loading...&lt;/p&gt;;
+&nbsp;
+	return (
+		&lt;main className="admin-edit-page"&gt;
+			&lt;section className="admin-edit-card"&gt;
+				&lt;button onClick={navProfile} className="back-btn"&gt;
 					Back to Profile
-<span class="cstat-no" title="statement not covered" >				&lt;/button&gt;</span>
-<span class="cstat-no" title="statement not covered" >				&lt;h1&gt;Edit Admin Profile&lt;/h1&gt;</span>
-<span class="cstat-no" title="statement not covered" >				{error &amp;&amp; &lt;p className="error"&gt;{error}&lt;/p&gt;}</span>
-<span class="cstat-no" title="statement not covered" >				{success &amp;&amp; &lt;p className="success"&gt;{success}&lt;/p&gt;}</span>
-&nbsp;
-<span class="cstat-no" title="statement not covered" >				&lt;form onSubmit={handleSubmit} className="admin-edit-form"&gt;</span>
-<span class="cstat-no" title="statement not covered" >					&lt;label&gt;</span>
+				&lt;/button&gt;
+				&lt;h1&gt;Edit Admin Profile&lt;/h1&gt;
+				{error &amp;&amp; &lt;p className="error"&gt;{error}&lt;/p&gt;}
+				{success &amp;&amp; &lt;p className="success"&gt;{success}&lt;/p&gt;}
+&nbsp;
+				&lt;form onSubmit={handleSubmit} className="admin-edit-form"&gt;
+					&lt;label&gt;
 						Full Name
-<span class="cstat-no" title="statement not covered" >						&lt;input</span>
-<span class="cstat-no" title="statement not covered" >							type="text"</span>
-<span class="cstat-no" title="statement not covered" >							value={fullName}</span>
-<span class="cstat-no" title="statement not covered" >							onChange={(e) =&gt; setName(e.target.value)}</span>
-<span class="cstat-no" title="statement not covered" >							required</span>
-<span class="cstat-no" title="statement not covered" >						/&gt;</span>
-<span class="cstat-no" title="statement not covered" >					&lt;/label&gt;</span>
-&nbsp;
-<span class="cstat-no" title="statement not covered" >					&lt;label&gt;</span>
+						&lt;input
+							type="text"
+							value={fullName}
+							onChange={(e) =&gt; setName(e.target.value)}
+							required
+						/&gt;
+					&lt;/label&gt;
+&nbsp;
+					&lt;label&gt;
 						Phone
-<span class="cstat-no" title="statement not covered" >						&lt;input</span>
-<span class="cstat-no" title="statement not covered" >							type="text"</span>
-<span class="cstat-no" title="statement not covered" >							value={phone}</span>
-<span class="cstat-no" title="statement not covered" >							onChange={(e) =&gt; setPhone(e.target.value)}</span>
-<span class="cstat-no" title="statement not covered" >						/&gt;</span>
-<span class="cstat-no" title="statement not covered" >					&lt;/label&gt;</span>
-&nbsp;
-<span class="cstat-no" title="statement not covered" >					&lt;label&gt;</span>
+						&lt;input
+							type="text"
+							value={phone}
+							onChange={(e) =&gt; setPhone(e.target.value)}
+						/&gt;
+					&lt;/label&gt;
+&nbsp;
+					&lt;label&gt;
 						Profile Picture
-<span class="cstat-no" title="statement not covered" >						&lt;input</span>
-<span class="cstat-no" title="statement not covered" >							type="file"</span>
-<span class="cstat-no" title="statement not covered" >							accept="image/*"</span>
-<span class="cstat-no" title="statement not covered" >							onChange={(e) =&gt; setProfilePic(e.target.files[0])}</span>
-<span class="cstat-no" title="statement not covered" >						/&gt;</span>
-<span class="cstat-no" title="statement not covered" >					&lt;/label&gt;</span>
-&nbsp;
-<span class="cstat-no" title="statement not covered" >					&lt;button type="submit" className="btn-primary"&gt;</span>
+						&lt;input
+							type="file"
+							accept="image/*"
+							onChange={<span class="fstat-no" title="function not covered" >(e) =&gt; setProfilePic(e.target.files[0])}</span>
+						/&gt;
+					&lt;/label&gt;
+&nbsp;
+					&lt;button type="submit" className="btn-primary"&gt;
 						Save Changes
-<span class="cstat-no" title="statement not covered" >					&lt;/button&gt;</span>
-<span class="cstat-no" title="statement not covered" >				&lt;/form&gt;</span>
-<span class="cstat-no" title="statement not covered" >			&lt;/section&gt;</span>
-<span class="cstat-no" title="statement not covered" >		&lt;/main&gt;</span>
+					&lt;/button&gt;
+				&lt;/form&gt;
+			&lt;/section&gt;
+		&lt;/main&gt;
 	);
-<span class="cstat-no" title="statement not covered" >}</span>
+}
 &nbsp;</pre></td></tr></table></pre>
 
                 <div class='push'></div><!-- for sticky footer -->
@@ -496,11 +496,7 @@
             <div class='footer quiet pad2 space-top1 center small'>
                 Code coverage generated by
                 <a href="https://istanbul.js.org/" target="_blank" rel="noopener noreferrer">istanbul</a>
-<<<<<<< HEAD
-                at 2025-09-29T23:57:26.984Z
-=======
                 at 2025-09-30T10:49:42.632Z
->>>>>>> 735e2fca
             </div>
         <script src="../../../../prettify.js"></script>
         <script>
