
<!doctype html>
<html lang="en">

<head>
    <title>Code coverage report for src/pages/admin/adminVendorManagement/AdminVendorApplications.jsx</title>
    <meta charset="utf-8" />
    <link rel="stylesheet" href="../../../../prettify.css" />
    <link rel="stylesheet" href="../../../../base.css" />
    <link rel="shortcut icon" type="image/x-icon" href="../../../../favicon.png" />
    <meta name="viewport" content="width=device-width, initial-scale=1" />
    <style type='text/css'>
        .coverage-summary .sorter {
            background-image: url(../../../../sort-arrow-sprite.png);
        }
    </style>
</head>
    
<body>
<div class='wrapper'>
    <div class='pad1'>
        <h1><a href="../../../../index.html">All files</a> / <a href="index.html">src/pages/admin/adminVendorManagement</a> AdminVendorApplications.jsx</h1>
        <div class='clearfix'>
            
            <div class='fl pad1y space-right2'>
                <span class="strong">3.52% </span>
                <span class="quiet">Statements</span>
                <span class='fraction'>5/142</span>
            </div>
        
            
            <div class='fl pad1y space-right2'>
<<<<<<< HEAD
                <span class="strong">100% </span>
                <span class="quiet">Branches</span>
                <span class='fraction'>0/0</span>
=======
                <span class="strong">92.59% </span>
                <span class="quiet">Branches</span>
                <span class='fraction'>25/27</span>
>>>>>>> 735e2fca
            </div>
        
            
            <div class='fl pad1y space-right2'>
                <span class="strong">0% </span>
                <span class="quiet">Functions</span>
                <span class='fraction'>0/1</span>
            </div>
        
            
            <div class='fl pad1y space-right2'>
                <span class="strong">3.52% </span>
                <span class="quiet">Lines</span>
                <span class='fraction'>5/142</span>
            </div>
        
            
        </div>
        <p class="quiet">
            Press <em>n</em> or <em>j</em> to go to the next uncovered block, <em>b</em>, <em>p</em> or <em>k</em> for the previous block.
        </p>
        <template id="filterTemplate">
            <div class="quiet">
                Filter:
                <input type="search" id="fileSearch">
            </div>
        </template>
    </div>
    <div class='status-line low'></div>
    <pre><table class="coverage">
<tr><td class="line-count quiet"><a name='L1'></a><a href='#L1'>1</a>
<a name='L2'></a><a href='#L2'>2</a>
<a name='L3'></a><a href='#L3'>3</a>
<a name='L4'></a><a href='#L4'>4</a>
<a name='L5'></a><a href='#L5'>5</a>
<a name='L6'></a><a href='#L6'>6</a>
<a name='L7'></a><a href='#L7'>7</a>
<a name='L8'></a><a href='#L8'>8</a>
<a name='L9'></a><a href='#L9'>9</a>
<a name='L10'></a><a href='#L10'>10</a>
<a name='L11'></a><a href='#L11'>11</a>
<a name='L12'></a><a href='#L12'>12</a>
<a name='L13'></a><a href='#L13'>13</a>
<a name='L14'></a><a href='#L14'>14</a>
<a name='L15'></a><a href='#L15'>15</a>
<a name='L16'></a><a href='#L16'>16</a>
<a name='L17'></a><a href='#L17'>17</a>
<a name='L18'></a><a href='#L18'>18</a>
<a name='L19'></a><a href='#L19'>19</a>
<a name='L20'></a><a href='#L20'>20</a>
<a name='L21'></a><a href='#L21'>21</a>
<a name='L22'></a><a href='#L22'>22</a>
<a name='L23'></a><a href='#L23'>23</a>
<a name='L24'></a><a href='#L24'>24</a>
<a name='L25'></a><a href='#L25'>25</a>
<a name='L26'></a><a href='#L26'>26</a>
<a name='L27'></a><a href='#L27'>27</a>
<a name='L28'></a><a href='#L28'>28</a>
<a name='L29'></a><a href='#L29'>29</a>
<a name='L30'></a><a href='#L30'>30</a>
<a name='L31'></a><a href='#L31'>31</a>
<a name='L32'></a><a href='#L32'>32</a>
<a name='L33'></a><a href='#L33'>33</a>
<a name='L34'></a><a href='#L34'>34</a>
<a name='L35'></a><a href='#L35'>35</a>
<a name='L36'></a><a href='#L36'>36</a>
<a name='L37'></a><a href='#L37'>37</a>
<a name='L38'></a><a href='#L38'>38</a>
<a name='L39'></a><a href='#L39'>39</a>
<a name='L40'></a><a href='#L40'>40</a>
<a name='L41'></a><a href='#L41'>41</a>
<a name='L42'></a><a href='#L42'>42</a>
<a name='L43'></a><a href='#L43'>43</a>
<a name='L44'></a><a href='#L44'>44</a>
<a name='L45'></a><a href='#L45'>45</a>
<a name='L46'></a><a href='#L46'>46</a>
<a name='L47'></a><a href='#L47'>47</a>
<a name='L48'></a><a href='#L48'>48</a>
<a name='L49'></a><a href='#L49'>49</a>
<a name='L50'></a><a href='#L50'>50</a>
<a name='L51'></a><a href='#L51'>51</a>
<a name='L52'></a><a href='#L52'>52</a>
<a name='L53'></a><a href='#L53'>53</a>
<a name='L54'></a><a href='#L54'>54</a>
<a name='L55'></a><a href='#L55'>55</a>
<a name='L56'></a><a href='#L56'>56</a>
<a name='L57'></a><a href='#L57'>57</a>
<a name='L58'></a><a href='#L58'>58</a>
<a name='L59'></a><a href='#L59'>59</a>
<a name='L60'></a><a href='#L60'>60</a>
<a name='L61'></a><a href='#L61'>61</a>
<a name='L62'></a><a href='#L62'>62</a>
<a name='L63'></a><a href='#L63'>63</a>
<a name='L64'></a><a href='#L64'>64</a>
<a name='L65'></a><a href='#L65'>65</a>
<a name='L66'></a><a href='#L66'>66</a>
<a name='L67'></a><a href='#L67'>67</a>
<a name='L68'></a><a href='#L68'>68</a>
<a name='L69'></a><a href='#L69'>69</a>
<a name='L70'></a><a href='#L70'>70</a>
<a name='L71'></a><a href='#L71'>71</a>
<a name='L72'></a><a href='#L72'>72</a>
<a name='L73'></a><a href='#L73'>73</a>
<a name='L74'></a><a href='#L74'>74</a>
<a name='L75'></a><a href='#L75'>75</a>
<a name='L76'></a><a href='#L76'>76</a>
<a name='L77'></a><a href='#L77'>77</a>
<a name='L78'></a><a href='#L78'>78</a>
<a name='L79'></a><a href='#L79'>79</a>
<a name='L80'></a><a href='#L80'>80</a>
<a name='L81'></a><a href='#L81'>81</a>
<a name='L82'></a><a href='#L82'>82</a>
<a name='L83'></a><a href='#L83'>83</a>
<a name='L84'></a><a href='#L84'>84</a>
<a name='L85'></a><a href='#L85'>85</a>
<a name='L86'></a><a href='#L86'>86</a>
<a name='L87'></a><a href='#L87'>87</a>
<a name='L88'></a><a href='#L88'>88</a>
<a name='L89'></a><a href='#L89'>89</a>
<a name='L90'></a><a href='#L90'>90</a>
<a name='L91'></a><a href='#L91'>91</a>
<a name='L92'></a><a href='#L92'>92</a>
<a name='L93'></a><a href='#L93'>93</a>
<a name='L94'></a><a href='#L94'>94</a>
<a name='L95'></a><a href='#L95'>95</a>
<a name='L96'></a><a href='#L96'>96</a>
<a name='L97'></a><a href='#L97'>97</a>
<a name='L98'></a><a href='#L98'>98</a>
<a name='L99'></a><a href='#L99'>99</a>
<a name='L100'></a><a href='#L100'>100</a>
<a name='L101'></a><a href='#L101'>101</a>
<a name='L102'></a><a href='#L102'>102</a>
<a name='L103'></a><a href='#L103'>103</a>
<a name='L104'></a><a href='#L104'>104</a>
<a name='L105'></a><a href='#L105'>105</a>
<a name='L106'></a><a href='#L106'>106</a>
<a name='L107'></a><a href='#L107'>107</a>
<a name='L108'></a><a href='#L108'>108</a>
<a name='L109'></a><a href='#L109'>109</a>
<a name='L110'></a><a href='#L110'>110</a>
<a name='L111'></a><a href='#L111'>111</a>
<a name='L112'></a><a href='#L112'>112</a>
<a name='L113'></a><a href='#L113'>113</a>
<a name='L114'></a><a href='#L114'>114</a>
<a name='L115'></a><a href='#L115'>115</a>
<a name='L116'></a><a href='#L116'>116</a>
<a name='L117'></a><a href='#L117'>117</a>
<a name='L118'></a><a href='#L118'>118</a>
<a name='L119'></a><a href='#L119'>119</a>
<a name='L120'></a><a href='#L120'>120</a>
<a name='L121'></a><a href='#L121'>121</a>
<a name='L122'></a><a href='#L122'>122</a>
<a name='L123'></a><a href='#L123'>123</a>
<a name='L124'></a><a href='#L124'>124</a>
<a name='L125'></a><a href='#L125'>125</a>
<a name='L126'></a><a href='#L126'>126</a>
<a name='L127'></a><a href='#L127'>127</a>
<a name='L128'></a><a href='#L128'>128</a>
<a name='L129'></a><a href='#L129'>129</a>
<a name='L130'></a><a href='#L130'>130</a>
<a name='L131'></a><a href='#L131'>131</a>
<a name='L132'></a><a href='#L132'>132</a>
<a name='L133'></a><a href='#L133'>133</a>
<a name='L134'></a><a href='#L134'>134</a>
<a name='L135'></a><a href='#L135'>135</a>
<a name='L136'></a><a href='#L136'>136</a>
<a name='L137'></a><a href='#L137'>137</a>
<a name='L138'></a><a href='#L138'>138</a>
<a name='L139'></a><a href='#L139'>139</a>
<a name='L140'></a><a href='#L140'>140</a>
<a name='L141'></a><a href='#L141'>141</a>
<a name='L142'></a><a href='#L142'>142</a>
<a name='L143'></a><a href='#L143'>143</a>
<a name='L144'></a><a href='#L144'>144</a>
<a name='L145'></a><a href='#L145'>145</a>
<a name='L146'></a><a href='#L146'>146</a>
<a name='L147'></a><a href='#L147'>147</a>
<a name='L148'></a><a href='#L148'>148</a>
<a name='L149'></a><a href='#L149'>149</a>
<a name='L150'></a><a href='#L150'>150</a>
<a name='L151'></a><a href='#L151'>151</a>
<a name='L152'></a><a href='#L152'>152</a>
<a name='L153'></a><a href='#L153'>153</a>
<a name='L154'></a><a href='#L154'>154</a>
<a name='L155'></a><a href='#L155'>155</a>
<a name='L156'></a><a href='#L156'>156</a>
<a name='L157'></a><a href='#L157'>157</a>
<a name='L158'></a><a href='#L158'>158</a>
<a name='L159'></a><a href='#L159'>159</a>
<a name='L160'></a><a href='#L160'>160</a>
<a name='L161'></a><a href='#L161'>161</a>
<a name='L162'></a><a href='#L162'>162</a>
<a name='L163'></a><a href='#L163'>163</a>
<a name='L164'></a><a href='#L164'>164</a>
<a name='L165'></a><a href='#L165'>165</a>
<a name='L166'></a><a href='#L166'>166</a>
<a name='L167'></a><a href='#L167'>167</a>
<a name='L168'></a><a href='#L168'>168</a>
<a name='L169'></a><a href='#L169'>169</a>
<a name='L170'></a><a href='#L170'>170</a>
<a name='L171'></a><a href='#L171'>171</a>
<a name='L172'></a><a href='#L172'>172</a>
<a name='L173'></a><a href='#L173'>173</a>
<a name='L174'></a><a href='#L174'>174</a>
<a name='L175'></a><a href='#L175'>175</a>
<a name='L176'></a><a href='#L176'>176</a>
<a name='L177'></a><a href='#L177'>177</a>
<a name='L178'></a><a href='#L178'>178</a>
<a name='L179'></a><a href='#L179'>179</a>
<a name='L180'></a><a href='#L180'>180</a></td><td class="line-coverage quiet"><span class="cline-any cline-yes">1x</span>
<span class="cline-any cline-yes">1x</span>
<span class="cline-any cline-yes">1x</span>
<span class="cline-any cline-yes">1x</span>
<span class="cline-any cline-neutral">&nbsp;</span>
<<<<<<< HEAD
<span class="cline-any cline-no">&nbsp;</span>
<span class="cline-any cline-no">&nbsp;</span>
<span class="cline-any cline-no">&nbsp;</span>
<span class="cline-any cline-no">&nbsp;</span>
<span class="cline-any cline-neutral">&nbsp;</span>
<span class="cline-any cline-neutral">&nbsp;</span>
<span class="cline-any cline-neutral">&nbsp;</span>
<span class="cline-any cline-no">&nbsp;</span>
<span class="cline-any cline-no">&nbsp;</span>
<span class="cline-any cline-neutral">&nbsp;</span>
<span class="cline-any cline-neutral">&nbsp;</span>
<span class="cline-any cline-no">&nbsp;</span>
<span class="cline-any cline-no">&nbsp;</span>
<span class="cline-any cline-no">&nbsp;</span>
<span class="cline-any cline-no">&nbsp;</span>
<span class="cline-any cline-no">&nbsp;</span>
<span class="cline-any cline-neutral">&nbsp;</span>
<span class="cline-any cline-no">&nbsp;</span>
<span class="cline-any cline-neutral">&nbsp;</span>
<span class="cline-any cline-no">&nbsp;</span>
<span class="cline-any cline-no">&nbsp;</span>
<span class="cline-any cline-no">&nbsp;</span>
<span class="cline-any cline-no">&nbsp;</span>
<span class="cline-any cline-no">&nbsp;</span>
<span class="cline-any cline-no">&nbsp;</span>
<span class="cline-any cline-no">&nbsp;</span>
<span class="cline-any cline-no">&nbsp;</span>
<span class="cline-any cline-no">&nbsp;</span>
<span class="cline-any cline-no">&nbsp;</span>
<span class="cline-any cline-no">&nbsp;</span>
<span class="cline-any cline-no">&nbsp;</span>
<span class="cline-any cline-no">&nbsp;</span>
<span class="cline-any cline-no">&nbsp;</span>
<span class="cline-any cline-no">&nbsp;</span>
=======
<span class="cline-any cline-yes">28x</span>
<span class="cline-any cline-yes">28x</span>
<span class="cline-any cline-yes">28x</span>
<span class="cline-any cline-yes">28x</span>
<span class="cline-any cline-neutral">&nbsp;</span>
<span class="cline-any cline-neutral">&nbsp;</span>
<span class="cline-any cline-neutral">&nbsp;</span>
<span class="cline-any cline-yes">28x</span>
<span class="cline-any cline-yes">28x</span>
<span class="cline-any cline-neutral">&nbsp;</span>
<span class="cline-any cline-neutral">&nbsp;</span>
<span class="cline-any cline-yes">28x</span>
<span class="cline-any cline-yes">9x</span>
<span class="cline-any cline-yes">9x</span>
<span class="cline-any cline-yes">9x</span>
<span class="cline-any cline-yes">9x</span>
<span class="cline-any cline-neutral">&nbsp;</span>
<span class="cline-any cline-yes">9x</span>
<span class="cline-any cline-neutral">&nbsp;</span>
<span class="cline-any cline-yes">9x</span>
<span class="cline-any cline-yes">1x</span>
<span class="cline-any cline-yes">1x</span>
<span class="cline-any cline-yes">1x</span>
<span class="cline-any cline-yes">1x</span>
<span class="cline-any cline-yes">8x</span>
<span class="cline-any cline-yes">8x</span>
<span class="cline-any cline-yes">9x</span>
<span class="cline-any cline-yes">1x</span>
<span class="cline-any cline-yes">9x</span>
<span class="cline-any cline-yes">9x</span>
<span class="cline-any cline-yes">9x</span>
<span class="cline-any cline-yes">9x</span>
<span class="cline-any cline-yes">9x</span>
<span class="cline-any cline-yes">28x</span>
<span class="cline-any cline-neutral">&nbsp;</span>
<span class="cline-any cline-neutral">&nbsp;</span>
<span class="cline-any cline-yes">28x</span>
<span class="cline-any cline-yes">2x</span>
<span class="cline-any cline-yes">2x</span>
<span class="cline-any cline-neutral">&nbsp;</span>
<span class="cline-any cline-yes">2x</span>
<span class="cline-any cline-yes">2x</span>
<span class="cline-any cline-yes">2x</span>
<span class="cline-any cline-yes">2x</span>
<span class="cline-any cline-yes">2x</span>
<span class="cline-any cline-yes">2x</span>
<span class="cline-any cline-yes">2x</span>
<span class="cline-any cline-neutral">&nbsp;</span>
<span class="cline-any cline-yes">2x</span>
<span class="cline-any cline-no">&nbsp;</span>
<span class="cline-any cline-no">&nbsp;</span>
<span class="cline-any cline-neutral">&nbsp;</span>
<span class="cline-any cline-neutral">&nbsp;</span>
<span class="cline-any cline-yes">2x</span>
<span class="cline-any cline-yes">2x</span>
<span class="cline-any cline-yes">2x</span>
<span class="cline-any cline-yes">2x</span>
<span class="cline-any cline-no">&nbsp;</span>
<span class="cline-any cline-no">&nbsp;</span>
<span class="cline-any cline-yes">2x</span>
<span class="cline-any cline-neutral">&nbsp;</span>
<span class="cline-any cline-neutral">&nbsp;</span>
<span class="cline-any cline-yes">28x</span>
<span class="cline-any cline-yes">5x</span>
<span class="cline-any cline-yes">5x</span>
<span class="cline-any cline-yes">5x</span>
<span class="cline-any cline-neutral">&nbsp;</span>
<span class="cline-any cline-yes">28x</span>
<span class="cline-any cline-yes">28x</span>
<span class="cline-any cline-neutral">&nbsp;</span>
<span class="cline-any cline-yes">18x</span>
<span class="cline-any cline-yes">18x</span>
<span class="cline-any cline-yes">18x</span>
<span class="cline-any cline-yes">18x</span>
<span class="cline-any cline-yes">18x</span>
<span class="cline-any cline-yes">16x</span>
<span class="cline-any cline-yes">16x</span>
<span class="cline-any cline-yes">16x</span>
<span class="cline-any cline-yes">16x</span>
<span class="cline-any cline-yes">16x</span>
<span class="cline-any cline-yes">16x</span>
<span class="cline-any cline-yes">16x</span>
<span class="cline-any cline-yes">16x</span>
<span class="cline-any cline-yes">16x</span>
<span class="cline-any cline-yes">16x</span>
<span class="cline-any cline-yes">30x</span>
<span class="cline-any cline-yes">30x</span>
<span class="cline-any cline-yes">30x</span>
<span class="cline-any cline-neutral">&nbsp;</span>
<span class="cline-any cline-yes">30x</span>
<span class="cline-any cline-yes">30x</span>
<span class="cline-any cline-yes">30x</span>
<span class="cline-any cline-yes">30x</span>
<span class="cline-any cline-yes">16x</span>
<span class="cline-any cline-yes">16x</span>
<span class="cline-any cline-yes">16x</span>
<span class="cline-any cline-neutral">&nbsp;</span>
<span class="cline-any cline-yes">2x</span>
<span class="cline-any cline-neutral">&nbsp;</span>
<span class="cline-any cline-yes">28x</span>
<span class="cline-any cline-neutral">&nbsp;</span>
<span class="cline-any cline-neutral">&nbsp;</span>
<span class="cline-any cline-yes">28x</span>
<span class="cline-any cline-yes">28x</span>
<span class="cline-any cline-yes">8x</span>
<span class="cline-any cline-neutral">&nbsp;</span>
<span class="cline-any cline-yes">8x</span>
<span class="cline-any cline-yes">3x</span>
<span class="cline-any cline-yes">3x</span>
<span class="cline-any cline-yes">3x</span>
<span class="cline-any cline-yes">3x</span>
<span class="cline-any cline-yes">3x</span>
<span class="cline-any cline-neutral">&nbsp;</span>
<span class="cline-any cline-yes">5x</span>
<span class="cline-any cline-yes">5x</span>
<span class="cline-any cline-yes">5x</span>
<span class="cline-any cline-yes">5x</span>
<span class="cline-any cline-yes">5x</span>
<span class="cline-any cline-neutral">&nbsp;</span>
<span class="cline-any cline-neutral">&nbsp;</span>
<span class="cline-any cline-neutral">&nbsp;</span>
<span class="cline-any cline-yes">8x</span>
<span class="cline-any cline-yes">8x</span>
<span class="cline-any cline-yes">8x</span>
<span class="cline-any cline-yes">8x</span>
<span class="cline-any cline-yes">8x</span>
<span class="cline-any cline-yes">8x</span>
<span class="cline-any cline-yes">8x</span>
<span class="cline-any cline-yes">8x</span>
<span class="cline-any cline-yes">8x</span>
<span class="cline-any cline-yes">8x</span>
<span class="cline-any cline-yes">8x</span>
<span class="cline-any cline-yes">8x</span>
<span class="cline-any cline-yes">8x</span>
<span class="cline-any cline-yes">8x</span>
<span class="cline-any cline-yes">8x</span>
<span class="cline-any cline-yes">8x</span>
<span class="cline-any cline-yes">8x</span>
<span class="cline-any cline-yes">8x</span>
<span class="cline-any cline-yes">8x</span>
<span class="cline-any cline-neutral">&nbsp;</span>
<span class="cline-any cline-neutral">&nbsp;</span>
<span class="cline-any cline-yes">8x</span>
<span class="cline-any cline-yes">8x</span>
<span class="cline-any cline-yes">8x</span>
<span class="cline-any cline-yes">8x</span>
<span class="cline-any cline-yes">1x</span>
<span class="cline-any cline-yes">1x</span>
<span class="cline-any cline-yes">1x</span>
<span class="cline-any cline-yes">1x</span>
>>>>>>> 735e2fca
<span class="cline-any cline-neutral">&nbsp;</span>
<span class="cline-any cline-neutral">&nbsp;</span>
<span class="cline-any cline-no">&nbsp;</span>
<span class="cline-any cline-no">&nbsp;</span>
<span class="cline-any cline-no">&nbsp;</span>
<span class="cline-any cline-neutral">&nbsp;</span>
<span class="cline-any cline-no">&nbsp;</span>
<span class="cline-any cline-no">&nbsp;</span>
<span class="cline-any cline-no">&nbsp;</span>
<span class="cline-any cline-no">&nbsp;</span>
<span class="cline-any cline-no">&nbsp;</span>
<span class="cline-any cline-no">&nbsp;</span>
<span class="cline-any cline-no">&nbsp;</span>
<span class="cline-any cline-neutral">&nbsp;</span>
<span class="cline-any cline-no">&nbsp;</span>
<span class="cline-any cline-no">&nbsp;</span>
<span class="cline-any cline-no">&nbsp;</span>
<span class="cline-any cline-neutral">&nbsp;</span>
<span class="cline-any cline-neutral">&nbsp;</span>
<span class="cline-any cline-no">&nbsp;</span>
<span class="cline-any cline-no">&nbsp;</span>
<span class="cline-any cline-no">&nbsp;</span>
<span class="cline-any cline-no">&nbsp;</span>
<span class="cline-any cline-no">&nbsp;</span>
<span class="cline-any cline-no">&nbsp;</span>
<span class="cline-any cline-no">&nbsp;</span>
<span class="cline-any cline-neutral">&nbsp;</span>
<<<<<<< HEAD
<span class="cline-any cline-neutral">&nbsp;</span>
<span class="cline-any cline-no">&nbsp;</span>
<span class="cline-any cline-no">&nbsp;</span>
<span class="cline-any cline-no">&nbsp;</span>
<span class="cline-any cline-no">&nbsp;</span>
<span class="cline-any cline-neutral">&nbsp;</span>
<span class="cline-any cline-no">&nbsp;</span>
<span class="cline-any cline-no">&nbsp;</span>
<span class="cline-any cline-neutral">&nbsp;</span>
<span class="cline-any cline-no">&nbsp;</span>
<span class="cline-any cline-no">&nbsp;</span>
<span class="cline-any cline-no">&nbsp;</span>
<span class="cline-any cline-no">&nbsp;</span>
<span class="cline-any cline-no">&nbsp;</span>
<span class="cline-any cline-no">&nbsp;</span>
<span class="cline-any cline-no">&nbsp;</span>
<span class="cline-any cline-no">&nbsp;</span>
<span class="cline-any cline-no">&nbsp;</span>
<span class="cline-any cline-no">&nbsp;</span>
<span class="cline-any cline-no">&nbsp;</span>
<span class="cline-any cline-no">&nbsp;</span>
<span class="cline-any cline-no">&nbsp;</span>
<span class="cline-any cline-no">&nbsp;</span>
<span class="cline-any cline-no">&nbsp;</span>
<span class="cline-any cline-no">&nbsp;</span>
<span class="cline-any cline-no">&nbsp;</span>
<span class="cline-any cline-no">&nbsp;</span>
<span class="cline-any cline-neutral">&nbsp;</span>
<span class="cline-any cline-no">&nbsp;</span>
<span class="cline-any cline-no">&nbsp;</span>
<span class="cline-any cline-no">&nbsp;</span>
<span class="cline-any cline-no">&nbsp;</span>
<span class="cline-any cline-no">&nbsp;</span>
<span class="cline-any cline-no">&nbsp;</span>
<span class="cline-any cline-no">&nbsp;</span>
<span class="cline-any cline-neutral">&nbsp;</span>
<span class="cline-any cline-no">&nbsp;</span>
<span class="cline-any cline-neutral">&nbsp;</span>
<span class="cline-any cline-no">&nbsp;</span>
<span class="cline-any cline-neutral">&nbsp;</span>
<span class="cline-any cline-neutral">&nbsp;</span>
<span class="cline-any cline-no">&nbsp;</span>
<span class="cline-any cline-no">&nbsp;</span>
<span class="cline-any cline-no">&nbsp;</span>
<span class="cline-any cline-neutral">&nbsp;</span>
<span class="cline-any cline-no">&nbsp;</span>
<span class="cline-any cline-no">&nbsp;</span>
<span class="cline-any cline-no">&nbsp;</span>
<span class="cline-any cline-no">&nbsp;</span>
<span class="cline-any cline-no">&nbsp;</span>
<span class="cline-any cline-no">&nbsp;</span>
<span class="cline-any cline-neutral">&nbsp;</span>
<span class="cline-any cline-no">&nbsp;</span>
<span class="cline-any cline-no">&nbsp;</span>
<span class="cline-any cline-no">&nbsp;</span>
<span class="cline-any cline-no">&nbsp;</span>
<span class="cline-any cline-no">&nbsp;</span>
<span class="cline-any cline-neutral">&nbsp;</span>
<span class="cline-any cline-neutral">&nbsp;</span>
<span class="cline-any cline-neutral">&nbsp;</span>
<span class="cline-any cline-no">&nbsp;</span>
<span class="cline-any cline-no">&nbsp;</span>
<span class="cline-any cline-no">&nbsp;</span>
<span class="cline-any cline-no">&nbsp;</span>
<span class="cline-any cline-no">&nbsp;</span>
<span class="cline-any cline-no">&nbsp;</span>
<span class="cline-any cline-no">&nbsp;</span>
<span class="cline-any cline-no">&nbsp;</span>
<span class="cline-any cline-no">&nbsp;</span>
<span class="cline-any cline-no">&nbsp;</span>
<span class="cline-any cline-no">&nbsp;</span>
<span class="cline-any cline-no">&nbsp;</span>
<span class="cline-any cline-no">&nbsp;</span>
<span class="cline-any cline-no">&nbsp;</span>
<span class="cline-any cline-no">&nbsp;</span>
<span class="cline-any cline-no">&nbsp;</span>
<span class="cline-any cline-no">&nbsp;</span>
<span class="cline-any cline-no">&nbsp;</span>
<span class="cline-any cline-no">&nbsp;</span>
<span class="cline-any cline-neutral">&nbsp;</span>
<span class="cline-any cline-neutral">&nbsp;</span>
<span class="cline-any cline-no">&nbsp;</span>
<span class="cline-any cline-no">&nbsp;</span>
<span class="cline-any cline-no">&nbsp;</span>
<span class="cline-any cline-no">&nbsp;</span>
<span class="cline-any cline-no">&nbsp;</span>
<span class="cline-any cline-no">&nbsp;</span>
<span class="cline-any cline-no">&nbsp;</span>
<span class="cline-any cline-no">&nbsp;</span>
<span class="cline-any cline-neutral">&nbsp;</span>
<span class="cline-any cline-no">&nbsp;</span>
<span class="cline-any cline-neutral">&nbsp;</span>
<span class="cline-any cline-no">&nbsp;</span>
<span class="cline-any cline-no">&nbsp;</span>
<span class="cline-any cline-no">&nbsp;</span>
<span class="cline-any cline-no">&nbsp;</span>
<span class="cline-any cline-no">&nbsp;</span>
<span class="cline-any cline-no">&nbsp;</span>
<span class="cline-any cline-no">&nbsp;</span>
<span class="cline-any cline-no">&nbsp;</span>
<span class="cline-any cline-neutral">&nbsp;</span>
<span class="cline-any cline-no">&nbsp;</span>
<span class="cline-any cline-neutral">&nbsp;</span>
<span class="cline-any cline-no">&nbsp;</span>
<span class="cline-any cline-no">&nbsp;</span>
<span class="cline-any cline-no">&nbsp;</span>
<span class="cline-any cline-neutral">&nbsp;</span>
<span class="cline-any cline-no">&nbsp;</span>
<span class="cline-any cline-no">&nbsp;</span>
<span class="cline-any cline-neutral">&nbsp;</span>
<span class="cline-any cline-no">&nbsp;</span>
=======
<span class="cline-any cline-yes">28x</span>
<span class="cline-any cline-yes">28x</span>
<span class="cline-any cline-neutral">&nbsp;</span>
<span class="cline-any cline-yes">28x</span>
>>>>>>> 735e2fca
<span class="cline-any cline-neutral">&nbsp;</span>
<span class="cline-any cline-yes">1x</span>
<span class="cline-any cline-neutral">&nbsp;</span></td><td class="text"><pre class="prettyprint lang-js">import React, { useState, useEffect } from "react";
import { auth } from "../../../firebase"; 
import Popup from "../adminGeneralComponents/Popup";
import "./AdminVendorApplications.css";
&nbsp;
<span class="cstat-no" title="statement not covered" ><span class="fstat-no" title="function not covered" >function AdminVendorApplications() {</span></span>
<span class="cstat-no" title="statement not covered" >	const [applications, setApplications] = useState([]);</span>
<span class="cstat-no" title="statement not covered" >	const [isLoading, setIsLoading] = useState(true);</span>
<span class="cstat-no" title="statement not covered" >	const [error, setError] = useState(null);</span>
&nbsp;
	
&nbsp;
<span class="cstat-no" title="statement not covered" >	const [isPopupOpen, setIsPopupOpen] = useState(false);</span>
<span class="cstat-no" title="statement not covered" >	const [selectedVendor, setSelectedVendor] = useState(null);</span>
&nbsp;
	// Fetch pending applications when the component mounts
<span class="cstat-no" title="statement not covered" >	useEffect(() =&gt; {</span>
<span class="cstat-no" title="statement not covered" >		const fetchApplications = async () =&gt; {</span>
<span class="cstat-no" title="statement not covered" >			try {</span>
<span class="cstat-no" title="statement not covered" >				const apiUrl =</span>
<span class="cstat-no" title="statement not covered" >					"https://us-central1-planit-sdp.cloudfunctions.net/api/admin/vendor-applications";</span>
&nbsp;
<span class="cstat-no" title="statement not covered" >				const response = await fetch(apiUrl); // No auth headers needed for local testing</span>
&nbsp;
<span class="cstat-no" title="statement not covered" >				if (!response.ok) {</span>
<span class="cstat-no" title="statement not covered" >					throw new Error(</span>
<span class="cstat-no" title="statement not covered" >						"Failed to fetch applications. Is the emulator running?"</span>
<span class="cstat-no" title="statement not covered" >					);</span>
<span class="cstat-no" title="statement not covered" >				}</span>
<span class="cstat-no" title="statement not covered" >				const data = await response.json();</span>
<span class="cstat-no" title="statement not covered" >				setApplications(data);</span>
<span class="cstat-no" title="statement not covered" >			} catch (err) {</span>
<span class="cstat-no" title="statement not covered" >				setError(err.message);</span>
<span class="cstat-no" title="statement not covered" >			} finally {</span>
<span class="cstat-no" title="statement not covered" >				setIsLoading(false);</span>
<span class="cstat-no" title="statement not covered" >			}</span>
<span class="cstat-no" title="statement not covered" >		};</span>
<span class="cstat-no" title="statement not covered" >		fetchApplications();</span>
<span class="cstat-no" title="statement not covered" >	}, []);</span>
&nbsp;
	
<span class="cstat-no" title="statement not covered" >	const handleUpdateStatus = async (vendorId, status) =&gt; {</span>
<span class="cstat-no" title="statement not covered" >		try {</span>
<span class="cstat-no" title="statement not covered" >			const apiUrl = `https://us-central1-planit-sdp.cloudfunctions.net/api/admin/vendor-applications/${vendorId}`;</span>
&nbsp;
<span class="cstat-no" title="statement not covered" >			const response = await fetch(apiUrl, {</span>
<span class="cstat-no" title="statement not covered" >				method: "PUT",</span>
<span class="cstat-no" title="statement not covered" >				headers: {</span>
<span class="cstat-no" title="statement not covered" >					"Content-Type": "application/json",</span>
<span class="cstat-no" title="statement not covered" >				},</span>
<span class="cstat-no" title="statement not covered" >				body: JSON.stringify({ status }),</span>
<span class="cstat-no" title="statement not covered" >			});</span>
&nbsp;
<span class="cstat-no" title="statement not covered" >			if (!response.ok) {</span>
<span class="cstat-no" title="statement not covered" >				throw new Error(`Failed to ${status} vendor`);</span>
<span class="cstat-no" title="statement not covered" >			}</span>
&nbsp;
			
<span class="cstat-no" title="statement not covered" >			setApplications((prev) =&gt;</span>
<span class="cstat-no" title="statement not covered" >				prev.filter((app) =&gt; app.id !== vendorId)</span>
<span class="cstat-no" title="statement not covered" >			);</span>
<span class="cstat-no" title="statement not covered" >		} catch (err) {</span>
<span class="cstat-no" title="statement not covered" >			setError(err.message);</span>
<span class="cstat-no" title="statement not covered" >		}</span>
<span class="cstat-no" title="statement not covered" >	};</span>
&nbsp;
	// Function to open the popup with the selected vendor's data
<span class="cstat-no" title="statement not covered" >	const handleRowClick = (vendor) =&gt; {</span>
<span class="cstat-no" title="statement not covered" >		setSelectedVendor(vendor);</span>
<span class="cstat-no" title="statement not covered" >		setIsPopupOpen(true);</span>
<span class="cstat-no" title="statement not covered" >	};</span>
&nbsp;
<span class="cstat-no" title="statement not covered" >	if (isLoading) return &lt;h3&gt;Loading applications...&lt;/h3&gt;;</span>
<span class="cstat-no" title="statement not covered" >	if (error) return &lt;h3&gt;Error: {error}&lt;/h3&gt;;</span>
&nbsp;
<span class="cstat-no" title="statement not covered" >	return (</span>
<span class="cstat-no" title="statement not covered" >		&lt;section className="main-container"&gt;</span>
<span class="cstat-no" title="statement not covered" >			&lt;h1&gt;Pending Vendor Applications&lt;/h1&gt;</span>
<span class="cstat-no" title="statement not covered" >			&lt;section className="applications-list"&gt;</span>
<span class="cstat-no" title="statement not covered" >				{applications.length &gt; 0 ? (</span>
<span class="cstat-no" title="statement not covered" >					&lt;table className="vendor-table"&gt;</span>
<span class="cstat-no" title="statement not covered" >						&lt;thead&gt;</span>
<span class="cstat-no" title="statement not covered" >							&lt;tr&gt;</span>
<span class="cstat-no" title="statement not covered" >								&lt;th&gt;Business Name&lt;/th&gt;</span>
<span class="cstat-no" title="statement not covered" >								&lt;th&gt;Category&lt;/th&gt;</span>
<span class="cstat-no" title="statement not covered" >								&lt;th&gt;Email&lt;/th&gt;</span>
<span class="cstat-no" title="statement not covered" >							&lt;/tr&gt;</span>
<span class="cstat-no" title="statement not covered" >						&lt;/thead&gt;</span>
<span class="cstat-no" title="statement not covered" >						&lt;tbody&gt;</span>
<span class="cstat-no" title="statement not covered" >							{applications.map((app) =&gt; (</span>
<span class="cstat-no" title="statement not covered" >								&lt;tr</span>
<span class="cstat-no" title="statement not covered" >									key={app.id}</span>
<span class="cstat-no" title="statement not covered" >									onClick={() =&gt; handleRowClick(app)}</span>
								&gt;
<span class="cstat-no" title="statement not covered" >									&lt;td&gt;{app.businessName}&lt;/td&gt;</span>
<span class="cstat-no" title="statement not covered" >									&lt;td&gt;{app.category}&lt;/td&gt;</span>
<span class="cstat-no" title="statement not covered" >									&lt;td&gt;{app.email}&lt;/td&gt;</span>
<span class="cstat-no" title="statement not covered" >								&lt;/tr&gt;</span>
<span class="cstat-no" title="statement not covered" >							))}</span>
<span class="cstat-no" title="statement not covered" >						&lt;/tbody&gt;</span>
<span class="cstat-no" title="statement not covered" >					&lt;/table&gt;</span>
				) : (
<span class="cstat-no" title="statement not covered" >					&lt;p&gt;There are no pending applications found.&lt;/p&gt;</span>
				)}
<span class="cstat-no" title="statement not covered" >			&lt;/section&gt;</span>
&nbsp;
			{/* The Popup for displaying vendor details */}
<span class="cstat-no" title="statement not covered" >			&lt;Popup isOpen={isPopupOpen} onClose={() =&gt; setIsPopupOpen(false)}&gt;</span>
<span class="cstat-no" title="statement not covered" >				{selectedVendor &amp;&amp; (</span>
<span class="cstat-no" title="statement not covered" >					&lt;div className="vendor-popup-content"&gt;</span>
						{/*Vendor Profile Picture*/}
<span class="cstat-no" title="statement not covered" >						{selectedVendor.profilePic ? (</span>
<span class="cstat-no" title="statement not covered" >							&lt;img</span>
<span class="cstat-no" title="statement not covered" >								src={selectedVendor.profilePic}</span>
<span class="cstat-no" title="statement not covered" >								alt={selectedVendor.businessName}</span>
<span class="cstat-no" title="statement not covered" >								className="vendor-profile-pic"</span>
<span class="cstat-no" title="statement not covered" >							/&gt;</span>
						) : (
<span class="cstat-no" title="statement not covered" >							&lt;div className="vendor-profile-pic placeholder"&gt;</span>
<span class="cstat-no" title="statement not covered" >								&lt;span&gt;</span>
<span class="cstat-no" title="statement not covered" >									{selectedVendor.businessName.charAt(0)}</span>
<span class="cstat-no" title="statement not covered" >								&lt;/span&gt;</span>
<span class="cstat-no" title="statement not covered" >							&lt;/div&gt;</span>
						)}
&nbsp;
						{/*Vendor Details*/}
<span class="cstat-no" title="statement not covered" >						&lt;h2 className="vendor-name"&gt;</span>
<span class="cstat-no" title="statement not covered" >							{selectedVendor.businessName}</span>
<span class="cstat-no" title="statement not covered" >						&lt;/h2&gt;</span>
<span class="cstat-no" title="statement not covered" >						&lt;p className="vendor-categor"&gt;</span>
<span class="cstat-no" title="statement not covered" >							&lt;strong&gt;Category:&lt;/strong&gt; {selectedVendor.category}</span>
<span class="cstat-no" title="statement not covered" >						&lt;/p&gt;</span>
<span class="cstat-no" title="statement not covered" >						&lt;p className="vendor-description"&gt;</span>
<span class="cstat-no" title="statement not covered" >							&lt;strong&gt;Description:&lt;/strong&gt;{" "}</span>
<span class="cstat-no" title="statement not covered" >							{selectedVendor.description}</span>
<span class="cstat-no" title="statement not covered" >						&lt;/p&gt;</span>
<span class="cstat-no" title="statement not covered" >						&lt;p className="vendor-email"&gt;</span>
<span class="cstat-no" title="statement not covered" >							&lt;strong&gt;Email:&lt;/strong&gt; {selectedVendor.email}</span>
<span class="cstat-no" title="statement not covered" >						&lt;/p&gt;</span>
<span class="cstat-no" title="statement not covered" >						&lt;p className="vendor-phone"&gt;</span>
<span class="cstat-no" title="statement not covered" >							&lt;strong&gt;Phone:&lt;/strong&gt; {selectedVendor.phone}</span>
<span class="cstat-no" title="statement not covered" >						&lt;/p&gt;</span>
<span class="cstat-no" title="statement not covered" >						&lt;p className="vendor-address"&gt;</span>
<span class="cstat-no" title="statement not covered" >							&lt;strong&gt;Address:&lt;/strong&gt; {selectedVendor.address}</span>
<span class="cstat-no" title="statement not covered" >						&lt;/p&gt;</span>
&nbsp;
						{/*Approve/Reject Buttons*/}
<span class="cstat-no" title="statement not covered" >						&lt;div className="application-actions"&gt;</span>
<span class="cstat-no" title="statement not covered" >							&lt;button</span>
<span class="cstat-no" title="statement not covered" >								className="btn-approve"</span>
<span class="cstat-no" title="statement not covered" >								onClick={() =&gt;</span>
<span class="cstat-no" title="statement not covered" >									handleUpdateStatus(</span>
<span class="cstat-no" title="statement not covered" >										selectedVendor.id,</span>
<span class="cstat-no" title="statement not covered" >										"approved"</span>
<span class="cstat-no" title="statement not covered" >									)</span>
								}
<span class="cstat-no" title="statement not covered" >							&gt;</span>
								Approve
<span class="cstat-no" title="statement not covered" >							&lt;/button&gt;</span>
<span class="cstat-no" title="statement not covered" >							&lt;button</span>
<span class="cstat-no" title="statement not covered" >								className="btn-reject"</span>
<span class="cstat-no" title="statement not covered" >								onClick={() =&gt;</span>
<span class="cstat-no" title="statement not covered" >									handleUpdateStatus(</span>
<span class="cstat-no" title="statement not covered" >										selectedVendor.id,</span>
<span class="cstat-no" title="statement not covered" >										"rejected"</span>
<span class="cstat-no" title="statement not covered" >									)</span>
								}
<span class="cstat-no" title="statement not covered" >							&gt;</span>
								Reject
<span class="cstat-no" title="statement not covered" >							&lt;/button&gt;</span>
<span class="cstat-no" title="statement not covered" >						&lt;/div&gt;</span>
<span class="cstat-no" title="statement not covered" >					&lt;/div&gt;</span>
				)}
<span class="cstat-no" title="statement not covered" >			&lt;/Popup&gt;</span>
<span class="cstat-no" title="statement not covered" >		&lt;/section&gt;</span>
	);
<span class="cstat-no" title="statement not covered" >}</span>
&nbsp;
export default AdminVendorApplications;
&nbsp;</pre></td></tr></table></pre>

                <div class='push'></div><!-- for sticky footer -->
            </div><!-- /wrapper -->
            <div class='footer quiet pad2 space-top1 center small'>
                Code coverage generated by
                <a href="https://istanbul.js.org/" target="_blank" rel="noopener noreferrer">istanbul</a>
<<<<<<< HEAD
                at 2025-09-29T23:57:26.984Z
=======
                at 2025-09-30T10:49:42.632Z
>>>>>>> 735e2fca
            </div>
        <script src="../../../../prettify.js"></script>
        <script>
            window.onload = function () {
                prettyPrint();
            };
        </script>
        <script src="../../../../sorter.js"></script>
        <script src="../../../../block-navigation.js"></script>
    </body>
</html>
    <|MERGE_RESOLUTION|>--- conflicted
+++ resolved
@@ -23,36 +23,30 @@
         <div class='clearfix'>
             
             <div class='fl pad1y space-right2'>
-                <span class="strong">3.52% </span>
+                <span class="strong">97.18% </span>
                 <span class="quiet">Statements</span>
-                <span class='fraction'>5/142</span>
+                <span class='fraction'>138/142</span>
             </div>
         
             
             <div class='fl pad1y space-right2'>
-<<<<<<< HEAD
-                <span class="strong">100% </span>
-                <span class="quiet">Branches</span>
-                <span class='fraction'>0/0</span>
-=======
                 <span class="strong">92.59% </span>
                 <span class="quiet">Branches</span>
                 <span class='fraction'>25/27</span>
->>>>>>> 735e2fca
             </div>
         
             
             <div class='fl pad1y space-right2'>
-                <span class="strong">0% </span>
+                <span class="strong">100% </span>
                 <span class="quiet">Functions</span>
-                <span class='fraction'>0/1</span>
+                <span class='fraction'>8/8</span>
             </div>
         
             
             <div class='fl pad1y space-right2'>
-                <span class="strong">3.52% </span>
+                <span class="strong">97.18% </span>
                 <span class="quiet">Lines</span>
-                <span class='fraction'>5/142</span>
+                <span class='fraction'>138/142</span>
             </div>
         
             
@@ -67,7 +61,7 @@
             </div>
         </template>
     </div>
-    <div class='status-line low'></div>
+    <div class='status-line high'></div>
     <pre><table class="coverage">
 <tr><td class="line-count quiet"><a name='L1'></a><a href='#L1'>1</a>
 <a name='L2'></a><a href='#L2'>2</a>
@@ -253,42 +247,6 @@
 <span class="cline-any cline-yes">1x</span>
 <span class="cline-any cline-yes">1x</span>
 <span class="cline-any cline-neutral">&nbsp;</span>
-<<<<<<< HEAD
-<span class="cline-any cline-no">&nbsp;</span>
-<span class="cline-any cline-no">&nbsp;</span>
-<span class="cline-any cline-no">&nbsp;</span>
-<span class="cline-any cline-no">&nbsp;</span>
-<span class="cline-any cline-neutral">&nbsp;</span>
-<span class="cline-any cline-neutral">&nbsp;</span>
-<span class="cline-any cline-neutral">&nbsp;</span>
-<span class="cline-any cline-no">&nbsp;</span>
-<span class="cline-any cline-no">&nbsp;</span>
-<span class="cline-any cline-neutral">&nbsp;</span>
-<span class="cline-any cline-neutral">&nbsp;</span>
-<span class="cline-any cline-no">&nbsp;</span>
-<span class="cline-any cline-no">&nbsp;</span>
-<span class="cline-any cline-no">&nbsp;</span>
-<span class="cline-any cline-no">&nbsp;</span>
-<span class="cline-any cline-no">&nbsp;</span>
-<span class="cline-any cline-neutral">&nbsp;</span>
-<span class="cline-any cline-no">&nbsp;</span>
-<span class="cline-any cline-neutral">&nbsp;</span>
-<span class="cline-any cline-no">&nbsp;</span>
-<span class="cline-any cline-no">&nbsp;</span>
-<span class="cline-any cline-no">&nbsp;</span>
-<span class="cline-any cline-no">&nbsp;</span>
-<span class="cline-any cline-no">&nbsp;</span>
-<span class="cline-any cline-no">&nbsp;</span>
-<span class="cline-any cline-no">&nbsp;</span>
-<span class="cline-any cline-no">&nbsp;</span>
-<span class="cline-any cline-no">&nbsp;</span>
-<span class="cline-any cline-no">&nbsp;</span>
-<span class="cline-any cline-no">&nbsp;</span>
-<span class="cline-any cline-no">&nbsp;</span>
-<span class="cline-any cline-no">&nbsp;</span>
-<span class="cline-any cline-no">&nbsp;</span>
-<span class="cline-any cline-no">&nbsp;</span>
-=======
 <span class="cline-any cline-yes">28x</span>
 <span class="cline-any cline-yes">28x</span>
 <span class="cline-any cline-yes">28x</span>
@@ -439,152 +397,28 @@
 <span class="cline-any cline-yes">1x</span>
 <span class="cline-any cline-yes">1x</span>
 <span class="cline-any cline-yes">1x</span>
->>>>>>> 735e2fca
-<span class="cline-any cline-neutral">&nbsp;</span>
-<span class="cline-any cline-neutral">&nbsp;</span>
-<span class="cline-any cline-no">&nbsp;</span>
-<span class="cline-any cline-no">&nbsp;</span>
-<span class="cline-any cline-no">&nbsp;</span>
-<span class="cline-any cline-neutral">&nbsp;</span>
-<span class="cline-any cline-no">&nbsp;</span>
-<span class="cline-any cline-no">&nbsp;</span>
-<span class="cline-any cline-no">&nbsp;</span>
-<span class="cline-any cline-no">&nbsp;</span>
-<span class="cline-any cline-no">&nbsp;</span>
-<span class="cline-any cline-no">&nbsp;</span>
-<span class="cline-any cline-no">&nbsp;</span>
-<span class="cline-any cline-neutral">&nbsp;</span>
-<span class="cline-any cline-no">&nbsp;</span>
-<span class="cline-any cline-no">&nbsp;</span>
-<span class="cline-any cline-no">&nbsp;</span>
-<span class="cline-any cline-neutral">&nbsp;</span>
-<span class="cline-any cline-neutral">&nbsp;</span>
-<span class="cline-any cline-no">&nbsp;</span>
-<span class="cline-any cline-no">&nbsp;</span>
-<span class="cline-any cline-no">&nbsp;</span>
-<span class="cline-any cline-no">&nbsp;</span>
-<span class="cline-any cline-no">&nbsp;</span>
-<span class="cline-any cline-no">&nbsp;</span>
-<span class="cline-any cline-no">&nbsp;</span>
-<span class="cline-any cline-neutral">&nbsp;</span>
-<<<<<<< HEAD
-<span class="cline-any cline-neutral">&nbsp;</span>
-<span class="cline-any cline-no">&nbsp;</span>
-<span class="cline-any cline-no">&nbsp;</span>
-<span class="cline-any cline-no">&nbsp;</span>
-<span class="cline-any cline-no">&nbsp;</span>
-<span class="cline-any cline-neutral">&nbsp;</span>
-<span class="cline-any cline-no">&nbsp;</span>
-<span class="cline-any cline-no">&nbsp;</span>
-<span class="cline-any cline-neutral">&nbsp;</span>
-<span class="cline-any cline-no">&nbsp;</span>
-<span class="cline-any cline-no">&nbsp;</span>
-<span class="cline-any cline-no">&nbsp;</span>
-<span class="cline-any cline-no">&nbsp;</span>
-<span class="cline-any cline-no">&nbsp;</span>
-<span class="cline-any cline-no">&nbsp;</span>
-<span class="cline-any cline-no">&nbsp;</span>
-<span class="cline-any cline-no">&nbsp;</span>
-<span class="cline-any cline-no">&nbsp;</span>
-<span class="cline-any cline-no">&nbsp;</span>
-<span class="cline-any cline-no">&nbsp;</span>
-<span class="cline-any cline-no">&nbsp;</span>
-<span class="cline-any cline-no">&nbsp;</span>
-<span class="cline-any cline-no">&nbsp;</span>
-<span class="cline-any cline-no">&nbsp;</span>
-<span class="cline-any cline-no">&nbsp;</span>
-<span class="cline-any cline-no">&nbsp;</span>
-<span class="cline-any cline-no">&nbsp;</span>
-<span class="cline-any cline-neutral">&nbsp;</span>
-<span class="cline-any cline-no">&nbsp;</span>
-<span class="cline-any cline-no">&nbsp;</span>
-<span class="cline-any cline-no">&nbsp;</span>
-<span class="cline-any cline-no">&nbsp;</span>
-<span class="cline-any cline-no">&nbsp;</span>
-<span class="cline-any cline-no">&nbsp;</span>
-<span class="cline-any cline-no">&nbsp;</span>
-<span class="cline-any cline-neutral">&nbsp;</span>
-<span class="cline-any cline-no">&nbsp;</span>
-<span class="cline-any cline-neutral">&nbsp;</span>
-<span class="cline-any cline-no">&nbsp;</span>
-<span class="cline-any cline-neutral">&nbsp;</span>
-<span class="cline-any cline-neutral">&nbsp;</span>
-<span class="cline-any cline-no">&nbsp;</span>
-<span class="cline-any cline-no">&nbsp;</span>
-<span class="cline-any cline-no">&nbsp;</span>
-<span class="cline-any cline-neutral">&nbsp;</span>
-<span class="cline-any cline-no">&nbsp;</span>
-<span class="cline-any cline-no">&nbsp;</span>
-<span class="cline-any cline-no">&nbsp;</span>
-<span class="cline-any cline-no">&nbsp;</span>
-<span class="cline-any cline-no">&nbsp;</span>
-<span class="cline-any cline-no">&nbsp;</span>
-<span class="cline-any cline-neutral">&nbsp;</span>
-<span class="cline-any cline-no">&nbsp;</span>
-<span class="cline-any cline-no">&nbsp;</span>
-<span class="cline-any cline-no">&nbsp;</span>
-<span class="cline-any cline-no">&nbsp;</span>
-<span class="cline-any cline-no">&nbsp;</span>
-<span class="cline-any cline-neutral">&nbsp;</span>
-<span class="cline-any cline-neutral">&nbsp;</span>
-<span class="cline-any cline-neutral">&nbsp;</span>
-<span class="cline-any cline-no">&nbsp;</span>
-<span class="cline-any cline-no">&nbsp;</span>
-<span class="cline-any cline-no">&nbsp;</span>
-<span class="cline-any cline-no">&nbsp;</span>
-<span class="cline-any cline-no">&nbsp;</span>
-<span class="cline-any cline-no">&nbsp;</span>
-<span class="cline-any cline-no">&nbsp;</span>
-<span class="cline-any cline-no">&nbsp;</span>
-<span class="cline-any cline-no">&nbsp;</span>
-<span class="cline-any cline-no">&nbsp;</span>
-<span class="cline-any cline-no">&nbsp;</span>
-<span class="cline-any cline-no">&nbsp;</span>
-<span class="cline-any cline-no">&nbsp;</span>
-<span class="cline-any cline-no">&nbsp;</span>
-<span class="cline-any cline-no">&nbsp;</span>
-<span class="cline-any cline-no">&nbsp;</span>
-<span class="cline-any cline-no">&nbsp;</span>
-<span class="cline-any cline-no">&nbsp;</span>
-<span class="cline-any cline-no">&nbsp;</span>
-<span class="cline-any cline-neutral">&nbsp;</span>
-<span class="cline-any cline-neutral">&nbsp;</span>
-<span class="cline-any cline-no">&nbsp;</span>
-<span class="cline-any cline-no">&nbsp;</span>
-<span class="cline-any cline-no">&nbsp;</span>
-<span class="cline-any cline-no">&nbsp;</span>
-<span class="cline-any cline-no">&nbsp;</span>
-<span class="cline-any cline-no">&nbsp;</span>
-<span class="cline-any cline-no">&nbsp;</span>
-<span class="cline-any cline-no">&nbsp;</span>
-<span class="cline-any cline-neutral">&nbsp;</span>
-<span class="cline-any cline-no">&nbsp;</span>
-<span class="cline-any cline-neutral">&nbsp;</span>
-<span class="cline-any cline-no">&nbsp;</span>
-<span class="cline-any cline-no">&nbsp;</span>
-<span class="cline-any cline-no">&nbsp;</span>
-<span class="cline-any cline-no">&nbsp;</span>
-<span class="cline-any cline-no">&nbsp;</span>
-<span class="cline-any cline-no">&nbsp;</span>
-<span class="cline-any cline-no">&nbsp;</span>
-<span class="cline-any cline-no">&nbsp;</span>
-<span class="cline-any cline-neutral">&nbsp;</span>
-<span class="cline-any cline-no">&nbsp;</span>
-<span class="cline-any cline-neutral">&nbsp;</span>
-<span class="cline-any cline-no">&nbsp;</span>
-<span class="cline-any cline-no">&nbsp;</span>
-<span class="cline-any cline-no">&nbsp;</span>
-<span class="cline-any cline-neutral">&nbsp;</span>
-<span class="cline-any cline-no">&nbsp;</span>
-<span class="cline-any cline-no">&nbsp;</span>
-<span class="cline-any cline-neutral">&nbsp;</span>
-<span class="cline-any cline-no">&nbsp;</span>
-=======
-<span class="cline-any cline-yes">28x</span>
-<span class="cline-any cline-yes">28x</span>
-<span class="cline-any cline-neutral">&nbsp;</span>
-<span class="cline-any cline-yes">28x</span>
->>>>>>> 735e2fca
+<span class="cline-any cline-neutral">&nbsp;</span>
+<span class="cline-any cline-yes">8x</span>
+<span class="cline-any cline-neutral">&nbsp;</span>
+<span class="cline-any cline-yes">8x</span>
+<span class="cline-any cline-yes">8x</span>
+<span class="cline-any cline-yes">8x</span>
+<span class="cline-any cline-yes">8x</span>
+<span class="cline-any cline-yes">1x</span>
+<span class="cline-any cline-yes">1x</span>
+<span class="cline-any cline-yes">1x</span>
+<span class="cline-any cline-yes">1x</span>
+<span class="cline-any cline-neutral">&nbsp;</span>
+<span class="cline-any cline-yes">8x</span>
+<span class="cline-any cline-neutral">&nbsp;</span>
+<span class="cline-any cline-yes">8x</span>
+<span class="cline-any cline-yes">8x</span>
+<span class="cline-any cline-yes">8x</span>
+<span class="cline-any cline-neutral">&nbsp;</span>
+<span class="cline-any cline-yes">28x</span>
+<span class="cline-any cline-yes">28x</span>
+<span class="cline-any cline-neutral">&nbsp;</span>
+<span class="cline-any cline-yes">28x</span>
 <span class="cline-any cline-neutral">&nbsp;</span>
 <span class="cline-any cline-yes">1x</span>
 <span class="cline-any cline-neutral">&nbsp;</span></td><td class="text"><pre class="prettyprint lang-js">import React, { useState, useEffect } from "react";
@@ -592,178 +426,178 @@
 import Popup from "../adminGeneralComponents/Popup";
 import "./AdminVendorApplications.css";
 &nbsp;
-<span class="cstat-no" title="statement not covered" ><span class="fstat-no" title="function not covered" >function AdminVendorApplications() {</span></span>
-<span class="cstat-no" title="statement not covered" >	const [applications, setApplications] = useState([]);</span>
-<span class="cstat-no" title="statement not covered" >	const [isLoading, setIsLoading] = useState(true);</span>
-<span class="cstat-no" title="statement not covered" >	const [error, setError] = useState(null);</span>
+function AdminVendorApplications() {
+	const [applications, setApplications] = useState([]);
+	const [isLoading, setIsLoading] = useState(true);
+	const [error, setError] = useState(null);
 &nbsp;
 	
 &nbsp;
-<span class="cstat-no" title="statement not covered" >	const [isPopupOpen, setIsPopupOpen] = useState(false);</span>
-<span class="cstat-no" title="statement not covered" >	const [selectedVendor, setSelectedVendor] = useState(null);</span>
+	const [isPopupOpen, setIsPopupOpen] = useState(false);
+	const [selectedVendor, setSelectedVendor] = useState(null);
 &nbsp;
 	// Fetch pending applications when the component mounts
-<span class="cstat-no" title="statement not covered" >	useEffect(() =&gt; {</span>
-<span class="cstat-no" title="statement not covered" >		const fetchApplications = async () =&gt; {</span>
-<span class="cstat-no" title="statement not covered" >			try {</span>
-<span class="cstat-no" title="statement not covered" >				const apiUrl =</span>
-<span class="cstat-no" title="statement not covered" >					"https://us-central1-planit-sdp.cloudfunctions.net/api/admin/vendor-applications";</span>
-&nbsp;
-<span class="cstat-no" title="statement not covered" >				const response = await fetch(apiUrl); // No auth headers needed for local testing</span>
-&nbsp;
-<span class="cstat-no" title="statement not covered" >				if (!response.ok) {</span>
-<span class="cstat-no" title="statement not covered" >					throw new Error(</span>
-<span class="cstat-no" title="statement not covered" >						"Failed to fetch applications. Is the emulator running?"</span>
-<span class="cstat-no" title="statement not covered" >					);</span>
-<span class="cstat-no" title="statement not covered" >				}</span>
-<span class="cstat-no" title="statement not covered" >				const data = await response.json();</span>
-<span class="cstat-no" title="statement not covered" >				setApplications(data);</span>
-<span class="cstat-no" title="statement not covered" >			} catch (err) {</span>
-<span class="cstat-no" title="statement not covered" >				setError(err.message);</span>
-<span class="cstat-no" title="statement not covered" >			} finally {</span>
-<span class="cstat-no" title="statement not covered" >				setIsLoading(false);</span>
-<span class="cstat-no" title="statement not covered" >			}</span>
-<span class="cstat-no" title="statement not covered" >		};</span>
-<span class="cstat-no" title="statement not covered" >		fetchApplications();</span>
-<span class="cstat-no" title="statement not covered" >	}, []);</span>
+	useEffect(() =&gt; {
+		const fetchApplications = async () =&gt; {
+			try {
+				const apiUrl =
+					"https://us-central1-planit-sdp.cloudfunctions.net/api/admin/vendor-applications";
+&nbsp;
+				const response = await fetch(apiUrl); // No auth headers needed for local testing
+&nbsp;
+				if (!response.ok) {
+					throw new Error(
+						"Failed to fetch applications. Is the emulator running?"
+					);
+				}
+				const data = await response.json();
+				setApplications(data);
+			} catch (err) {
+				setError(err.message);
+			} finally {
+				setIsLoading(false);
+			}
+		};
+		fetchApplications();
+	}, []);
 &nbsp;
 	
-<span class="cstat-no" title="statement not covered" >	const handleUpdateStatus = async (vendorId, status) =&gt; {</span>
-<span class="cstat-no" title="statement not covered" >		try {</span>
-<span class="cstat-no" title="statement not covered" >			const apiUrl = `https://us-central1-planit-sdp.cloudfunctions.net/api/admin/vendor-applications/${vendorId}`;</span>
-&nbsp;
-<span class="cstat-no" title="statement not covered" >			const response = await fetch(apiUrl, {</span>
-<span class="cstat-no" title="statement not covered" >				method: "PUT",</span>
-<span class="cstat-no" title="statement not covered" >				headers: {</span>
-<span class="cstat-no" title="statement not covered" >					"Content-Type": "application/json",</span>
-<span class="cstat-no" title="statement not covered" >				},</span>
-<span class="cstat-no" title="statement not covered" >				body: JSON.stringify({ status }),</span>
-<span class="cstat-no" title="statement not covered" >			});</span>
-&nbsp;
-<span class="cstat-no" title="statement not covered" >			if (!response.ok) {</span>
+	const handleUpdateStatus = async (vendorId, status) =&gt; {
+		try {
+			const apiUrl = `https://us-central1-planit-sdp.cloudfunctions.net/api/admin/vendor-applications/${vendorId}`;
+&nbsp;
+			const response = await fetch(apiUrl, {
+				method: "PUT",
+				headers: {
+					"Content-Type": "application/json",
+				},
+				body: JSON.stringify({ status }),
+			});
+&nbsp;
+			if (!response.ok) <span class="branch-0 cbranch-no" title="branch not covered" >{</span>
 <span class="cstat-no" title="statement not covered" >				throw new Error(`Failed to ${status} vendor`);</span>
 <span class="cstat-no" title="statement not covered" >			}</span>
 &nbsp;
 			
-<span class="cstat-no" title="statement not covered" >			setApplications((prev) =&gt;</span>
-<span class="cstat-no" title="statement not covered" >				prev.filter((app) =&gt; app.id !== vendorId)</span>
-<span class="cstat-no" title="statement not covered" >			);</span>
-<span class="cstat-no" title="statement not covered" >		} catch (err) {</span>
+			setApplications((prev) =&gt;
+				prev.filter((app) =&gt; app.id !== vendorId)
+			);
+<span class="branch-0 cbranch-no" title="branch not covered" >		} catch (err) {</span>
 <span class="cstat-no" title="statement not covered" >			setError(err.message);</span>
 <span class="cstat-no" title="statement not covered" >		}</span>
-<span class="cstat-no" title="statement not covered" >	};</span>
+	};
 &nbsp;
 	// Function to open the popup with the selected vendor's data
-<span class="cstat-no" title="statement not covered" >	const handleRowClick = (vendor) =&gt; {</span>
-<span class="cstat-no" title="statement not covered" >		setSelectedVendor(vendor);</span>
-<span class="cstat-no" title="statement not covered" >		setIsPopupOpen(true);</span>
-<span class="cstat-no" title="statement not covered" >	};</span>
-&nbsp;
-<span class="cstat-no" title="statement not covered" >	if (isLoading) return &lt;h3&gt;Loading applications...&lt;/h3&gt;;</span>
-<span class="cstat-no" title="statement not covered" >	if (error) return &lt;h3&gt;Error: {error}&lt;/h3&gt;;</span>
-&nbsp;
-<span class="cstat-no" title="statement not covered" >	return (</span>
-<span class="cstat-no" title="statement not covered" >		&lt;section className="main-container"&gt;</span>
-<span class="cstat-no" title="statement not covered" >			&lt;h1&gt;Pending Vendor Applications&lt;/h1&gt;</span>
-<span class="cstat-no" title="statement not covered" >			&lt;section className="applications-list"&gt;</span>
-<span class="cstat-no" title="statement not covered" >				{applications.length &gt; 0 ? (</span>
-<span class="cstat-no" title="statement not covered" >					&lt;table className="vendor-table"&gt;</span>
-<span class="cstat-no" title="statement not covered" >						&lt;thead&gt;</span>
-<span class="cstat-no" title="statement not covered" >							&lt;tr&gt;</span>
-<span class="cstat-no" title="statement not covered" >								&lt;th&gt;Business Name&lt;/th&gt;</span>
-<span class="cstat-no" title="statement not covered" >								&lt;th&gt;Category&lt;/th&gt;</span>
-<span class="cstat-no" title="statement not covered" >								&lt;th&gt;Email&lt;/th&gt;</span>
-<span class="cstat-no" title="statement not covered" >							&lt;/tr&gt;</span>
-<span class="cstat-no" title="statement not covered" >						&lt;/thead&gt;</span>
-<span class="cstat-no" title="statement not covered" >						&lt;tbody&gt;</span>
-<span class="cstat-no" title="statement not covered" >							{applications.map((app) =&gt; (</span>
-<span class="cstat-no" title="statement not covered" >								&lt;tr</span>
-<span class="cstat-no" title="statement not covered" >									key={app.id}</span>
-<span class="cstat-no" title="statement not covered" >									onClick={() =&gt; handleRowClick(app)}</span>
+	const handleRowClick = (vendor) =&gt; {
+		setSelectedVendor(vendor);
+		setIsPopupOpen(true);
+	};
+&nbsp;
+	if (isLoading) return &lt;h3&gt;Loading applications...&lt;/h3&gt;;
+	if (error) return &lt;h3&gt;Error: {error}&lt;/h3&gt;;
+&nbsp;
+	return (
+		&lt;section className="main-container"&gt;
+			&lt;h1&gt;Pending Vendor Applications&lt;/h1&gt;
+			&lt;section className="applications-list"&gt;
+				{applications.length &gt; 0 ? (
+					&lt;table className="vendor-table"&gt;
+						&lt;thead&gt;
+							&lt;tr&gt;
+								&lt;th&gt;Business Name&lt;/th&gt;
+								&lt;th&gt;Category&lt;/th&gt;
+								&lt;th&gt;Email&lt;/th&gt;
+							&lt;/tr&gt;
+						&lt;/thead&gt;
+						&lt;tbody&gt;
+							{applications.map((app) =&gt; (
+								&lt;tr
+									key={app.id}
+									onClick={() =&gt; handleRowClick(app)}
 								&gt;
-<span class="cstat-no" title="statement not covered" >									&lt;td&gt;{app.businessName}&lt;/td&gt;</span>
-<span class="cstat-no" title="statement not covered" >									&lt;td&gt;{app.category}&lt;/td&gt;</span>
-<span class="cstat-no" title="statement not covered" >									&lt;td&gt;{app.email}&lt;/td&gt;</span>
-<span class="cstat-no" title="statement not covered" >								&lt;/tr&gt;</span>
-<span class="cstat-no" title="statement not covered" >							))}</span>
-<span class="cstat-no" title="statement not covered" >						&lt;/tbody&gt;</span>
-<span class="cstat-no" title="statement not covered" >					&lt;/table&gt;</span>
+									&lt;td&gt;{app.businessName}&lt;/td&gt;
+									&lt;td&gt;{app.category}&lt;/td&gt;
+									&lt;td&gt;{app.email}&lt;/td&gt;
+								&lt;/tr&gt;
+							))}
+						&lt;/tbody&gt;
+					&lt;/table&gt;
 				) : (
-<span class="cstat-no" title="statement not covered" >					&lt;p&gt;There are no pending applications found.&lt;/p&gt;</span>
+					&lt;p&gt;There are no pending applications found.&lt;/p&gt;
 				)}
-<span class="cstat-no" title="statement not covered" >			&lt;/section&gt;</span>
+			&lt;/section&gt;
 &nbsp;
 			{/* The Popup for displaying vendor details */}
-<span class="cstat-no" title="statement not covered" >			&lt;Popup isOpen={isPopupOpen} onClose={() =&gt; setIsPopupOpen(false)}&gt;</span>
-<span class="cstat-no" title="statement not covered" >				{selectedVendor &amp;&amp; (</span>
-<span class="cstat-no" title="statement not covered" >					&lt;div className="vendor-popup-content"&gt;</span>
+			&lt;Popup isOpen={isPopupOpen} onClose={() =&gt; setIsPopupOpen(false)}&gt;
+				{selectedVendor &amp;&amp; (
+					&lt;div className="vendor-popup-content"&gt;
 						{/*Vendor Profile Picture*/}
-<span class="cstat-no" title="statement not covered" >						{selectedVendor.profilePic ? (</span>
-<span class="cstat-no" title="statement not covered" >							&lt;img</span>
-<span class="cstat-no" title="statement not covered" >								src={selectedVendor.profilePic}</span>
-<span class="cstat-no" title="statement not covered" >								alt={selectedVendor.businessName}</span>
-<span class="cstat-no" title="statement not covered" >								className="vendor-profile-pic"</span>
-<span class="cstat-no" title="statement not covered" >							/&gt;</span>
+						{selectedVendor.profilePic ? (
+							&lt;img
+								src={selectedVendor.profilePic}
+								alt={selectedVendor.businessName}
+								className="vendor-profile-pic"
+							/&gt;
 						) : (
-<span class="cstat-no" title="statement not covered" >							&lt;div className="vendor-profile-pic placeholder"&gt;</span>
-<span class="cstat-no" title="statement not covered" >								&lt;span&gt;</span>
-<span class="cstat-no" title="statement not covered" >									{selectedVendor.businessName.charAt(0)}</span>
-<span class="cstat-no" title="statement not covered" >								&lt;/span&gt;</span>
-<span class="cstat-no" title="statement not covered" >							&lt;/div&gt;</span>
+							&lt;div className="vendor-profile-pic placeholder"&gt;
+								&lt;span&gt;
+									{selectedVendor.businessName.charAt(0)}
+								&lt;/span&gt;
+							&lt;/div&gt;
 						)}
 &nbsp;
 						{/*Vendor Details*/}
-<span class="cstat-no" title="statement not covered" >						&lt;h2 className="vendor-name"&gt;</span>
-<span class="cstat-no" title="statement not covered" >							{selectedVendor.businessName}</span>
-<span class="cstat-no" title="statement not covered" >						&lt;/h2&gt;</span>
-<span class="cstat-no" title="statement not covered" >						&lt;p className="vendor-categor"&gt;</span>
-<span class="cstat-no" title="statement not covered" >							&lt;strong&gt;Category:&lt;/strong&gt; {selectedVendor.category}</span>
-<span class="cstat-no" title="statement not covered" >						&lt;/p&gt;</span>
-<span class="cstat-no" title="statement not covered" >						&lt;p className="vendor-description"&gt;</span>
-<span class="cstat-no" title="statement not covered" >							&lt;strong&gt;Description:&lt;/strong&gt;{" "}</span>
-<span class="cstat-no" title="statement not covered" >							{selectedVendor.description}</span>
-<span class="cstat-no" title="statement not covered" >						&lt;/p&gt;</span>
-<span class="cstat-no" title="statement not covered" >						&lt;p className="vendor-email"&gt;</span>
-<span class="cstat-no" title="statement not covered" >							&lt;strong&gt;Email:&lt;/strong&gt; {selectedVendor.email}</span>
-<span class="cstat-no" title="statement not covered" >						&lt;/p&gt;</span>
-<span class="cstat-no" title="statement not covered" >						&lt;p className="vendor-phone"&gt;</span>
-<span class="cstat-no" title="statement not covered" >							&lt;strong&gt;Phone:&lt;/strong&gt; {selectedVendor.phone}</span>
-<span class="cstat-no" title="statement not covered" >						&lt;/p&gt;</span>
-<span class="cstat-no" title="statement not covered" >						&lt;p className="vendor-address"&gt;</span>
-<span class="cstat-no" title="statement not covered" >							&lt;strong&gt;Address:&lt;/strong&gt; {selectedVendor.address}</span>
-<span class="cstat-no" title="statement not covered" >						&lt;/p&gt;</span>
+						&lt;h2 className="vendor-name"&gt;
+							{selectedVendor.businessName}
+						&lt;/h2&gt;
+						&lt;p className="vendor-categor"&gt;
+							&lt;strong&gt;Category:&lt;/strong&gt; {selectedVendor.category}
+						&lt;/p&gt;
+						&lt;p className="vendor-description"&gt;
+							&lt;strong&gt;Description:&lt;/strong&gt;{" "}
+							{selectedVendor.description}
+						&lt;/p&gt;
+						&lt;p className="vendor-email"&gt;
+							&lt;strong&gt;Email:&lt;/strong&gt; {selectedVendor.email}
+						&lt;/p&gt;
+						&lt;p className="vendor-phone"&gt;
+							&lt;strong&gt;Phone:&lt;/strong&gt; {selectedVendor.phone}
+						&lt;/p&gt;
+						&lt;p className="vendor-address"&gt;
+							&lt;strong&gt;Address:&lt;/strong&gt; {selectedVendor.address}
+						&lt;/p&gt;
 &nbsp;
 						{/*Approve/Reject Buttons*/}
-<span class="cstat-no" title="statement not covered" >						&lt;div className="application-actions"&gt;</span>
-<span class="cstat-no" title="statement not covered" >							&lt;button</span>
-<span class="cstat-no" title="statement not covered" >								className="btn-approve"</span>
-<span class="cstat-no" title="statement not covered" >								onClick={() =&gt;</span>
-<span class="cstat-no" title="statement not covered" >									handleUpdateStatus(</span>
-<span class="cstat-no" title="statement not covered" >										selectedVendor.id,</span>
-<span class="cstat-no" title="statement not covered" >										"approved"</span>
-<span class="cstat-no" title="statement not covered" >									)</span>
+						&lt;div className="application-actions"&gt;
+							&lt;button
+								className="btn-approve"
+								onClick={() =&gt;
+									handleUpdateStatus(
+										selectedVendor.id,
+										"approved"
+									)
 								}
-<span class="cstat-no" title="statement not covered" >							&gt;</span>
+							&gt;
 								Approve
-<span class="cstat-no" title="statement not covered" >							&lt;/button&gt;</span>
-<span class="cstat-no" title="statement not covered" >							&lt;button</span>
-<span class="cstat-no" title="statement not covered" >								className="btn-reject"</span>
-<span class="cstat-no" title="statement not covered" >								onClick={() =&gt;</span>
-<span class="cstat-no" title="statement not covered" >									handleUpdateStatus(</span>
-<span class="cstat-no" title="statement not covered" >										selectedVendor.id,</span>
-<span class="cstat-no" title="statement not covered" >										"rejected"</span>
-<span class="cstat-no" title="statement not covered" >									)</span>
+							&lt;/button&gt;
+							&lt;button
+								className="btn-reject"
+								onClick={() =&gt;
+									handleUpdateStatus(
+										selectedVendor.id,
+										"rejected"
+									)
 								}
-<span class="cstat-no" title="statement not covered" >							&gt;</span>
+							&gt;
 								Reject
-<span class="cstat-no" title="statement not covered" >							&lt;/button&gt;</span>
-<span class="cstat-no" title="statement not covered" >						&lt;/div&gt;</span>
-<span class="cstat-no" title="statement not covered" >					&lt;/div&gt;</span>
+							&lt;/button&gt;
+						&lt;/div&gt;
+					&lt;/div&gt;
 				)}
-<span class="cstat-no" title="statement not covered" >			&lt;/Popup&gt;</span>
-<span class="cstat-no" title="statement not covered" >		&lt;/section&gt;</span>
+			&lt;/Popup&gt;
+		&lt;/section&gt;
 	);
-<span class="cstat-no" title="statement not covered" >}</span>
+}
 &nbsp;
 export default AdminVendorApplications;
 &nbsp;</pre></td></tr></table></pre>
@@ -773,11 +607,7 @@
             <div class='footer quiet pad2 space-top1 center small'>
                 Code coverage generated by
                 <a href="https://istanbul.js.org/" target="_blank" rel="noopener noreferrer">istanbul</a>
-<<<<<<< HEAD
-                at 2025-09-29T23:57:26.984Z
-=======
                 at 2025-09-30T10:49:42.632Z
->>>>>>> 735e2fca
             </div>
         <script src="../../../../prettify.js"></script>
         <script>
