
<!doctype html>
<html lang="en">

<head>
    <title>Code coverage report for src/pages/admin/adminReportsAndAnalytics/AdminReports.jsx</title>
    <meta charset="utf-8" />
    <link rel="stylesheet" href="../../../../prettify.css" />
    <link rel="stylesheet" href="../../../../base.css" />
    <link rel="shortcut icon" type="image/x-icon" href="../../../../favicon.png" />
    <meta name="viewport" content="width=device-width, initial-scale=1" />
    <style type='text/css'>
        .coverage-summary .sorter {
            background-image: url(../../../../sort-arrow-sprite.png);
        }
    </style>
</head>
    
<body>
<div class='wrapper'>
    <div class='pad1'>
        <h1><a href="../../../../index.html">All files</a> / <a href="index.html">src/pages/admin/adminReportsAndAnalytics</a> AdminReports.jsx</h1>
        <div class='clearfix'>
            
            <div class='fl pad1y space-right2'>
                <span class="strong">1.87% </span>
                <span class="quiet">Statements</span>
                <span class='fraction'>13/693</span>
            </div>
        
            
            <div class='fl pad1y space-right2'>
                <span class="strong">100% </span>
                <span class="quiet">Branches</span>
                <span class='fraction'>0/0</span>
            </div>
        
            
            <div class='fl pad1y space-right2'>
                <span class="strong">0% </span>
                <span class="quiet">Functions</span>
                <span class='fraction'>0/6</span>
            </div>
        
            
            <div class='fl pad1y space-right2'>
                <span class="strong">1.87% </span>
                <span class="quiet">Lines</span>
                <span class='fraction'>13/693</span>
            </div>
        
            
        </div>
        <p class="quiet">
            Press <em>n</em> or <em>j</em> to go to the next uncovered block, <em>b</em>, <em>p</em> or <em>k</em> for the previous block.
        </p>
        <template id="filterTemplate">
            <div class="quiet">
                Filter:
                <input type="search" id="fileSearch">
            </div>
        </template>
    </div>
    <div class='status-line low'></div>
    <pre><table class="coverage">
<tr><td class="line-count quiet"><a name='L1'></a><a href='#L1'>1</a>
<a name='L2'></a><a href='#L2'>2</a>
<a name='L3'></a><a href='#L3'>3</a>
<a name='L4'></a><a href='#L4'>4</a>
<a name='L5'></a><a href='#L5'>5</a>
<a name='L6'></a><a href='#L6'>6</a>
<a name='L7'></a><a href='#L7'>7</a>
<a name='L8'></a><a href='#L8'>8</a>
<a name='L9'></a><a href='#L9'>9</a>
<a name='L10'></a><a href='#L10'>10</a>
<a name='L11'></a><a href='#L11'>11</a>
<a name='L12'></a><a href='#L12'>12</a>
<a name='L13'></a><a href='#L13'>13</a>
<a name='L14'></a><a href='#L14'>14</a>
<a name='L15'></a><a href='#L15'>15</a>
<a name='L16'></a><a href='#L16'>16</a>
<a name='L17'></a><a href='#L17'>17</a>
<a name='L18'></a><a href='#L18'>18</a>
<a name='L19'></a><a href='#L19'>19</a>
<a name='L20'></a><a href='#L20'>20</a>
<a name='L21'></a><a href='#L21'>21</a>
<a name='L22'></a><a href='#L22'>22</a>
<a name='L23'></a><a href='#L23'>23</a>
<a name='L24'></a><a href='#L24'>24</a>
<a name='L25'></a><a href='#L25'>25</a>
<a name='L26'></a><a href='#L26'>26</a>
<a name='L27'></a><a href='#L27'>27</a>
<a name='L28'></a><a href='#L28'>28</a>
<a name='L29'></a><a href='#L29'>29</a>
<a name='L30'></a><a href='#L30'>30</a>
<a name='L31'></a><a href='#L31'>31</a>
<a name='L32'></a><a href='#L32'>32</a>
<a name='L33'></a><a href='#L33'>33</a>
<a name='L34'></a><a href='#L34'>34</a>
<a name='L35'></a><a href='#L35'>35</a>
<a name='L36'></a><a href='#L36'>36</a>
<a name='L37'></a><a href='#L37'>37</a>
<a name='L38'></a><a href='#L38'>38</a>
<a name='L39'></a><a href='#L39'>39</a>
<a name='L40'></a><a href='#L40'>40</a>
<a name='L41'></a><a href='#L41'>41</a>
<a name='L42'></a><a href='#L42'>42</a>
<a name='L43'></a><a href='#L43'>43</a>
<a name='L44'></a><a href='#L44'>44</a>
<a name='L45'></a><a href='#L45'>45</a>
<a name='L46'></a><a href='#L46'>46</a>
<a name='L47'></a><a href='#L47'>47</a>
<a name='L48'></a><a href='#L48'>48</a>
<a name='L49'></a><a href='#L49'>49</a>
<a name='L50'></a><a href='#L50'>50</a>
<a name='L51'></a><a href='#L51'>51</a>
<a name='L52'></a><a href='#L52'>52</a>
<a name='L53'></a><a href='#L53'>53</a>
<a name='L54'></a><a href='#L54'>54</a>
<a name='L55'></a><a href='#L55'>55</a>
<a name='L56'></a><a href='#L56'>56</a>
<a name='L57'></a><a href='#L57'>57</a>
<a name='L58'></a><a href='#L58'>58</a>
<a name='L59'></a><a href='#L59'>59</a>
<a name='L60'></a><a href='#L60'>60</a>
<a name='L61'></a><a href='#L61'>61</a>
<a name='L62'></a><a href='#L62'>62</a>
<a name='L63'></a><a href='#L63'>63</a>
<a name='L64'></a><a href='#L64'>64</a>
<a name='L65'></a><a href='#L65'>65</a>
<a name='L66'></a><a href='#L66'>66</a>
<a name='L67'></a><a href='#L67'>67</a>
<a name='L68'></a><a href='#L68'>68</a>
<a name='L69'></a><a href='#L69'>69</a>
<a name='L70'></a><a href='#L70'>70</a>
<a name='L71'></a><a href='#L71'>71</a>
<a name='L72'></a><a href='#L72'>72</a>
<a name='L73'></a><a href='#L73'>73</a>
<a name='L74'></a><a href='#L74'>74</a>
<a name='L75'></a><a href='#L75'>75</a>
<a name='L76'></a><a href='#L76'>76</a>
<a name='L77'></a><a href='#L77'>77</a>
<a name='L78'></a><a href='#L78'>78</a>
<a name='L79'></a><a href='#L79'>79</a>
<a name='L80'></a><a href='#L80'>80</a>
<a name='L81'></a><a href='#L81'>81</a>
<a name='L82'></a><a href='#L82'>82</a>
<a name='L83'></a><a href='#L83'>83</a>
<a name='L84'></a><a href='#L84'>84</a>
<a name='L85'></a><a href='#L85'>85</a>
<a name='L86'></a><a href='#L86'>86</a>
<a name='L87'></a><a href='#L87'>87</a>
<a name='L88'></a><a href='#L88'>88</a>
<a name='L89'></a><a href='#L89'>89</a>
<a name='L90'></a><a href='#L90'>90</a>
<a name='L91'></a><a href='#L91'>91</a>
<a name='L92'></a><a href='#L92'>92</a>
<a name='L93'></a><a href='#L93'>93</a>
<a name='L94'></a><a href='#L94'>94</a>
<a name='L95'></a><a href='#L95'>95</a>
<a name='L96'></a><a href='#L96'>96</a>
<a name='L97'></a><a href='#L97'>97</a>
<a name='L98'></a><a href='#L98'>98</a>
<a name='L99'></a><a href='#L99'>99</a>
<a name='L100'></a><a href='#L100'>100</a>
<a name='L101'></a><a href='#L101'>101</a>
<a name='L102'></a><a href='#L102'>102</a>
<a name='L103'></a><a href='#L103'>103</a>
<a name='L104'></a><a href='#L104'>104</a>
<a name='L105'></a><a href='#L105'>105</a>
<a name='L106'></a><a href='#L106'>106</a>
<a name='L107'></a><a href='#L107'>107</a>
<a name='L108'></a><a href='#L108'>108</a>
<a name='L109'></a><a href='#L109'>109</a>
<a name='L110'></a><a href='#L110'>110</a>
<a name='L111'></a><a href='#L111'>111</a>
<a name='L112'></a><a href='#L112'>112</a>
<a name='L113'></a><a href='#L113'>113</a>
<a name='L114'></a><a href='#L114'>114</a>
<a name='L115'></a><a href='#L115'>115</a>
<a name='L116'></a><a href='#L116'>116</a>
<a name='L117'></a><a href='#L117'>117</a>
<a name='L118'></a><a href='#L118'>118</a>
<a name='L119'></a><a href='#L119'>119</a>
<a name='L120'></a><a href='#L120'>120</a>
<a name='L121'></a><a href='#L121'>121</a>
<a name='L122'></a><a href='#L122'>122</a>
<a name='L123'></a><a href='#L123'>123</a>
<a name='L124'></a><a href='#L124'>124</a>
<a name='L125'></a><a href='#L125'>125</a>
<a name='L126'></a><a href='#L126'>126</a>
<a name='L127'></a><a href='#L127'>127</a>
<a name='L128'></a><a href='#L128'>128</a>
<a name='L129'></a><a href='#L129'>129</a>
<a name='L130'></a><a href='#L130'>130</a>
<a name='L131'></a><a href='#L131'>131</a>
<a name='L132'></a><a href='#L132'>132</a>
<a name='L133'></a><a href='#L133'>133</a>
<a name='L134'></a><a href='#L134'>134</a>
<a name='L135'></a><a href='#L135'>135</a>
<a name='L136'></a><a href='#L136'>136</a>
<a name='L137'></a><a href='#L137'>137</a>
<a name='L138'></a><a href='#L138'>138</a>
<a name='L139'></a><a href='#L139'>139</a>
<a name='L140'></a><a href='#L140'>140</a>
<a name='L141'></a><a href='#L141'>141</a>
<a name='L142'></a><a href='#L142'>142</a>
<a name='L143'></a><a href='#L143'>143</a>
<a name='L144'></a><a href='#L144'>144</a>
<a name='L145'></a><a href='#L145'>145</a>
<a name='L146'></a><a href='#L146'>146</a>
<a name='L147'></a><a href='#L147'>147</a>
<a name='L148'></a><a href='#L148'>148</a>
<a name='L149'></a><a href='#L149'>149</a>
<a name='L150'></a><a href='#L150'>150</a>
<a name='L151'></a><a href='#L151'>151</a>
<a name='L152'></a><a href='#L152'>152</a>
<a name='L153'></a><a href='#L153'>153</a>
<a name='L154'></a><a href='#L154'>154</a>
<a name='L155'></a><a href='#L155'>155</a>
<a name='L156'></a><a href='#L156'>156</a>
<a name='L157'></a><a href='#L157'>157</a>
<a name='L158'></a><a href='#L158'>158</a>
<a name='L159'></a><a href='#L159'>159</a>
<a name='L160'></a><a href='#L160'>160</a>
<a name='L161'></a><a href='#L161'>161</a>
<a name='L162'></a><a href='#L162'>162</a>
<a name='L163'></a><a href='#L163'>163</a>
<a name='L164'></a><a href='#L164'>164</a>
<a name='L165'></a><a href='#L165'>165</a>
<a name='L166'></a><a href='#L166'>166</a>
<a name='L167'></a><a href='#L167'>167</a>
<a name='L168'></a><a href='#L168'>168</a>
<a name='L169'></a><a href='#L169'>169</a>
<a name='L170'></a><a href='#L170'>170</a>
<a name='L171'></a><a href='#L171'>171</a>
<a name='L172'></a><a href='#L172'>172</a>
<a name='L173'></a><a href='#L173'>173</a>
<a name='L174'></a><a href='#L174'>174</a>
<a name='L175'></a><a href='#L175'>175</a>
<a name='L176'></a><a href='#L176'>176</a>
<a name='L177'></a><a href='#L177'>177</a>
<a name='L178'></a><a href='#L178'>178</a>
<a name='L179'></a><a href='#L179'>179</a>
<a name='L180'></a><a href='#L180'>180</a>
<a name='L181'></a><a href='#L181'>181</a>
<a name='L182'></a><a href='#L182'>182</a>
<a name='L183'></a><a href='#L183'>183</a>
<a name='L184'></a><a href='#L184'>184</a>
<a name='L185'></a><a href='#L185'>185</a>
<a name='L186'></a><a href='#L186'>186</a>
<a name='L187'></a><a href='#L187'>187</a>
<a name='L188'></a><a href='#L188'>188</a>
<a name='L189'></a><a href='#L189'>189</a>
<a name='L190'></a><a href='#L190'>190</a>
<a name='L191'></a><a href='#L191'>191</a>
<a name='L192'></a><a href='#L192'>192</a>
<a name='L193'></a><a href='#L193'>193</a>
<a name='L194'></a><a href='#L194'>194</a>
<a name='L195'></a><a href='#L195'>195</a>
<a name='L196'></a><a href='#L196'>196</a>
<a name='L197'></a><a href='#L197'>197</a>
<a name='L198'></a><a href='#L198'>198</a>
<a name='L199'></a><a href='#L199'>199</a>
<a name='L200'></a><a href='#L200'>200</a>
<a name='L201'></a><a href='#L201'>201</a>
<a name='L202'></a><a href='#L202'>202</a>
<a name='L203'></a><a href='#L203'>203</a>
<a name='L204'></a><a href='#L204'>204</a>
<a name='L205'></a><a href='#L205'>205</a>
<a name='L206'></a><a href='#L206'>206</a>
<a name='L207'></a><a href='#L207'>207</a>
<a name='L208'></a><a href='#L208'>208</a>
<a name='L209'></a><a href='#L209'>209</a>
<a name='L210'></a><a href='#L210'>210</a>
<a name='L211'></a><a href='#L211'>211</a>
<a name='L212'></a><a href='#L212'>212</a>
<a name='L213'></a><a href='#L213'>213</a>
<a name='L214'></a><a href='#L214'>214</a>
<a name='L215'></a><a href='#L215'>215</a>
<a name='L216'></a><a href='#L216'>216</a>
<a name='L217'></a><a href='#L217'>217</a>
<a name='L218'></a><a href='#L218'>218</a>
<a name='L219'></a><a href='#L219'>219</a>
<a name='L220'></a><a href='#L220'>220</a>
<a name='L221'></a><a href='#L221'>221</a>
<a name='L222'></a><a href='#L222'>222</a>
<a name='L223'></a><a href='#L223'>223</a>
<a name='L224'></a><a href='#L224'>224</a>
<a name='L225'></a><a href='#L225'>225</a>
<a name='L226'></a><a href='#L226'>226</a>
<a name='L227'></a><a href='#L227'>227</a>
<a name='L228'></a><a href='#L228'>228</a>
<a name='L229'></a><a href='#L229'>229</a>
<a name='L230'></a><a href='#L230'>230</a>
<a name='L231'></a><a href='#L231'>231</a>
<a name='L232'></a><a href='#L232'>232</a>
<a name='L233'></a><a href='#L233'>233</a>
<a name='L234'></a><a href='#L234'>234</a>
<a name='L235'></a><a href='#L235'>235</a>
<a name='L236'></a><a href='#L236'>236</a>
<a name='L237'></a><a href='#L237'>237</a>
<a name='L238'></a><a href='#L238'>238</a>
<a name='L239'></a><a href='#L239'>239</a>
<a name='L240'></a><a href='#L240'>240</a>
<a name='L241'></a><a href='#L241'>241</a>
<a name='L242'></a><a href='#L242'>242</a>
<a name='L243'></a><a href='#L243'>243</a>
<a name='L244'></a><a href='#L244'>244</a>
<a name='L245'></a><a href='#L245'>245</a>
<a name='L246'></a><a href='#L246'>246</a>
<a name='L247'></a><a href='#L247'>247</a>
<a name='L248'></a><a href='#L248'>248</a>
<a name='L249'></a><a href='#L249'>249</a>
<a name='L250'></a><a href='#L250'>250</a>
<a name='L251'></a><a href='#L251'>251</a>
<a name='L252'></a><a href='#L252'>252</a>
<a name='L253'></a><a href='#L253'>253</a>
<a name='L254'></a><a href='#L254'>254</a>
<a name='L255'></a><a href='#L255'>255</a>
<a name='L256'></a><a href='#L256'>256</a>
<a name='L257'></a><a href='#L257'>257</a>
<a name='L258'></a><a href='#L258'>258</a>
<a name='L259'></a><a href='#L259'>259</a>
<a name='L260'></a><a href='#L260'>260</a>
<a name='L261'></a><a href='#L261'>261</a>
<a name='L262'></a><a href='#L262'>262</a>
<a name='L263'></a><a href='#L263'>263</a>
<a name='L264'></a><a href='#L264'>264</a>
<a name='L265'></a><a href='#L265'>265</a>
<a name='L266'></a><a href='#L266'>266</a>
<a name='L267'></a><a href='#L267'>267</a>
<a name='L268'></a><a href='#L268'>268</a>
<a name='L269'></a><a href='#L269'>269</a>
<a name='L270'></a><a href='#L270'>270</a>
<a name='L271'></a><a href='#L271'>271</a>
<a name='L272'></a><a href='#L272'>272</a>
<a name='L273'></a><a href='#L273'>273</a>
<a name='L274'></a><a href='#L274'>274</a>
<a name='L275'></a><a href='#L275'>275</a>
<a name='L276'></a><a href='#L276'>276</a>
<a name='L277'></a><a href='#L277'>277</a>
<a name='L278'></a><a href='#L278'>278</a>
<a name='L279'></a><a href='#L279'>279</a>
<a name='L280'></a><a href='#L280'>280</a>
<a name='L281'></a><a href='#L281'>281</a>
<a name='L282'></a><a href='#L282'>282</a>
<a name='L283'></a><a href='#L283'>283</a>
<a name='L284'></a><a href='#L284'>284</a>
<a name='L285'></a><a href='#L285'>285</a>
<a name='L286'></a><a href='#L286'>286</a>
<a name='L287'></a><a href='#L287'>287</a>
<a name='L288'></a><a href='#L288'>288</a>
<a name='L289'></a><a href='#L289'>289</a>
<a name='L290'></a><a href='#L290'>290</a>
<a name='L291'></a><a href='#L291'>291</a>
<a name='L292'></a><a href='#L292'>292</a>
<a name='L293'></a><a href='#L293'>293</a>
<a name='L294'></a><a href='#L294'>294</a>
<a name='L295'></a><a href='#L295'>295</a>
<a name='L296'></a><a href='#L296'>296</a>
<a name='L297'></a><a href='#L297'>297</a>
<a name='L298'></a><a href='#L298'>298</a>
<a name='L299'></a><a href='#L299'>299</a>
<a name='L300'></a><a href='#L300'>300</a>
<a name='L301'></a><a href='#L301'>301</a>
<a name='L302'></a><a href='#L302'>302</a>
<a name='L303'></a><a href='#L303'>303</a>
<a name='L304'></a><a href='#L304'>304</a>
<a name='L305'></a><a href='#L305'>305</a>
<a name='L306'></a><a href='#L306'>306</a>
<a name='L307'></a><a href='#L307'>307</a>
<a name='L308'></a><a href='#L308'>308</a>
<a name='L309'></a><a href='#L309'>309</a>
<a name='L310'></a><a href='#L310'>310</a>
<a name='L311'></a><a href='#L311'>311</a>
<a name='L312'></a><a href='#L312'>312</a>
<a name='L313'></a><a href='#L313'>313</a>
<a name='L314'></a><a href='#L314'>314</a>
<a name='L315'></a><a href='#L315'>315</a>
<a name='L316'></a><a href='#L316'>316</a>
<a name='L317'></a><a href='#L317'>317</a>
<a name='L318'></a><a href='#L318'>318</a>
<a name='L319'></a><a href='#L319'>319</a>
<a name='L320'></a><a href='#L320'>320</a>
<a name='L321'></a><a href='#L321'>321</a>
<a name='L322'></a><a href='#L322'>322</a>
<a name='L323'></a><a href='#L323'>323</a>
<a name='L324'></a><a href='#L324'>324</a>
<a name='L325'></a><a href='#L325'>325</a>
<a name='L326'></a><a href='#L326'>326</a>
<a name='L327'></a><a href='#L327'>327</a>
<a name='L328'></a><a href='#L328'>328</a>
<a name='L329'></a><a href='#L329'>329</a>
<a name='L330'></a><a href='#L330'>330</a>
<a name='L331'></a><a href='#L331'>331</a>
<a name='L332'></a><a href='#L332'>332</a>
<a name='L333'></a><a href='#L333'>333</a>
<a name='L334'></a><a href='#L334'>334</a>
<a name='L335'></a><a href='#L335'>335</a>
<a name='L336'></a><a href='#L336'>336</a>
<a name='L337'></a><a href='#L337'>337</a>
<a name='L338'></a><a href='#L338'>338</a>
<a name='L339'></a><a href='#L339'>339</a>
<a name='L340'></a><a href='#L340'>340</a>
<a name='L341'></a><a href='#L341'>341</a>
<a name='L342'></a><a href='#L342'>342</a>
<a name='L343'></a><a href='#L343'>343</a>
<a name='L344'></a><a href='#L344'>344</a>
<a name='L345'></a><a href='#L345'>345</a>
<a name='L346'></a><a href='#L346'>346</a>
<a name='L347'></a><a href='#L347'>347</a>
<a name='L348'></a><a href='#L348'>348</a>
<a name='L349'></a><a href='#L349'>349</a>
<a name='L350'></a><a href='#L350'>350</a>
<a name='L351'></a><a href='#L351'>351</a>
<a name='L352'></a><a href='#L352'>352</a>
<a name='L353'></a><a href='#L353'>353</a>
<a name='L354'></a><a href='#L354'>354</a>
<a name='L355'></a><a href='#L355'>355</a>
<a name='L356'></a><a href='#L356'>356</a>
<a name='L357'></a><a href='#L357'>357</a>
<a name='L358'></a><a href='#L358'>358</a>
<a name='L359'></a><a href='#L359'>359</a>
<a name='L360'></a><a href='#L360'>360</a>
<a name='L361'></a><a href='#L361'>361</a>
<a name='L362'></a><a href='#L362'>362</a>
<a name='L363'></a><a href='#L363'>363</a>
<a name='L364'></a><a href='#L364'>364</a>
<a name='L365'></a><a href='#L365'>365</a>
<a name='L366'></a><a href='#L366'>366</a>
<a name='L367'></a><a href='#L367'>367</a>
<a name='L368'></a><a href='#L368'>368</a>
<a name='L369'></a><a href='#L369'>369</a>
<a name='L370'></a><a href='#L370'>370</a>
<a name='L371'></a><a href='#L371'>371</a>
<a name='L372'></a><a href='#L372'>372</a>
<a name='L373'></a><a href='#L373'>373</a>
<a name='L374'></a><a href='#L374'>374</a>
<a name='L375'></a><a href='#L375'>375</a>
<a name='L376'></a><a href='#L376'>376</a>
<a name='L377'></a><a href='#L377'>377</a>
<a name='L378'></a><a href='#L378'>378</a>
<a name='L379'></a><a href='#L379'>379</a>
<a name='L380'></a><a href='#L380'>380</a>
<a name='L381'></a><a href='#L381'>381</a>
<a name='L382'></a><a href='#L382'>382</a>
<a name='L383'></a><a href='#L383'>383</a>
<a name='L384'></a><a href='#L384'>384</a>
<a name='L385'></a><a href='#L385'>385</a>
<a name='L386'></a><a href='#L386'>386</a>
<a name='L387'></a><a href='#L387'>387</a>
<a name='L388'></a><a href='#L388'>388</a>
<a name='L389'></a><a href='#L389'>389</a>
<a name='L390'></a><a href='#L390'>390</a>
<a name='L391'></a><a href='#L391'>391</a>
<a name='L392'></a><a href='#L392'>392</a>
<a name='L393'></a><a href='#L393'>393</a>
<a name='L394'></a><a href='#L394'>394</a>
<a name='L395'></a><a href='#L395'>395</a>
<a name='L396'></a><a href='#L396'>396</a>
<a name='L397'></a><a href='#L397'>397</a>
<a name='L398'></a><a href='#L398'>398</a>
<a name='L399'></a><a href='#L399'>399</a>
<a name='L400'></a><a href='#L400'>400</a>
<a name='L401'></a><a href='#L401'>401</a>
<a name='L402'></a><a href='#L402'>402</a>
<a name='L403'></a><a href='#L403'>403</a>
<a name='L404'></a><a href='#L404'>404</a>
<a name='L405'></a><a href='#L405'>405</a>
<a name='L406'></a><a href='#L406'>406</a>
<a name='L407'></a><a href='#L407'>407</a>
<a name='L408'></a><a href='#L408'>408</a>
<a name='L409'></a><a href='#L409'>409</a>
<a name='L410'></a><a href='#L410'>410</a>
<a name='L411'></a><a href='#L411'>411</a>
<a name='L412'></a><a href='#L412'>412</a>
<a name='L413'></a><a href='#L413'>413</a>
<a name='L414'></a><a href='#L414'>414</a>
<a name='L415'></a><a href='#L415'>415</a>
<a name='L416'></a><a href='#L416'>416</a>
<a name='L417'></a><a href='#L417'>417</a>
<a name='L418'></a><a href='#L418'>418</a>
<a name='L419'></a><a href='#L419'>419</a>
<a name='L420'></a><a href='#L420'>420</a>
<a name='L421'></a><a href='#L421'>421</a>
<a name='L422'></a><a href='#L422'>422</a>
<a name='L423'></a><a href='#L423'>423</a>
<a name='L424'></a><a href='#L424'>424</a>
<a name='L425'></a><a href='#L425'>425</a>
<a name='L426'></a><a href='#L426'>426</a>
<a name='L427'></a><a href='#L427'>427</a>
<a name='L428'></a><a href='#L428'>428</a>
<a name='L429'></a><a href='#L429'>429</a>
<a name='L430'></a><a href='#L430'>430</a>
<a name='L431'></a><a href='#L431'>431</a>
<a name='L432'></a><a href='#L432'>432</a>
<a name='L433'></a><a href='#L433'>433</a>
<a name='L434'></a><a href='#L434'>434</a>
<a name='L435'></a><a href='#L435'>435</a>
<a name='L436'></a><a href='#L436'>436</a>
<a name='L437'></a><a href='#L437'>437</a>
<a name='L438'></a><a href='#L438'>438</a>
<a name='L439'></a><a href='#L439'>439</a>
<a name='L440'></a><a href='#L440'>440</a>
<a name='L441'></a><a href='#L441'>441</a>
<a name='L442'></a><a href='#L442'>442</a>
<a name='L443'></a><a href='#L443'>443</a>
<a name='L444'></a><a href='#L444'>444</a>
<a name='L445'></a><a href='#L445'>445</a>
<a name='L446'></a><a href='#L446'>446</a>
<a name='L447'></a><a href='#L447'>447</a>
<a name='L448'></a><a href='#L448'>448</a>
<a name='L449'></a><a href='#L449'>449</a>
<a name='L450'></a><a href='#L450'>450</a>
<a name='L451'></a><a href='#L451'>451</a>
<a name='L452'></a><a href='#L452'>452</a>
<a name='L453'></a><a href='#L453'>453</a>
<a name='L454'></a><a href='#L454'>454</a>
<a name='L455'></a><a href='#L455'>455</a>
<a name='L456'></a><a href='#L456'>456</a>
<a name='L457'></a><a href='#L457'>457</a>
<a name='L458'></a><a href='#L458'>458</a>
<a name='L459'></a><a href='#L459'>459</a>
<a name='L460'></a><a href='#L460'>460</a>
<a name='L461'></a><a href='#L461'>461</a>
<a name='L462'></a><a href='#L462'>462</a>
<a name='L463'></a><a href='#L463'>463</a>
<a name='L464'></a><a href='#L464'>464</a>
<a name='L465'></a><a href='#L465'>465</a>
<a name='L466'></a><a href='#L466'>466</a>
<a name='L467'></a><a href='#L467'>467</a>
<a name='L468'></a><a href='#L468'>468</a>
<a name='L469'></a><a href='#L469'>469</a>
<a name='L470'></a><a href='#L470'>470</a>
<a name='L471'></a><a href='#L471'>471</a>
<a name='L472'></a><a href='#L472'>472</a>
<a name='L473'></a><a href='#L473'>473</a>
<a name='L474'></a><a href='#L474'>474</a>
<a name='L475'></a><a href='#L475'>475</a>
<a name='L476'></a><a href='#L476'>476</a>
<a name='L477'></a><a href='#L477'>477</a>
<a name='L478'></a><a href='#L478'>478</a>
<a name='L479'></a><a href='#L479'>479</a>
<a name='L480'></a><a href='#L480'>480</a>
<a name='L481'></a><a href='#L481'>481</a>
<a name='L482'></a><a href='#L482'>482</a>
<a name='L483'></a><a href='#L483'>483</a>
<a name='L484'></a><a href='#L484'>484</a>
<a name='L485'></a><a href='#L485'>485</a>
<a name='L486'></a><a href='#L486'>486</a>
<a name='L487'></a><a href='#L487'>487</a>
<a name='L488'></a><a href='#L488'>488</a>
<a name='L489'></a><a href='#L489'>489</a>
<a name='L490'></a><a href='#L490'>490</a>
<a name='L491'></a><a href='#L491'>491</a>
<a name='L492'></a><a href='#L492'>492</a>
<a name='L493'></a><a href='#L493'>493</a>
<a name='L494'></a><a href='#L494'>494</a>
<a name='L495'></a><a href='#L495'>495</a>
<a name='L496'></a><a href='#L496'>496</a>
<a name='L497'></a><a href='#L497'>497</a>
<a name='L498'></a><a href='#L498'>498</a>
<a name='L499'></a><a href='#L499'>499</a>
<a name='L500'></a><a href='#L500'>500</a>
<a name='L501'></a><a href='#L501'>501</a>
<a name='L502'></a><a href='#L502'>502</a>
<a name='L503'></a><a href='#L503'>503</a>
<a name='L504'></a><a href='#L504'>504</a>
<a name='L505'></a><a href='#L505'>505</a>
<a name='L506'></a><a href='#L506'>506</a>
<a name='L507'></a><a href='#L507'>507</a>
<a name='L508'></a><a href='#L508'>508</a>
<a name='L509'></a><a href='#L509'>509</a>
<a name='L510'></a><a href='#L510'>510</a>
<a name='L511'></a><a href='#L511'>511</a>
<a name='L512'></a><a href='#L512'>512</a>
<a name='L513'></a><a href='#L513'>513</a>
<a name='L514'></a><a href='#L514'>514</a>
<a name='L515'></a><a href='#L515'>515</a>
<a name='L516'></a><a href='#L516'>516</a>
<a name='L517'></a><a href='#L517'>517</a>
<a name='L518'></a><a href='#L518'>518</a>
<a name='L519'></a><a href='#L519'>519</a>
<a name='L520'></a><a href='#L520'>520</a>
<a name='L521'></a><a href='#L521'>521</a>
<a name='L522'></a><a href='#L522'>522</a>
<a name='L523'></a><a href='#L523'>523</a>
<a name='L524'></a><a href='#L524'>524</a>
<a name='L525'></a><a href='#L525'>525</a>
<a name='L526'></a><a href='#L526'>526</a>
<a name='L527'></a><a href='#L527'>527</a>
<a name='L528'></a><a href='#L528'>528</a>
<a name='L529'></a><a href='#L529'>529</a>
<a name='L530'></a><a href='#L530'>530</a>
<a name='L531'></a><a href='#L531'>531</a>
<a name='L532'></a><a href='#L532'>532</a>
<a name='L533'></a><a href='#L533'>533</a>
<a name='L534'></a><a href='#L534'>534</a>
<a name='L535'></a><a href='#L535'>535</a>
<a name='L536'></a><a href='#L536'>536</a>
<a name='L537'></a><a href='#L537'>537</a>
<a name='L538'></a><a href='#L538'>538</a>
<a name='L539'></a><a href='#L539'>539</a>
<a name='L540'></a><a href='#L540'>540</a>
<a name='L541'></a><a href='#L541'>541</a>
<a name='L542'></a><a href='#L542'>542</a>
<a name='L543'></a><a href='#L543'>543</a>
<a name='L544'></a><a href='#L544'>544</a>
<a name='L545'></a><a href='#L545'>545</a>
<a name='L546'></a><a href='#L546'>546</a>
<a name='L547'></a><a href='#L547'>547</a>
<a name='L548'></a><a href='#L548'>548</a>
<a name='L549'></a><a href='#L549'>549</a>
<a name='L550'></a><a href='#L550'>550</a>
<a name='L551'></a><a href='#L551'>551</a>
<a name='L552'></a><a href='#L552'>552</a>
<a name='L553'></a><a href='#L553'>553</a>
<a name='L554'></a><a href='#L554'>554</a>
<a name='L555'></a><a href='#L555'>555</a>
<a name='L556'></a><a href='#L556'>556</a>
<a name='L557'></a><a href='#L557'>557</a>
<a name='L558'></a><a href='#L558'>558</a>
<a name='L559'></a><a href='#L559'>559</a>
<a name='L560'></a><a href='#L560'>560</a>
<a name='L561'></a><a href='#L561'>561</a>
<a name='L562'></a><a href='#L562'>562</a>
<a name='L563'></a><a href='#L563'>563</a>
<a name='L564'></a><a href='#L564'>564</a>
<a name='L565'></a><a href='#L565'>565</a>
<a name='L566'></a><a href='#L566'>566</a>
<a name='L567'></a><a href='#L567'>567</a>
<a name='L568'></a><a href='#L568'>568</a>
<a name='L569'></a><a href='#L569'>569</a>
<a name='L570'></a><a href='#L570'>570</a>
<a name='L571'></a><a href='#L571'>571</a>
<a name='L572'></a><a href='#L572'>572</a>
<a name='L573'></a><a href='#L573'>573</a>
<a name='L574'></a><a href='#L574'>574</a>
<a name='L575'></a><a href='#L575'>575</a>
<a name='L576'></a><a href='#L576'>576</a>
<a name='L577'></a><a href='#L577'>577</a>
<a name='L578'></a><a href='#L578'>578</a>
<a name='L579'></a><a href='#L579'>579</a>
<a name='L580'></a><a href='#L580'>580</a>
<a name='L581'></a><a href='#L581'>581</a>
<a name='L582'></a><a href='#L582'>582</a>
<a name='L583'></a><a href='#L583'>583</a>
<a name='L584'></a><a href='#L584'>584</a>
<a name='L585'></a><a href='#L585'>585</a>
<a name='L586'></a><a href='#L586'>586</a>
<a name='L587'></a><a href='#L587'>587</a>
<a name='L588'></a><a href='#L588'>588</a>
<a name='L589'></a><a href='#L589'>589</a>
<a name='L590'></a><a href='#L590'>590</a>
<a name='L591'></a><a href='#L591'>591</a>
<a name='L592'></a><a href='#L592'>592</a>
<a name='L593'></a><a href='#L593'>593</a>
<a name='L594'></a><a href='#L594'>594</a>
<a name='L595'></a><a href='#L595'>595</a>
<a name='L596'></a><a href='#L596'>596</a>
<a name='L597'></a><a href='#L597'>597</a>
<a name='L598'></a><a href='#L598'>598</a>
<a name='L599'></a><a href='#L599'>599</a>
<a name='L600'></a><a href='#L600'>600</a>
<a name='L601'></a><a href='#L601'>601</a>
<a name='L602'></a><a href='#L602'>602</a>
<a name='L603'></a><a href='#L603'>603</a>
<a name='L604'></a><a href='#L604'>604</a>
<a name='L605'></a><a href='#L605'>605</a>
<a name='L606'></a><a href='#L606'>606</a>
<a name='L607'></a><a href='#L607'>607</a>
<a name='L608'></a><a href='#L608'>608</a>
<a name='L609'></a><a href='#L609'>609</a>
<a name='L610'></a><a href='#L610'>610</a>
<a name='L611'></a><a href='#L611'>611</a>
<a name='L612'></a><a href='#L612'>612</a>
<a name='L613'></a><a href='#L613'>613</a>
<a name='L614'></a><a href='#L614'>614</a>
<a name='L615'></a><a href='#L615'>615</a>
<a name='L616'></a><a href='#L616'>616</a>
<a name='L617'></a><a href='#L617'>617</a>
<a name='L618'></a><a href='#L618'>618</a>
<a name='L619'></a><a href='#L619'>619</a>
<a name='L620'></a><a href='#L620'>620</a>
<a name='L621'></a><a href='#L621'>621</a>
<a name='L622'></a><a href='#L622'>622</a>
<a name='L623'></a><a href='#L623'>623</a>
<a name='L624'></a><a href='#L624'>624</a>
<a name='L625'></a><a href='#L625'>625</a>
<a name='L626'></a><a href='#L626'>626</a>
<a name='L627'></a><a href='#L627'>627</a>
<a name='L628'></a><a href='#L628'>628</a>
<a name='L629'></a><a href='#L629'>629</a>
<a name='L630'></a><a href='#L630'>630</a>
<a name='L631'></a><a href='#L631'>631</a>
<a name='L632'></a><a href='#L632'>632</a>
<a name='L633'></a><a href='#L633'>633</a>
<a name='L634'></a><a href='#L634'>634</a>
<a name='L635'></a><a href='#L635'>635</a>
<a name='L636'></a><a href='#L636'>636</a>
<a name='L637'></a><a href='#L637'>637</a>
<a name='L638'></a><a href='#L638'>638</a>
<a name='L639'></a><a href='#L639'>639</a>
<a name='L640'></a><a href='#L640'>640</a>
<a name='L641'></a><a href='#L641'>641</a>
<a name='L642'></a><a href='#L642'>642</a>
<a name='L643'></a><a href='#L643'>643</a>
<a name='L644'></a><a href='#L644'>644</a>
<a name='L645'></a><a href='#L645'>645</a>
<a name='L646'></a><a href='#L646'>646</a>
<a name='L647'></a><a href='#L647'>647</a>
<a name='L648'></a><a href='#L648'>648</a>
<a name='L649'></a><a href='#L649'>649</a>
<a name='L650'></a><a href='#L650'>650</a>
<a name='L651'></a><a href='#L651'>651</a>
<a name='L652'></a><a href='#L652'>652</a>
<a name='L653'></a><a href='#L653'>653</a>
<a name='L654'></a><a href='#L654'>654</a>
<a name='L655'></a><a href='#L655'>655</a>
<a name='L656'></a><a href='#L656'>656</a>
<a name='L657'></a><a href='#L657'>657</a>
<a name='L658'></a><a href='#L658'>658</a>
<a name='L659'></a><a href='#L659'>659</a>
<a name='L660'></a><a href='#L660'>660</a>
<a name='L661'></a><a href='#L661'>661</a>
<a name='L662'></a><a href='#L662'>662</a>
<a name='L663'></a><a href='#L663'>663</a>
<a name='L664'></a><a href='#L664'>664</a>
<a name='L665'></a><a href='#L665'>665</a>
<a name='L666'></a><a href='#L666'>666</a>
<a name='L667'></a><a href='#L667'>667</a>
<a name='L668'></a><a href='#L668'>668</a>
<a name='L669'></a><a href='#L669'>669</a>
<a name='L670'></a><a href='#L670'>670</a>
<a name='L671'></a><a href='#L671'>671</a>
<a name='L672'></a><a href='#L672'>672</a>
<a name='L673'></a><a href='#L673'>673</a>
<a name='L674'></a><a href='#L674'>674</a>
<a name='L675'></a><a href='#L675'>675</a>
<a name='L676'></a><a href='#L676'>676</a>
<a name='L677'></a><a href='#L677'>677</a>
<a name='L678'></a><a href='#L678'>678</a>
<a name='L679'></a><a href='#L679'>679</a>
<a name='L680'></a><a href='#L680'>680</a>
<a name='L681'></a><a href='#L681'>681</a>
<a name='L682'></a><a href='#L682'>682</a>
<a name='L683'></a><a href='#L683'>683</a>
<a name='L684'></a><a href='#L684'>684</a>
<a name='L685'></a><a href='#L685'>685</a>
<a name='L686'></a><a href='#L686'>686</a>
<a name='L687'></a><a href='#L687'>687</a>
<a name='L688'></a><a href='#L688'>688</a>
<a name='L689'></a><a href='#L689'>689</a>
<a name='L690'></a><a href='#L690'>690</a>
<a name='L691'></a><a href='#L691'>691</a>
<a name='L692'></a><a href='#L692'>692</a>
<a name='L693'></a><a href='#L693'>693</a>
<a name='L694'></a><a href='#L694'>694</a>
<a name='L695'></a><a href='#L695'>695</a>
<a name='L696'></a><a href='#L696'>696</a>
<a name='L697'></a><a href='#L697'>697</a>
<a name='L698'></a><a href='#L698'>698</a>
<a name='L699'></a><a href='#L699'>699</a>
<a name='L700'></a><a href='#L700'>700</a>
<a name='L701'></a><a href='#L701'>701</a>
<a name='L702'></a><a href='#L702'>702</a>
<a name='L703'></a><a href='#L703'>703</a>
<a name='L704'></a><a href='#L704'>704</a>
<a name='L705'></a><a href='#L705'>705</a>
<a name='L706'></a><a href='#L706'>706</a>
<a name='L707'></a><a href='#L707'>707</a>
<a name='L708'></a><a href='#L708'>708</a>
<a name='L709'></a><a href='#L709'>709</a>
<a name='L710'></a><a href='#L710'>710</a>
<a name='L711'></a><a href='#L711'>711</a>
<a name='L712'></a><a href='#L712'>712</a>
<a name='L713'></a><a href='#L713'>713</a>
<a name='L714'></a><a href='#L714'>714</a>
<a name='L715'></a><a href='#L715'>715</a>
<a name='L716'></a><a href='#L716'>716</a>
<a name='L717'></a><a href='#L717'>717</a>
<a name='L718'></a><a href='#L718'>718</a>
<a name='L719'></a><a href='#L719'>719</a>
<a name='L720'></a><a href='#L720'>720</a>
<a name='L721'></a><a href='#L721'>721</a>
<a name='L722'></a><a href='#L722'>722</a>
<a name='L723'></a><a href='#L723'>723</a>
<a name='L724'></a><a href='#L724'>724</a>
<a name='L725'></a><a href='#L725'>725</a>
<a name='L726'></a><a href='#L726'>726</a>
<a name='L727'></a><a href='#L727'>727</a>
<a name='L728'></a><a href='#L728'>728</a>
<a name='L729'></a><a href='#L729'>729</a>
<a name='L730'></a><a href='#L730'>730</a>
<a name='L731'></a><a href='#L731'>731</a>
<a name='L732'></a><a href='#L732'>732</a>
<a name='L733'></a><a href='#L733'>733</a>
<a name='L734'></a><a href='#L734'>734</a>
<a name='L735'></a><a href='#L735'>735</a>
<a name='L736'></a><a href='#L736'>736</a>
<a name='L737'></a><a href='#L737'>737</a>
<a name='L738'></a><a href='#L738'>738</a>
<a name='L739'></a><a href='#L739'>739</a>
<a name='L740'></a><a href='#L740'>740</a>
<a name='L741'></a><a href='#L741'>741</a>
<a name='L742'></a><a href='#L742'>742</a>
<a name='L743'></a><a href='#L743'>743</a>
<a name='L744'></a><a href='#L744'>744</a>
<a name='L745'></a><a href='#L745'>745</a>
<a name='L746'></a><a href='#L746'>746</a>
<a name='L747'></a><a href='#L747'>747</a>
<a name='L748'></a><a href='#L748'>748</a>
<a name='L749'></a><a href='#L749'>749</a>
<a name='L750'></a><a href='#L750'>750</a>
<a name='L751'></a><a href='#L751'>751</a>
<a name='L752'></a><a href='#L752'>752</a>
<a name='L753'></a><a href='#L753'>753</a>
<a name='L754'></a><a href='#L754'>754</a>
<a name='L755'></a><a href='#L755'>755</a>
<a name='L756'></a><a href='#L756'>756</a>
<a name='L757'></a><a href='#L757'>757</a>
<a name='L758'></a><a href='#L758'>758</a>
<a name='L759'></a><a href='#L759'>759</a>
<a name='L760'></a><a href='#L760'>760</a>
<a name='L761'></a><a href='#L761'>761</a>
<a name='L762'></a><a href='#L762'>762</a>
<a name='L763'></a><a href='#L763'>763</a>
<a name='L764'></a><a href='#L764'>764</a>
<a name='L765'></a><a href='#L765'>765</a>
<a name='L766'></a><a href='#L766'>766</a>
<a name='L767'></a><a href='#L767'>767</a>
<a name='L768'></a><a href='#L768'>768</a>
<a name='L769'></a><a href='#L769'>769</a>
<a name='L770'></a><a href='#L770'>770</a>
<a name='L771'></a><a href='#L771'>771</a>
<a name='L772'></a><a href='#L772'>772</a>
<a name='L773'></a><a href='#L773'>773</a>
<a name='L774'></a><a href='#L774'>774</a>
<a name='L775'></a><a href='#L775'>775</a>
<a name='L776'></a><a href='#L776'>776</a>
<a name='L777'></a><a href='#L777'>777</a>
<a name='L778'></a><a href='#L778'>778</a>
<a name='L779'></a><a href='#L779'>779</a>
<a name='L780'></a><a href='#L780'>780</a>
<a name='L781'></a><a href='#L781'>781</a>
<a name='L782'></a><a href='#L782'>782</a>
<a name='L783'></a><a href='#L783'>783</a>
<a name='L784'></a><a href='#L784'>784</a>
<a name='L785'></a><a href='#L785'>785</a>
<a name='L786'></a><a href='#L786'>786</a>
<a name='L787'></a><a href='#L787'>787</a>
<a name='L788'></a><a href='#L788'>788</a>
<a name='L789'></a><a href='#L789'>789</a>
<a name='L790'></a><a href='#L790'>790</a>
<a name='L791'></a><a href='#L791'>791</a>
<a name='L792'></a><a href='#L792'>792</a>
<a name='L793'></a><a href='#L793'>793</a>
<a name='L794'></a><a href='#L794'>794</a>
<a name='L795'></a><a href='#L795'>795</a>
<a name='L796'></a><a href='#L796'>796</a>
<a name='L797'></a><a href='#L797'>797</a>
<a name='L798'></a><a href='#L798'>798</a>
<a name='L799'></a><a href='#L799'>799</a></td><td class="line-coverage quiet"><span class="cline-any cline-yes">1x</span>
<span class="cline-any cline-yes">1x</span>
<span class="cline-any cline-neutral">&nbsp;</span>
<span class="cline-any cline-neutral">&nbsp;</span>
<span class="cline-any cline-neutral">&nbsp;</span>
<span class="cline-any cline-neutral">&nbsp;</span>
<span class="cline-any cline-neutral">&nbsp;</span>
<span class="cline-any cline-neutral">&nbsp;</span>
<span class="cline-any cline-neutral">&nbsp;</span>
<span class="cline-any cline-neutral">&nbsp;</span>
<span class="cline-any cline-neutral">&nbsp;</span>
<span class="cline-any cline-neutral">&nbsp;</span>
<span class="cline-any cline-neutral">&nbsp;</span>
<span class="cline-any cline-neutral">&nbsp;</span>
<span class="cline-any cline-neutral">&nbsp;</span>
<span class="cline-any cline-neutral">&nbsp;</span>
<span class="cline-any cline-neutral">&nbsp;</span>
<span class="cline-any cline-neutral">&nbsp;</span>
<span class="cline-any cline-yes">1x</span>
<span class="cline-any cline-neutral">&nbsp;</span>
<span class="cline-any cline-neutral">&nbsp;</span>
<span class="cline-any cline-neutral">&nbsp;</span>
<span class="cline-any cline-neutral">&nbsp;</span>
<span class="cline-any cline-neutral">&nbsp;</span>
<span class="cline-any cline-neutral">&nbsp;</span>
<span class="cline-any cline-neutral">&nbsp;</span>
<span class="cline-any cline-neutral">&nbsp;</span>
<span class="cline-any cline-neutral">&nbsp;</span>
<span class="cline-any cline-yes">1x</span>
<span class="cline-any cline-yes">1x</span>
<span class="cline-any cline-yes">1x</span>
<span class="cline-any cline-neutral">&nbsp;</span>
<span class="cline-any cline-yes">1x</span>
<span class="cline-any cline-no">&nbsp;</span>
<span class="cline-any cline-no">&nbsp;</span>
<span class="cline-any cline-no">&nbsp;</span>
<span class="cline-any cline-no">&nbsp;</span>
<span class="cline-any cline-no">&nbsp;</span>
<span class="cline-any cline-neutral">&nbsp;</span>
<span class="cline-any cline-neutral">&nbsp;</span>
<span class="cline-any cline-neutral">&nbsp;</span>
<span class="cline-any cline-yes">1x</span>
<span class="cline-any cline-no">&nbsp;</span>
<span class="cline-any cline-no">&nbsp;</span>
<span class="cline-any cline-no">&nbsp;</span>
<span class="cline-any cline-no">&nbsp;</span>
<span class="cline-any cline-no">&nbsp;</span>
<span class="cline-any cline-no">&nbsp;</span>
<span class="cline-any cline-no">&nbsp;</span>
<span class="cline-any cline-neutral">&nbsp;</span>
<span class="cline-any cline-no">&nbsp;</span>
<span class="cline-any cline-no">&nbsp;</span>
<span class="cline-any cline-no">&nbsp;</span>
<span class="cline-any cline-no">&nbsp;</span>
<span class="cline-any cline-no">&nbsp;</span>
<span class="cline-any cline-no">&nbsp;</span>
<span class="cline-any cline-no">&nbsp;</span>
<span class="cline-any cline-no">&nbsp;</span>
<span class="cline-any cline-no">&nbsp;</span>
<span class="cline-any cline-no">&nbsp;</span>
<span class="cline-any cline-no">&nbsp;</span>
<span class="cline-any cline-no">&nbsp;</span>
<span class="cline-any cline-no">&nbsp;</span>
<span class="cline-any cline-no">&nbsp;</span>
<span class="cline-any cline-no">&nbsp;</span>
<span class="cline-any cline-no">&nbsp;</span>
<span class="cline-any cline-no">&nbsp;</span>
<span class="cline-any cline-no">&nbsp;</span>
<span class="cline-any cline-no">&nbsp;</span>
<span class="cline-any cline-no">&nbsp;</span>
<span class="cline-any cline-no">&nbsp;</span>
<span class="cline-any cline-no">&nbsp;</span>
<span class="cline-any cline-neutral">&nbsp;</span>
<span class="cline-any cline-no">&nbsp;</span>
<span class="cline-any cline-no">&nbsp;</span>
<span class="cline-any cline-no">&nbsp;</span>
<span class="cline-any cline-no">&nbsp;</span>
<span class="cline-any cline-no">&nbsp;</span>
<span class="cline-any cline-no">&nbsp;</span>
<span class="cline-any cline-no">&nbsp;</span>
<span class="cline-any cline-no">&nbsp;</span>
<span class="cline-any cline-no">&nbsp;</span>
<span class="cline-any cline-no">&nbsp;</span>
<span class="cline-any cline-no">&nbsp;</span>
<span class="cline-any cline-no">&nbsp;</span>
<span class="cline-any cline-neutral">&nbsp;</span>
<span class="cline-any cline-no">&nbsp;</span>
<span class="cline-any cline-no">&nbsp;</span>
<span class="cline-any cline-no">&nbsp;</span>
<span class="cline-any cline-no">&nbsp;</span>
<span class="cline-any cline-no">&nbsp;</span>
<span class="cline-any cline-no">&nbsp;</span>
<span class="cline-any cline-no">&nbsp;</span>
<span class="cline-any cline-no">&nbsp;</span>
<span class="cline-any cline-no">&nbsp;</span>
<span class="cline-any cline-no">&nbsp;</span>
<span class="cline-any cline-no">&nbsp;</span>
<span class="cline-any cline-neutral">&nbsp;</span>
<span class="cline-any cline-no">&nbsp;</span>
<span class="cline-any cline-no">&nbsp;</span>
<span class="cline-any cline-no">&nbsp;</span>
<span class="cline-any cline-no">&nbsp;</span>
<span class="cline-any cline-no">&nbsp;</span>
<span class="cline-any cline-no">&nbsp;</span>
<span class="cline-any cline-no">&nbsp;</span>
<span class="cline-any cline-neutral">&nbsp;</span>
<span class="cline-any cline-no">&nbsp;</span>
<span class="cline-any cline-no">&nbsp;</span>
<span class="cline-any cline-no">&nbsp;</span>
<span class="cline-any cline-no">&nbsp;</span>
<span class="cline-any cline-no">&nbsp;</span>
<span class="cline-any cline-no">&nbsp;</span>
<span class="cline-any cline-no">&nbsp;</span>
<span class="cline-any cline-no">&nbsp;</span>
<span class="cline-any cline-no">&nbsp;</span>
<span class="cline-any cline-no">&nbsp;</span>
<span class="cline-any cline-no">&nbsp;</span>
<span class="cline-any cline-no">&nbsp;</span>
<span class="cline-any cline-no">&nbsp;</span>
<span class="cline-any cline-no">&nbsp;</span>
<span class="cline-any cline-no">&nbsp;</span>
<span class="cline-any cline-no">&nbsp;</span>
<span class="cline-any cline-no">&nbsp;</span>
<span class="cline-any cline-no">&nbsp;</span>
<span class="cline-any cline-no">&nbsp;</span>
<span class="cline-any cline-no">&nbsp;</span>
<span class="cline-any cline-neutral">&nbsp;</span>
<span class="cline-any cline-no">&nbsp;</span>
<span class="cline-any cline-no">&nbsp;</span>
<span class="cline-any cline-no">&nbsp;</span>
<span class="cline-any cline-no">&nbsp;</span>
<span class="cline-any cline-no">&nbsp;</span>
<span class="cline-any cline-no">&nbsp;</span>
<span class="cline-any cline-no">&nbsp;</span>
<span class="cline-any cline-no">&nbsp;</span>
<span class="cline-any cline-no">&nbsp;</span>
<span class="cline-any cline-no">&nbsp;</span>
<span class="cline-any cline-no">&nbsp;</span>
<span class="cline-any cline-no">&nbsp;</span>
<span class="cline-any cline-no">&nbsp;</span>
<span class="cline-any cline-no">&nbsp;</span>
<span class="cline-any cline-no">&nbsp;</span>
<span class="cline-any cline-no">&nbsp;</span>
<span class="cline-any cline-no">&nbsp;</span>
<span class="cline-any cline-no">&nbsp;</span>
<span class="cline-any cline-no">&nbsp;</span>
<span class="cline-any cline-no">&nbsp;</span>
<span class="cline-any cline-no">&nbsp;</span>
<span class="cline-any cline-no">&nbsp;</span>
<span class="cline-any cline-no">&nbsp;</span>
<span class="cline-any cline-no">&nbsp;</span>
<span class="cline-any cline-no">&nbsp;</span>
<span class="cline-any cline-no">&nbsp;</span>
<span class="cline-any cline-no">&nbsp;</span>
<span class="cline-any cline-no">&nbsp;</span>
<span class="cline-any cline-no">&nbsp;</span>
<span class="cline-any cline-no">&nbsp;</span>
<span class="cline-any cline-no">&nbsp;</span>
<span class="cline-any cline-no">&nbsp;</span>
<span class="cline-any cline-no">&nbsp;</span>
<span class="cline-any cline-neutral">&nbsp;</span>
<span class="cline-any cline-neutral">&nbsp;</span>
<span class="cline-any cline-yes">1x</span>
<span class="cline-any cline-no">&nbsp;</span>
<span class="cline-any cline-no">&nbsp;</span>
<span class="cline-any cline-neutral">&nbsp;</span>
<span class="cline-any cline-no">&nbsp;</span>
<span class="cline-any cline-no">&nbsp;</span>
<span class="cline-any cline-no">&nbsp;</span>
<span class="cline-any cline-no">&nbsp;</span>
<span class="cline-any cline-no">&nbsp;</span>
<span class="cline-any cline-no">&nbsp;</span>
<span class="cline-any cline-no">&nbsp;</span>
<span class="cline-any cline-no">&nbsp;</span>
<span class="cline-any cline-no">&nbsp;</span>
<span class="cline-any cline-no">&nbsp;</span>
<span class="cline-any cline-no">&nbsp;</span>
<span class="cline-any cline-no">&nbsp;</span>
<span class="cline-any cline-no">&nbsp;</span>
<span class="cline-any cline-no">&nbsp;</span>
<span class="cline-any cline-no">&nbsp;</span>
<span class="cline-any cline-no">&nbsp;</span>
<span class="cline-any cline-no">&nbsp;</span>
<span class="cline-any cline-no">&nbsp;</span>
<span class="cline-any cline-no">&nbsp;</span>
<span class="cline-any cline-neutral">&nbsp;</span>
<span class="cline-any cline-no">&nbsp;</span>
<span class="cline-any cline-no">&nbsp;</span>
<span class="cline-any cline-no">&nbsp;</span>
<span class="cline-any cline-no">&nbsp;</span>
<span class="cline-any cline-no">&nbsp;</span>
<span class="cline-any cline-no">&nbsp;</span>
<span class="cline-any cline-no">&nbsp;</span>
<span class="cline-any cline-no">&nbsp;</span>
<span class="cline-any cline-no">&nbsp;</span>
<span class="cline-any cline-no">&nbsp;</span>
<span class="cline-any cline-no">&nbsp;</span>
<span class="cline-any cline-no">&nbsp;</span>
<span class="cline-any cline-no">&nbsp;</span>
<span class="cline-any cline-neutral">&nbsp;</span>
<span class="cline-any cline-no">&nbsp;</span>
<span class="cline-any cline-no">&nbsp;</span>
<span class="cline-any cline-no">&nbsp;</span>
<span class="cline-any cline-no">&nbsp;</span>
<span class="cline-any cline-no">&nbsp;</span>
<span class="cline-any cline-no">&nbsp;</span>
<span class="cline-any cline-no">&nbsp;</span>
<span class="cline-any cline-neutral">&nbsp;</span>
<span class="cline-any cline-no">&nbsp;</span>
<span class="cline-any cline-no">&nbsp;</span>
<span class="cline-any cline-no">&nbsp;</span>
<span class="cline-any cline-no">&nbsp;</span>
<span class="cline-any cline-no">&nbsp;</span>
<span class="cline-any cline-no">&nbsp;</span>
<span class="cline-any cline-no">&nbsp;</span>
<span class="cline-any cline-no">&nbsp;</span>
<span class="cline-any cline-no">&nbsp;</span>
<span class="cline-any cline-no">&nbsp;</span>
<span class="cline-any cline-no">&nbsp;</span>
<span class="cline-any cline-no">&nbsp;</span>
<span class="cline-any cline-no">&nbsp;</span>
<span class="cline-any cline-no">&nbsp;</span>
<span class="cline-any cline-no">&nbsp;</span>
<span class="cline-any cline-neutral">&nbsp;</span>
<span class="cline-any cline-no">&nbsp;</span>
<span class="cline-any cline-no">&nbsp;</span>
<span class="cline-any cline-no">&nbsp;</span>
<span class="cline-any cline-no">&nbsp;</span>
<span class="cline-any cline-no">&nbsp;</span>
<span class="cline-any cline-no">&nbsp;</span>
<span class="cline-any cline-no">&nbsp;</span>
<span class="cline-any cline-no">&nbsp;</span>
<span class="cline-any cline-no">&nbsp;</span>
<span class="cline-any cline-no">&nbsp;</span>
<span class="cline-any cline-no">&nbsp;</span>
<span class="cline-any cline-no">&nbsp;</span>
<span class="cline-any cline-no">&nbsp;</span>
<span class="cline-any cline-no">&nbsp;</span>
<span class="cline-any cline-no">&nbsp;</span>
<span class="cline-any cline-no">&nbsp;</span>
<span class="cline-any cline-no">&nbsp;</span>
<span class="cline-any cline-no">&nbsp;</span>
<span class="cline-any cline-no">&nbsp;</span>
<span class="cline-any cline-no">&nbsp;</span>
<span class="cline-any cline-neutral">&nbsp;</span>
<span class="cline-any cline-no">&nbsp;</span>
<span class="cline-any cline-no">&nbsp;</span>
<span class="cline-any cline-neutral">&nbsp;</span>
<span class="cline-any cline-no">&nbsp;</span>
<span class="cline-any cline-no">&nbsp;</span>
<span class="cline-any cline-no">&nbsp;</span>
<span class="cline-any cline-no">&nbsp;</span>
<span class="cline-any cline-no">&nbsp;</span>
<span class="cline-any cline-no">&nbsp;</span>
<span class="cline-any cline-no">&nbsp;</span>
<span class="cline-any cline-no">&nbsp;</span>
<span class="cline-any cline-no">&nbsp;</span>
<span class="cline-any cline-no">&nbsp;</span>
<span class="cline-any cline-no">&nbsp;</span>
<span class="cline-any cline-no">&nbsp;</span>
<span class="cline-any cline-no">&nbsp;</span>
<span class="cline-any cline-no">&nbsp;</span>
<span class="cline-any cline-no">&nbsp;</span>
<span class="cline-any cline-no">&nbsp;</span>
<span class="cline-any cline-neutral">&nbsp;</span>
<span class="cline-any cline-neutral">&nbsp;</span>
<span class="cline-any cline-yes">1x</span>
<span class="cline-any cline-no">&nbsp;</span>
<span class="cline-any cline-no">&nbsp;</span>
<span class="cline-any cline-neutral">&nbsp;</span>
<span class="cline-any cline-no">&nbsp;</span>
<span class="cline-any cline-no">&nbsp;</span>
<span class="cline-any cline-no">&nbsp;</span>
<span class="cline-any cline-no">&nbsp;</span>
<span class="cline-any cline-no">&nbsp;</span>
<span class="cline-any cline-no">&nbsp;</span>
<span class="cline-any cline-no">&nbsp;</span>
<span class="cline-any cline-no">&nbsp;</span>
<span class="cline-any cline-no">&nbsp;</span>
<span class="cline-any cline-no">&nbsp;</span>
<span class="cline-any cline-no">&nbsp;</span>
<span class="cline-any cline-no">&nbsp;</span>
<span class="cline-any cline-no">&nbsp;</span>
<span class="cline-any cline-no">&nbsp;</span>
<span class="cline-any cline-no">&nbsp;</span>
<span class="cline-any cline-no">&nbsp;</span>
<span class="cline-any cline-no">&nbsp;</span>
<span class="cline-any cline-no">&nbsp;</span>
<span class="cline-any cline-no">&nbsp;</span>
<span class="cline-any cline-no">&nbsp;</span>
<span class="cline-any cline-no">&nbsp;</span>
<span class="cline-any cline-no">&nbsp;</span>
<span class="cline-any cline-no">&nbsp;</span>
<span class="cline-any cline-no">&nbsp;</span>
<span class="cline-any cline-no">&nbsp;</span>
<span class="cline-any cline-neutral">&nbsp;</span>
<span class="cline-any cline-no">&nbsp;</span>
<span class="cline-any cline-no">&nbsp;</span>
<span class="cline-any cline-no">&nbsp;</span>
<span class="cline-any cline-no">&nbsp;</span>
<span class="cline-any cline-no">&nbsp;</span>
<span class="cline-any cline-no">&nbsp;</span>
<span class="cline-any cline-no">&nbsp;</span>
<span class="cline-any cline-no">&nbsp;</span>
<span class="cline-any cline-no">&nbsp;</span>
<span class="cline-any cline-no">&nbsp;</span>
<span class="cline-any cline-no">&nbsp;</span>
<span class="cline-any cline-neutral">&nbsp;</span>
<span class="cline-any cline-no">&nbsp;</span>
<span class="cline-any cline-no">&nbsp;</span>
<span class="cline-any cline-no">&nbsp;</span>
<span class="cline-any cline-no">&nbsp;</span>
<span class="cline-any cline-no">&nbsp;</span>
<span class="cline-any cline-no">&nbsp;</span>
<span class="cline-any cline-no">&nbsp;</span>
<span class="cline-any cline-no">&nbsp;</span>
<span class="cline-any cline-no">&nbsp;</span>
<span class="cline-any cline-no">&nbsp;</span>
<span class="cline-any cline-no">&nbsp;</span>
<span class="cline-any cline-no">&nbsp;</span>
<span class="cline-any cline-no">&nbsp;</span>
<span class="cline-any cline-no">&nbsp;</span>
<span class="cline-any cline-no">&nbsp;</span>
<span class="cline-any cline-no">&nbsp;</span>
<span class="cline-any cline-no">&nbsp;</span>
<span class="cline-any cline-no">&nbsp;</span>
<span class="cline-any cline-no">&nbsp;</span>
<span class="cline-any cline-no">&nbsp;</span>
<span class="cline-any cline-no">&nbsp;</span>
<span class="cline-any cline-no">&nbsp;</span>
<span class="cline-any cline-no">&nbsp;</span>
<span class="cline-any cline-no">&nbsp;</span>
<span class="cline-any cline-no">&nbsp;</span>
<span class="cline-any cline-neutral">&nbsp;</span>
<span class="cline-any cline-neutral">&nbsp;</span>
<span class="cline-any cline-yes">1x</span>
<span class="cline-any cline-no">&nbsp;</span>
<span class="cline-any cline-no">&nbsp;</span>
<span class="cline-any cline-neutral">&nbsp;</span>
<span class="cline-any cline-no">&nbsp;</span>
<span class="cline-any cline-no">&nbsp;</span>
<span class="cline-any cline-no">&nbsp;</span>
<span class="cline-any cline-no">&nbsp;</span>
<span class="cline-any cline-no">&nbsp;</span>
<span class="cline-any cline-no">&nbsp;</span>
<span class="cline-any cline-no">&nbsp;</span>
<span class="cline-any cline-no">&nbsp;</span>
<span class="cline-any cline-no">&nbsp;</span>
<span class="cline-any cline-no">&nbsp;</span>
<span class="cline-any cline-no">&nbsp;</span>
<span class="cline-any cline-no">&nbsp;</span>
<span class="cline-any cline-no">&nbsp;</span>
<span class="cline-any cline-no">&nbsp;</span>
<span class="cline-any cline-no">&nbsp;</span>
<span class="cline-any cline-no">&nbsp;</span>
<span class="cline-any cline-no">&nbsp;</span>
<span class="cline-any cline-no">&nbsp;</span>
<span class="cline-any cline-no">&nbsp;</span>
<span class="cline-any cline-no">&nbsp;</span>
<span class="cline-any cline-no">&nbsp;</span>
<span class="cline-any cline-no">&nbsp;</span>
<span class="cline-any cline-no">&nbsp;</span>
<span class="cline-any cline-no">&nbsp;</span>
<span class="cline-any cline-no">&nbsp;</span>
<span class="cline-any cline-no">&nbsp;</span>
<span class="cline-any cline-no">&nbsp;</span>
<span class="cline-any cline-no">&nbsp;</span>
<span class="cline-any cline-no">&nbsp;</span>
<span class="cline-any cline-neutral">&nbsp;</span>
<span class="cline-any cline-no">&nbsp;</span>
<span class="cline-any cline-no">&nbsp;</span>
<span class="cline-any cline-no">&nbsp;</span>
<span class="cline-any cline-no">&nbsp;</span>
<span class="cline-any cline-no">&nbsp;</span>
<span class="cline-any cline-no">&nbsp;</span>
<span class="cline-any cline-no">&nbsp;</span>
<span class="cline-any cline-no">&nbsp;</span>
<span class="cline-any cline-no">&nbsp;</span>
<span class="cline-any cline-no">&nbsp;</span>
<span class="cline-any cline-no">&nbsp;</span>
<span class="cline-any cline-no">&nbsp;</span>
<span class="cline-any cline-no">&nbsp;</span>
<span class="cline-any cline-no">&nbsp;</span>
<span class="cline-any cline-no">&nbsp;</span>
<span class="cline-any cline-no">&nbsp;</span>
<span class="cline-any cline-no">&nbsp;</span>
<span class="cline-any cline-no">&nbsp;</span>
<span class="cline-any cline-no">&nbsp;</span>
<span class="cline-any cline-no">&nbsp;</span>
<span class="cline-any cline-no">&nbsp;</span>
<span class="cline-any cline-no">&nbsp;</span>
<span class="cline-any cline-no">&nbsp;</span>
<span class="cline-any cline-no">&nbsp;</span>
<span class="cline-any cline-no">&nbsp;</span>
<span class="cline-any cline-no">&nbsp;</span>
<span class="cline-any cline-no">&nbsp;</span>
<span class="cline-any cline-no">&nbsp;</span>
<span class="cline-any cline-no">&nbsp;</span>
<span class="cline-any cline-no">&nbsp;</span>
<span class="cline-any cline-no">&nbsp;</span>
<span class="cline-any cline-no">&nbsp;</span>
<span class="cline-any cline-no">&nbsp;</span>
<span class="cline-any cline-no">&nbsp;</span>
<span class="cline-any cline-no">&nbsp;</span>
<span class="cline-any cline-no">&nbsp;</span>
<span class="cline-any cline-no">&nbsp;</span>
<span class="cline-any cline-no">&nbsp;</span>
<span class="cline-any cline-no">&nbsp;</span>
<span class="cline-any cline-no">&nbsp;</span>
<span class="cline-any cline-no">&nbsp;</span>
<span class="cline-any cline-no">&nbsp;</span>
<span class="cline-any cline-no">&nbsp;</span>
<span class="cline-any cline-neutral">&nbsp;</span>
<span class="cline-any cline-neutral">&nbsp;</span>
<span class="cline-any cline-yes">1x</span>
<span class="cline-any cline-no">&nbsp;</span>
<span class="cline-any cline-no">&nbsp;</span>
<span class="cline-any cline-no">&nbsp;</span>
<span class="cline-any cline-neutral">&nbsp;</span>
<span class="cline-any cline-no">&nbsp;</span>
<span class="cline-any cline-no">&nbsp;</span>
<span class="cline-any cline-no">&nbsp;</span>
<span class="cline-any cline-no">&nbsp;</span>
<span class="cline-any cline-neutral">&nbsp;</span>
<span class="cline-any cline-no">&nbsp;</span>
<span class="cline-any cline-no">&nbsp;</span>
<span class="cline-any cline-no">&nbsp;</span>
<span class="cline-any cline-no">&nbsp;</span>
<span class="cline-any cline-neutral">&nbsp;</span>
<span class="cline-any cline-no">&nbsp;</span>
<span class="cline-any cline-no">&nbsp;</span>
<span class="cline-any cline-no">&nbsp;</span>
<span class="cline-any cline-no">&nbsp;</span>
<span class="cline-any cline-no">&nbsp;</span>
<span class="cline-any cline-no">&nbsp;</span>
<span class="cline-any cline-no">&nbsp;</span>
<span class="cline-any cline-no">&nbsp;</span>
<span class="cline-any cline-no">&nbsp;</span>
<span class="cline-any cline-neutral">&nbsp;</span>
<span class="cline-any cline-no">&nbsp;</span>
<span class="cline-any cline-no">&nbsp;</span>
<span class="cline-any cline-no">&nbsp;</span>
<span class="cline-any cline-no">&nbsp;</span>
<span class="cline-any cline-neutral">&nbsp;</span>
<span class="cline-any cline-no">&nbsp;</span>
<span class="cline-any cline-no">&nbsp;</span>
<span class="cline-any cline-no">&nbsp;</span>
<span class="cline-any cline-neutral">&nbsp;</span>
<span class="cline-any cline-neutral">&nbsp;</span>
<span class="cline-any cline-no">&nbsp;</span>
<span class="cline-any cline-no">&nbsp;</span>
<span class="cline-any cline-no">&nbsp;</span>
<span class="cline-any cline-no">&nbsp;</span>
<span class="cline-any cline-no">&nbsp;</span>
<span class="cline-any cline-no">&nbsp;</span>
<span class="cline-any cline-no">&nbsp;</span>
<span class="cline-any cline-no">&nbsp;</span>
<span class="cline-any cline-no">&nbsp;</span>
<span class="cline-any cline-no">&nbsp;</span>
<span class="cline-any cline-neutral">&nbsp;</span>
<span class="cline-any cline-no">&nbsp;</span>
<span class="cline-any cline-no">&nbsp;</span>
<span class="cline-any cline-no">&nbsp;</span>
<span class="cline-any cline-no">&nbsp;</span>
<span class="cline-any cline-no">&nbsp;</span>
<span class="cline-any cline-no">&nbsp;</span>
<span class="cline-any cline-no">&nbsp;</span>
<span class="cline-any cline-neutral">&nbsp;</span>
<span class="cline-any cline-no">&nbsp;</span>
<span class="cline-any cline-no">&nbsp;</span>
<span class="cline-any cline-no">&nbsp;</span>
<span class="cline-any cline-no">&nbsp;</span>
<span class="cline-any cline-neutral">&nbsp;</span>
<span class="cline-any cline-no">&nbsp;</span>
<span class="cline-any cline-no">&nbsp;</span>
<span class="cline-any cline-no">&nbsp;</span>
<span class="cline-any cline-no">&nbsp;</span>
<span class="cline-any cline-no">&nbsp;</span>
<span class="cline-any cline-no">&nbsp;</span>
<span class="cline-any cline-no">&nbsp;</span>
<span class="cline-any cline-neutral">&nbsp;</span>
<span class="cline-any cline-no">&nbsp;</span>
<span class="cline-any cline-no">&nbsp;</span>
<span class="cline-any cline-no">&nbsp;</span>
<span class="cline-any cline-no">&nbsp;</span>
<span class="cline-any cline-neutral">&nbsp;</span>
<span class="cline-any cline-no">&nbsp;</span>
<span class="cline-any cline-no">&nbsp;</span>
<span class="cline-any cline-no">&nbsp;</span>
<span class="cline-any cline-neutral">&nbsp;</span>
<span class="cline-any cline-no">&nbsp;</span>
<span class="cline-any cline-no">&nbsp;</span>
<span class="cline-any cline-no">&nbsp;</span>
<span class="cline-any cline-no">&nbsp;</span>
<span class="cline-any cline-neutral">&nbsp;</span>
<span class="cline-any cline-no">&nbsp;</span>
<span class="cline-any cline-no">&nbsp;</span>
<span class="cline-any cline-no">&nbsp;</span>
<span class="cline-any cline-no">&nbsp;</span>
<span class="cline-any cline-neutral">&nbsp;</span>
<span class="cline-any cline-no">&nbsp;</span>
<span class="cline-any cline-no">&nbsp;</span>
<span class="cline-any cline-no">&nbsp;</span>
<span class="cline-any cline-no">&nbsp;</span>
<span class="cline-any cline-no">&nbsp;</span>
<span class="cline-any cline-no">&nbsp;</span>
<span class="cline-any cline-no">&nbsp;</span>
<span class="cline-any cline-no">&nbsp;</span>
<span class="cline-any cline-no">&nbsp;</span>
<span class="cline-any cline-no">&nbsp;</span>
<span class="cline-any cline-no">&nbsp;</span>
<span class="cline-any cline-no">&nbsp;</span>
<span class="cline-any cline-no">&nbsp;</span>
<span class="cline-any cline-no">&nbsp;</span>
<span class="cline-any cline-neutral">&nbsp;</span>
<span class="cline-any cline-no">&nbsp;</span>
<span class="cline-any cline-no">&nbsp;</span>
<span class="cline-any cline-no">&nbsp;</span>
<span class="cline-any cline-no">&nbsp;</span>
<span class="cline-any cline-no">&nbsp;</span>
<span class="cline-any cline-no">&nbsp;</span>
<span class="cline-any cline-no">&nbsp;</span>
<span class="cline-any cline-no">&nbsp;</span>
<span class="cline-any cline-neutral">&nbsp;</span>
<span class="cline-any cline-no">&nbsp;</span>
<span class="cline-any cline-no">&nbsp;</span>
<span class="cline-any cline-no">&nbsp;</span>
<span class="cline-any cline-neutral">&nbsp;</span>
<span class="cline-any cline-no">&nbsp;</span>
<span class="cline-any cline-neutral">&nbsp;</span>
<span class="cline-any cline-neutral">&nbsp;</span>
<span class="cline-any cline-no">&nbsp;</span>
<span class="cline-any cline-no">&nbsp;</span>
<span class="cline-any cline-no">&nbsp;</span>
<span class="cline-any cline-no">&nbsp;</span>
<span class="cline-any cline-no">&nbsp;</span>
<span class="cline-any cline-neutral">&nbsp;</span>
<span class="cline-any cline-no">&nbsp;</span>
<span class="cline-any cline-no">&nbsp;</span>
<span class="cline-any cline-no">&nbsp;</span>
<span class="cline-any cline-no">&nbsp;</span>
<span class="cline-any cline-no">&nbsp;</span>
<span class="cline-any cline-neutral">&nbsp;</span>
<span class="cline-any cline-neutral">&nbsp;</span>
<span class="cline-any cline-no">&nbsp;</span>
<span class="cline-any cline-no">&nbsp;</span>
<span class="cline-any cline-no">&nbsp;</span>
<span class="cline-any cline-no">&nbsp;</span>
<span class="cline-any cline-neutral">&nbsp;</span>
<span class="cline-any cline-no">&nbsp;</span>
<span class="cline-any cline-no">&nbsp;</span>
<span class="cline-any cline-no">&nbsp;</span>
<span class="cline-any cline-no">&nbsp;</span>
<span class="cline-any cline-no">&nbsp;</span>
<span class="cline-any cline-no">&nbsp;</span>
<span class="cline-any cline-no">&nbsp;</span>
<span class="cline-any cline-no">&nbsp;</span>
<span class="cline-any cline-neutral">&nbsp;</span>
<span class="cline-any cline-no">&nbsp;</span>
<span class="cline-any cline-no">&nbsp;</span>
<span class="cline-any cline-no">&nbsp;</span>
<span class="cline-any cline-no">&nbsp;</span>
<span class="cline-any cline-neutral">&nbsp;</span>
<span class="cline-any cline-no">&nbsp;</span>
<span class="cline-any cline-no">&nbsp;</span>
<span class="cline-any cline-no">&nbsp;</span>
<span class="cline-any cline-no">&nbsp;</span>
<span class="cline-any cline-no">&nbsp;</span>
<span class="cline-any cline-no">&nbsp;</span>
<span class="cline-any cline-no">&nbsp;</span>
<span class="cline-any cline-no">&nbsp;</span>
<span class="cline-any cline-no">&nbsp;</span>
<span class="cline-any cline-no">&nbsp;</span>
<span class="cline-any cline-no">&nbsp;</span>
<span class="cline-any cline-no">&nbsp;</span>
<span class="cline-any cline-no">&nbsp;</span>
<span class="cline-any cline-no">&nbsp;</span>
<span class="cline-any cline-no">&nbsp;</span>
<span class="cline-any cline-no">&nbsp;</span>
<span class="cline-any cline-no">&nbsp;</span>
<span class="cline-any cline-neutral">&nbsp;</span>
<span class="cline-any cline-no">&nbsp;</span>
<span class="cline-any cline-no">&nbsp;</span>
<span class="cline-any cline-no">&nbsp;</span>
<span class="cline-any cline-neutral">&nbsp;</span>
<span class="cline-any cline-no">&nbsp;</span>
<span class="cline-any cline-no">&nbsp;</span>
<span class="cline-any cline-no">&nbsp;</span>
<span class="cline-any cline-no">&nbsp;</span>
<span class="cline-any cline-no">&nbsp;</span>
<span class="cline-any cline-no">&nbsp;</span>
<span class="cline-any cline-no">&nbsp;</span>
<span class="cline-any cline-no">&nbsp;</span>
<span class="cline-any cline-no">&nbsp;</span>
<span class="cline-any cline-no">&nbsp;</span>
<span class="cline-any cline-no">&nbsp;</span>
<span class="cline-any cline-no">&nbsp;</span>
<span class="cline-any cline-neutral">&nbsp;</span>
<span class="cline-any cline-no">&nbsp;</span>
<span class="cline-any cline-no">&nbsp;</span>
<span class="cline-any cline-no">&nbsp;</span>
<span class="cline-any cline-no">&nbsp;</span>
<span class="cline-any cline-neutral">&nbsp;</span>
<span class="cline-any cline-no">&nbsp;</span>
<span class="cline-any cline-no">&nbsp;</span>
<span class="cline-any cline-no">&nbsp;</span>
<span class="cline-any cline-no">&nbsp;</span>
<span class="cline-any cline-no">&nbsp;</span>
<span class="cline-any cline-no">&nbsp;</span>
<span class="cline-any cline-no">&nbsp;</span>
<span class="cline-any cline-no">&nbsp;</span>
<span class="cline-any cline-no">&nbsp;</span>
<span class="cline-any cline-no">&nbsp;</span>
<span class="cline-any cline-no">&nbsp;</span>
<span class="cline-any cline-no">&nbsp;</span>
<span class="cline-any cline-no">&nbsp;</span>
<span class="cline-any cline-no">&nbsp;</span>
<span class="cline-any cline-neutral">&nbsp;</span>
<span class="cline-any cline-no">&nbsp;</span>
<span class="cline-any cline-no">&nbsp;</span>
<span class="cline-any cline-neutral">&nbsp;</span>
<span class="cline-any cline-no">&nbsp;</span>
<span class="cline-any cline-no">&nbsp;</span>
<span class="cline-any cline-neutral">&nbsp;</span>
<span class="cline-any cline-no">&nbsp;</span>
<span class="cline-any cline-no">&nbsp;</span>
<span class="cline-any cline-neutral">&nbsp;</span>
<span class="cline-any cline-no">&nbsp;</span>
<span class="cline-any cline-neutral">&nbsp;</span>
<span class="cline-any cline-no">&nbsp;</span>
<span class="cline-any cline-no">&nbsp;</span>
<span class="cline-any cline-no">&nbsp;</span>
<span class="cline-any cline-no">&nbsp;</span>
<span class="cline-any cline-no">&nbsp;</span>
<span class="cline-any cline-no">&nbsp;</span>
<span class="cline-any cline-no">&nbsp;</span>
<span class="cline-any cline-no">&nbsp;</span>
<span class="cline-any cline-no">&nbsp;</span>
<span class="cline-any cline-no">&nbsp;</span>
<span class="cline-any cline-no">&nbsp;</span>
<span class="cline-any cline-no">&nbsp;</span>
<span class="cline-any cline-no">&nbsp;</span>
<span class="cline-any cline-no">&nbsp;</span>
<span class="cline-any cline-no">&nbsp;</span>
<span class="cline-any cline-no">&nbsp;</span>
<span class="cline-any cline-no">&nbsp;</span>
<span class="cline-any cline-no">&nbsp;</span>
<span class="cline-any cline-no">&nbsp;</span>
<span class="cline-any cline-no">&nbsp;</span>
<span class="cline-any cline-no">&nbsp;</span>
<span class="cline-any cline-no">&nbsp;</span>
<span class="cline-any cline-no">&nbsp;</span>
<span class="cline-any cline-no">&nbsp;</span>
<span class="cline-any cline-no">&nbsp;</span>
<span class="cline-any cline-no">&nbsp;</span>
<span class="cline-any cline-no">&nbsp;</span>
<span class="cline-any cline-no">&nbsp;</span>
<span class="cline-any cline-no">&nbsp;</span>
<span class="cline-any cline-no">&nbsp;</span>
<span class="cline-any cline-no">&nbsp;</span>
<span class="cline-any cline-no">&nbsp;</span>
<span class="cline-any cline-no">&nbsp;</span>
<span class="cline-any cline-no">&nbsp;</span>
<span class="cline-any cline-no">&nbsp;</span>
<span class="cline-any cline-no">&nbsp;</span>
<span class="cline-any cline-neutral">&nbsp;</span>
<span class="cline-any cline-neutral">&nbsp;</span>
<span class="cline-any cline-no">&nbsp;</span>
<span class="cline-any cline-no">&nbsp;</span>
<span class="cline-any cline-no">&nbsp;</span>
<span class="cline-any cline-no">&nbsp;</span>
<span class="cline-any cline-no">&nbsp;</span>
<span class="cline-any cline-no">&nbsp;</span>
<span class="cline-any cline-no">&nbsp;</span>
<span class="cline-any cline-no">&nbsp;</span>
<span class="cline-any cline-no">&nbsp;</span>
<span class="cline-any cline-no">&nbsp;</span>
<span class="cline-any cline-no">&nbsp;</span>
<span class="cline-any cline-no">&nbsp;</span>
<span class="cline-any cline-no">&nbsp;</span>
<span class="cline-any cline-no">&nbsp;</span>
<span class="cline-any cline-no">&nbsp;</span>
<span class="cline-any cline-no">&nbsp;</span>
<span class="cline-any cline-no">&nbsp;</span>
<span class="cline-any cline-no">&nbsp;</span>
<span class="cline-any cline-no">&nbsp;</span>
<span class="cline-any cline-no">&nbsp;</span>
<span class="cline-any cline-no">&nbsp;</span>
<span class="cline-any cline-no">&nbsp;</span>
<span class="cline-any cline-no">&nbsp;</span>
<span class="cline-any cline-no">&nbsp;</span>
<span class="cline-any cline-no">&nbsp;</span>
<span class="cline-any cline-no">&nbsp;</span>
<span class="cline-any cline-no">&nbsp;</span>
<span class="cline-any cline-no">&nbsp;</span>
<span class="cline-any cline-no">&nbsp;</span>
<span class="cline-any cline-no">&nbsp;</span>
<span class="cline-any cline-no">&nbsp;</span>
<span class="cline-any cline-no">&nbsp;</span>
<span class="cline-any cline-no">&nbsp;</span>
<span class="cline-any cline-no">&nbsp;</span>
<span class="cline-any cline-no">&nbsp;</span>
<span class="cline-any cline-neutral">&nbsp;</span>
<span class="cline-any cline-neutral">&nbsp;</span>
<span class="cline-any cline-no">&nbsp;</span>
<span class="cline-any cline-no">&nbsp;</span>
<span class="cline-any cline-no">&nbsp;</span>
<span class="cline-any cline-no">&nbsp;</span>
<span class="cline-any cline-no">&nbsp;</span>
<span class="cline-any cline-no">&nbsp;</span>
<span class="cline-any cline-no">&nbsp;</span>
<span class="cline-any cline-no">&nbsp;</span>
<span class="cline-any cline-no">&nbsp;</span>
<span class="cline-any cline-no">&nbsp;</span>
<span class="cline-any cline-no">&nbsp;</span>
<span class="cline-any cline-no">&nbsp;</span>
<span class="cline-any cline-no">&nbsp;</span>
<span class="cline-any cline-no">&nbsp;</span>
<span class="cline-any cline-no">&nbsp;</span>
<span class="cline-any cline-no">&nbsp;</span>
<span class="cline-any cline-no">&nbsp;</span>
<span class="cline-any cline-no">&nbsp;</span>
<span class="cline-any cline-no">&nbsp;</span>
<span class="cline-any cline-no">&nbsp;</span>
<span class="cline-any cline-no">&nbsp;</span>
<span class="cline-any cline-no">&nbsp;</span>
<span class="cline-any cline-no">&nbsp;</span>
<span class="cline-any cline-no">&nbsp;</span>
<span class="cline-any cline-no">&nbsp;</span>
<span class="cline-any cline-no">&nbsp;</span>
<span class="cline-any cline-no">&nbsp;</span>
<span class="cline-any cline-no">&nbsp;</span>
<span class="cline-any cline-no">&nbsp;</span>
<span class="cline-any cline-no">&nbsp;</span>
<span class="cline-any cline-no">&nbsp;</span>
<span class="cline-any cline-no">&nbsp;</span>
<span class="cline-any cline-no">&nbsp;</span>
<span class="cline-any cline-no">&nbsp;</span>
<span class="cline-any cline-no">&nbsp;</span>
<span class="cline-any cline-neutral">&nbsp;</span>
<span class="cline-any cline-neutral">&nbsp;</span>
<span class="cline-any cline-no">&nbsp;</span>
<span class="cline-any cline-no">&nbsp;</span>
<span class="cline-any cline-no">&nbsp;</span>
<span class="cline-any cline-no">&nbsp;</span>
<span class="cline-any cline-no">&nbsp;</span>
<span class="cline-any cline-no">&nbsp;</span>
<span class="cline-any cline-no">&nbsp;</span>
<span class="cline-any cline-no">&nbsp;</span>
<span class="cline-any cline-no">&nbsp;</span>
<span class="cline-any cline-no">&nbsp;</span>
<span class="cline-any cline-no">&nbsp;</span>
<span class="cline-any cline-no">&nbsp;</span>
<span class="cline-any cline-no">&nbsp;</span>
<span class="cline-any cline-no">&nbsp;</span>
<span class="cline-any cline-no">&nbsp;</span>
<span class="cline-any cline-no">&nbsp;</span>
<span class="cline-any cline-no">&nbsp;</span>
<span class="cline-any cline-no">&nbsp;</span>
<span class="cline-any cline-no">&nbsp;</span>
<span class="cline-any cline-no">&nbsp;</span>
<span class="cline-any cline-no">&nbsp;</span>
<span class="cline-any cline-no">&nbsp;</span>
<span class="cline-any cline-no">&nbsp;</span>
<span class="cline-any cline-no">&nbsp;</span>
<span class="cline-any cline-no">&nbsp;</span>
<span class="cline-any cline-no">&nbsp;</span>
<span class="cline-any cline-no">&nbsp;</span>
<span class="cline-any cline-no">&nbsp;</span>
<span class="cline-any cline-no">&nbsp;</span>
<span class="cline-any cline-no">&nbsp;</span>
<span class="cline-any cline-no">&nbsp;</span>
<span class="cline-any cline-no">&nbsp;</span>
<span class="cline-any cline-no">&nbsp;</span>
<span class="cline-any cline-no">&nbsp;</span>
<span class="cline-any cline-neutral">&nbsp;</span>
<span class="cline-any cline-no">&nbsp;</span>
<span class="cline-any cline-no">&nbsp;</span>
<span class="cline-any cline-no">&nbsp;</span>
<span class="cline-any cline-no">&nbsp;</span>
<span class="cline-any cline-no">&nbsp;</span>
<span class="cline-any cline-neutral">&nbsp;</span>
<span class="cline-any cline-neutral">&nbsp;</span>
<span class="cline-any cline-no">&nbsp;</span>
<span class="cline-any cline-neutral">&nbsp;</span>
<span class="cline-any cline-no">&nbsp;</span>
<span class="cline-any cline-neutral">&nbsp;</span>
<span class="cline-any cline-neutral">&nbsp;</span>
<span class="cline-any cline-no">&nbsp;</span>
<span class="cline-any cline-no">&nbsp;</span>
<span class="cline-any cline-neutral">&nbsp;</span>
<span class="cline-any cline-no">&nbsp;</span>
<span class="cline-any cline-no">&nbsp;</span>
<span class="cline-any cline-no">&nbsp;</span>
<span class="cline-any cline-neutral">&nbsp;</span>
<span class="cline-any cline-no">&nbsp;</span>
<span class="cline-any cline-neutral">&nbsp;</span>
<span class="cline-any cline-yes">1x</span>
<span class="cline-any cline-neutral">&nbsp;</span></td><td class="text"><pre class="prettyprint lang-js">import React, { useState, useEffect } from "react";
import {
	BarChart,
	Bar,
	LineChart,
	Line,
	XAxis,
	YAxis,
	CartesianGrid,
	Tooltip,
	Legend,
	ResponsiveContainer,
	PieChart,
	Pie,
	Cell,
	AreaChart,
	Area,
} from "recharts";
import {
	Calendar,
	Users,
	BarChart as BarIcon,
	PieChart as PieIcon,
	DollarSign,
	UserCheck,
	TrendingUp,
	FileText,
} from "lucide-react";
import "./AdminReports.css";
import { auth } from "../../../firebase";
import Popup from "../adminGeneralComponents/Popup.jsx";
&nbsp;
const KpiCard = <span class="fstat-no" title="function not covered" >({ value, label, icon: Icon }) =&gt; (</span>
<span class="cstat-no" title="statement not covered" >	&lt;div className="kpi-metric"&gt;</span>
<span class="cstat-no" title="statement not covered" >		{Icon &amp;&amp; &lt;Icon className="kpi-icon" size={20} /&gt;}</span>
<span class="cstat-no" title="statement not covered" >		&lt;p className="kpi-value"&gt;{value ?? "0"}&lt;/p&gt;</span>
<span class="cstat-no" title="statement not covered" >		&lt;p className="kpi-label"&gt;{label}&lt;/p&gt;</span>
<span class="cstat-no" title="statement not covered" >	&lt;/div&gt;</span>
);
&nbsp;
// Detailed Chart Components for Popups
const EventsDetailedCharts = <span class="fstat-no" title="function not covered" >({</span>
<span class="cstat-no" title="statement not covered" >	platformSummary,</span>
<span class="cstat-no" title="statement not covered" >	monthlyFinancials,</span>
<span class="cstat-no" title="statement not covered" >	newEventsData,</span>
<span class="cstat-no" title="statement not covered" >	eventCategoryData,</span>
<span class="cstat-no" title="statement not covered" >}) =&gt; (</span>
<span class="cstat-no" title="statement not covered" >	&lt;div className="detailed-charts-container"&gt;</span>
<span class="cstat-no" title="statement not covered" >		&lt;h3&gt;Events Analytics Dashboard&lt;/h3&gt;</span>
&nbsp;
<span class="cstat-no" title="statement not covered" >		&lt;div className="detailed-charts-grid"&gt;</span>
<span class="cstat-no" title="statement not covered" >			&lt;div className="detailed-chart"&gt;</span>
<span class="cstat-no" title="statement not covered" >				&lt;h4&gt;Event Creation Timeline&lt;/h4&gt;</span>
<span class="cstat-no" title="statement not covered" >				&lt;ResponsiveContainer width="100%" height={250}&gt;</span>
<span class="cstat-no" title="statement not covered" >					&lt;AreaChart data={newEventsData}&gt;</span>
<span class="cstat-no" title="statement not covered" >						&lt;CartesianGrid</span>
<span class="cstat-no" title="statement not covered" >							strokeDasharray="3 3"</span>
<span class="cstat-no" title="statement not covered" >							strokeOpacity={0.2}</span>
<span class="cstat-no" title="statement not covered" >						/&gt;</span>
<span class="cstat-no" title="statement not covered" >						&lt;XAxis dataKey="month" /&gt;</span>
<span class="cstat-no" title="statement not covered" >						&lt;YAxis /&gt;</span>
<span class="cstat-no" title="statement not covered" >						&lt;Tooltip /&gt;</span>
<span class="cstat-no" title="statement not covered" >						&lt;Area</span>
<span class="cstat-no" title="statement not covered" >							type="monotone"</span>
<span class="cstat-no" title="statement not covered" >							dataKey="newEvents"</span>
<span class="cstat-no" title="statement not covered" >							stroke="#8884d8"</span>
<span class="cstat-no" title="statement not covered" >							fill="#8884d8"</span>
<span class="cstat-no" title="statement not covered" >							fillOpacity={0.3}</span>
<span class="cstat-no" title="statement not covered" >						/&gt;</span>
<span class="cstat-no" title="statement not covered" >					&lt;/AreaChart&gt;</span>
<span class="cstat-no" title="statement not covered" >				&lt;/ResponsiveContainer&gt;</span>
<span class="cstat-no" title="statement not covered" >			&lt;/div&gt;</span>
&nbsp;
<span class="cstat-no" title="statement not covered" >			&lt;div className="detailed-chart"&gt;</span>
<span class="cstat-no" title="statement not covered" >				&lt;h4&gt;Event Category Distribution&lt;/h4&gt;</span>
<span class="cstat-no" title="statement not covered" >				&lt;ResponsiveContainer width="100%" height={250}&gt;</span>
<span class="cstat-no" title="statement not covered" >					&lt;PieChart&gt;</span>
<span class="cstat-no" title="statement not covered" >						&lt;Pie</span>
<span class="cstat-no" title="statement not covered" >							data={eventCategoryData}</span>
<span class="cstat-no" title="statement not covered" >							dataKey="count"</span>
<span class="cstat-no" title="statement not covered" >							nameKey="category"</span>
<span class="cstat-no" title="statement not covered" >							cx="50%"</span>
<span class="cstat-no" title="statement not covered" >							cy="50%"</span>
<span class="cstat-no" title="statement not covered" >							outerRadius={80}</span>
<span class="cstat-no" title="statement not covered" >							label</span>
						&gt;
<span class="cstat-no" title="statement not covered" >							{eventCategoryData.map((entry, index) =&gt; (</span>
<span class="cstat-no" title="statement not covered" >								&lt;Cell</span>
<span class="cstat-no" title="statement not covered" >									key={`cell-${index}`}</span>
<span class="cstat-no" title="statement not covered" >									fill={</span>
<span class="cstat-no" title="statement not covered" >										[</span>
<span class="cstat-no" title="statement not covered" >											"#8884d8",</span>
<span class="cstat-no" title="statement not covered" >											"#82ca9d",</span>
<span class="cstat-no" title="statement not covered" >											"#ffc658",</span>
<span class="cstat-no" title="statement not covered" >											"#ff8042",</span>
<span class="cstat-no" title="statement not covered" >											"#0088fe",</span>
<span class="cstat-no" title="statement not covered" >										][index % 5]</span>
									}
<span class="cstat-no" title="statement not covered" >								/&gt;</span>
<span class="cstat-no" title="statement not covered" >							))}</span>
<span class="cstat-no" title="statement not covered" >						&lt;/Pie&gt;</span>
<span class="cstat-no" title="statement not covered" >						&lt;Tooltip /&gt;</span>
<span class="cstat-no" title="statement not covered" >					&lt;/PieChart&gt;</span>
<span class="cstat-no" title="statement not covered" >				&lt;/ResponsiveContainer&gt;</span>
<span class="cstat-no" title="statement not covered" >			&lt;/div&gt;</span>
&nbsp;
<span class="cstat-no" title="statement not covered" >			&lt;div className="detailed-chart"&gt;</span>
<span class="cstat-no" title="statement not covered" >				&lt;h4&gt;Budget vs Actual Spending&lt;/h4&gt;</span>
<span class="cstat-no" title="statement not covered" >				&lt;ResponsiveContainer width="100%" height={250}&gt;</span>
<span class="cstat-no" title="statement not covered" >					&lt;BarChart data={monthlyFinancials}&gt;</span>
<span class="cstat-no" title="statement not covered" >						&lt;CartesianGrid</span>
<span class="cstat-no" title="statement not covered" >							strokeDasharray="3 3"</span>
<span class="cstat-no" title="statement not covered" >							strokeOpacity={0.2}</span>
<span class="cstat-no" title="statement not covered" >						/&gt;</span>
<span class="cstat-no" title="statement not covered" >						&lt;XAxis dataKey="month" /&gt;</span>
<span class="cstat-no" title="statement not covered" >						&lt;YAxis /&gt;</span>
<span class="cstat-no" title="statement not covered" >						&lt;Tooltip /&gt;</span>
<span class="cstat-no" title="statement not covered" >						&lt;Bar dataKey="budget" fill="#8884d8" name="Budget" /&gt;</span>
<span class="cstat-no" title="statement not covered" >						&lt;Bar</span>
<span class="cstat-no" title="statement not covered" >							dataKey="spending"</span>
<span class="cstat-no" title="statement not covered" >							fill="#82ca9d"</span>
<span class="cstat-no" title="statement not covered" >							name="Actual Spend"</span>
<span class="cstat-no" title="statement not covered" >						/&gt;</span>
<span class="cstat-no" title="statement not covered" >					&lt;/BarChart&gt;</span>
<span class="cstat-no" title="statement not covered" >				&lt;/ResponsiveContainer&gt;</span>
<span class="cstat-no" title="statement not covered" >			&lt;/div&gt;</span>
&nbsp;
<span class="cstat-no" title="statement not covered" >			&lt;div className="detailed-chart"&gt;</span>
<span class="cstat-no" title="statement not covered" >				&lt;h4&gt;Event Status Overview&lt;/h4&gt;</span>
<span class="cstat-no" title="statement not covered" >				&lt;div className="stats-grid"&gt;</span>
<span class="cstat-no" title="statement not covered" >					&lt;div className="stat-item"&gt;</span>
<span class="cstat-no" title="statement not covered" >						&lt;span className="stat-label"&gt;Total Events&lt;/span&gt;</span>
<span class="cstat-no" title="statement not covered" >						&lt;span className="stat-value"&gt;</span>
<span class="cstat-no" title="statement not covered" >							{platformSummary?.totals?.events || 0}</span>
<span class="cstat-no" title="statement not covered" >						&lt;/span&gt;</span>
<span class="cstat-no" title="statement not covered" >					&lt;/div&gt;</span>
<span class="cstat-no" title="statement not covered" >					&lt;div className="stat-item"&gt;</span>
<span class="cstat-no" title="statement not covered" >						&lt;span className="stat-label"&gt;Avg Guests/Event&lt;/span&gt;</span>
<span class="cstat-no" title="statement not covered" >						&lt;span className="stat-value"&gt;</span>
<span class="cstat-no" title="statement not covered" >							{platformSummary?.eventInsights?.guestStats?.avgGuestsPerEvent?.toFixed(</span>
<span class="cstat-no" title="statement not covered" >								1</span>
<span class="cstat-no" title="statement not covered" >							) || 0}</span>
<span class="cstat-no" title="statement not covered" >						&lt;/span&gt;</span>
<span class="cstat-no" title="statement not covered" >					&lt;/div&gt;</span>
<span class="cstat-no" title="statement not covered" >					&lt;div className="stat-item"&gt;</span>
<span class="cstat-no" title="statement not covered" >						&lt;span className="stat-label"&gt;Avg Budget&lt;/span&gt;</span>
<span class="cstat-no" title="statement not covered" >						&lt;span className="stat-value"&gt;</span>
<span class="cstat-no" title="statement not covered" >							{new Intl.NumberFormat("en-ZA", {</span>
<span class="cstat-no" title="statement not covered" >								style: "currency",</span>
<span class="cstat-no" title="statement not covered" >								currency: "ZAR",</span>
<span class="cstat-no" title="statement not covered" >							}).format(</span>
<span class="cstat-no" title="statement not covered" >								platformSummary?.eventInsights?.budget</span>
<span class="cstat-no" title="statement not covered" >									?.avgBudgetPerEvent || 0</span>
<span class="cstat-no" title="statement not covered" >							)}</span>
<span class="cstat-no" title="statement not covered" >						&lt;/span&gt;</span>
<span class="cstat-no" title="statement not covered" >					&lt;/div&gt;</span>
<span class="cstat-no" title="statement not covered" >				&lt;/div&gt;</span>
<span class="cstat-no" title="statement not covered" >			&lt;/div&gt;</span>
<span class="cstat-no" title="statement not covered" >		&lt;/div&gt;</span>
<span class="cstat-no" title="statement not covered" >	&lt;/div&gt;</span>
);
&nbsp;
const VendorsDetailedCharts = <span class="fstat-no" title="function not covered" >({ platformSummary, vendorCategoryData }) =&gt; (</span>
<span class="cstat-no" title="statement not covered" >	&lt;div className="detailed-charts-container"&gt;</span>
<span class="cstat-no" title="statement not covered" >		&lt;h3&gt;Vendors Analytics Dashboard&lt;/h3&gt;</span>
&nbsp;
<span class="cstat-no" title="statement not covered" >		&lt;div className="detailed-charts-grid"&gt;</span>
<span class="cstat-no" title="statement not covered" >			&lt;div className="detailed-chart"&gt;</span>
<span class="cstat-no" title="statement not covered" >				&lt;h4&gt;Vendor Status Distribution&lt;/h4&gt;</span>
<span class="cstat-no" title="statement not covered" >				&lt;ResponsiveContainer width="100%" height={250}&gt;</span>
<span class="cstat-no" title="statement not covered" >					&lt;PieChart&gt;</span>
<span class="cstat-no" title="statement not covered" >						&lt;Pie</span>
<span class="cstat-no" title="statement not covered" >							data={Object.entries(</span>
<span class="cstat-no" title="statement not covered" >								platformSummary?.vendorInsights</span>
<span class="cstat-no" title="statement not covered" >									?.statusDistribution || {}</span>
<span class="cstat-no" title="statement not covered" >							).map(([status, count]) =&gt; ({</span>
<span class="cstat-no" title="statement not covered" >								name: status,</span>
<span class="cstat-no" title="statement not covered" >								value: count,</span>
<span class="cstat-no" title="statement not covered" >							}))}</span>
<span class="cstat-no" title="statement not covered" >							dataKey="value"</span>
<span class="cstat-no" title="statement not covered" >							nameKey="name"</span>
<span class="cstat-no" title="statement not covered" >							cx="50%"</span>
<span class="cstat-no" title="statement not covered" >							cy="50%"</span>
<span class="cstat-no" title="statement not covered" >							outerRadius={80}</span>
<span class="cstat-no" title="statement not covered" >							label</span>
						&gt;
<span class="cstat-no" title="statement not covered" >							{Object.entries(</span>
<span class="cstat-no" title="statement not covered" >								platformSummary?.vendorInsights</span>
<span class="cstat-no" title="statement not covered" >									?.statusDistribution || {}</span>
<span class="cstat-no" title="statement not covered" >							).map((entry, index) =&gt; (</span>
<span class="cstat-no" title="statement not covered" >								&lt;Cell</span>
<span class="cstat-no" title="statement not covered" >									key={`cell-${index}`}</span>
<span class="cstat-no" title="statement not covered" >									fill={</span>
<span class="cstat-no" title="statement not covered" >										[</span>
<span class="cstat-no" title="statement not covered" >											"#0088fe",</span>
<span class="cstat-no" title="statement not covered" >											"#00c49f",</span>
<span class="cstat-no" title="statement not covered" >											"#ffbb28",</span>
<span class="cstat-no" title="statement not covered" >											"#ff8042",</span>
<span class="cstat-no" title="statement not covered" >										][index % 4]</span>
									}
<span class="cstat-no" title="statement not covered" >								/&gt;</span>
<span class="cstat-no" title="statement not covered" >							))}</span>
<span class="cstat-no" title="statement not covered" >						&lt;/Pie&gt;</span>
<span class="cstat-no" title="statement not covered" >						&lt;Tooltip /&gt;</span>
<span class="cstat-no" title="statement not covered" >					&lt;/PieChart&gt;</span>
<span class="cstat-no" title="statement not covered" >				&lt;/ResponsiveContainer&gt;</span>
<span class="cstat-no" title="statement not covered" >			&lt;/div&gt;</span>
&nbsp;
<span class="cstat-no" title="statement not covered" >			&lt;div className="detailed-chart"&gt;</span>
<span class="cstat-no" title="statement not covered" >				&lt;h4&gt;Vendor Categories&lt;/h4&gt;</span>
<span class="cstat-no" title="statement not covered" >				&lt;ResponsiveContainer width="100%" height={250}&gt;</span>
<span class="cstat-no" title="statement not covered" >					&lt;BarChart data={vendorCategoryData} layout="vertical"&gt;</span>
<span class="cstat-no" title="statement not covered" >						&lt;CartesianGrid</span>
<span class="cstat-no" title="statement not covered" >							strokeDasharray="3 3"</span>
<span class="cstat-no" title="statement not covered" >							strokeOpacity={0.2}</span>
<span class="cstat-no" title="statement not covered" >						/&gt;</span>
<span class="cstat-no" title="statement not covered" >						&lt;XAxis type="number" /&gt;</span>
<span class="cstat-no" title="statement not covered" >						&lt;YAxis dataKey="category" type="category" width={100} /&gt;</span>
<span class="cstat-no" title="statement not covered" >						&lt;Tooltip /&gt;</span>
<span class="cstat-no" title="statement not covered" >						&lt;Bar dataKey="count" fill="#8884d8" /&gt;</span>
<span class="cstat-no" title="statement not covered" >					&lt;/BarChart&gt;</span>
<span class="cstat-no" title="statement not covered" >				&lt;/ResponsiveContainer&gt;</span>
<span class="cstat-no" title="statement not covered" >			&lt;/div&gt;</span>
&nbsp;
<span class="cstat-no" title="statement not covered" >			&lt;div className="detailed-chart"&gt;</span>
<span class="cstat-no" title="statement not covered" >				&lt;h4&gt;Vendor Performance Metrics&lt;/h4&gt;</span>
<span class="cstat-no" title="statement not covered" >				&lt;div className="metrics-grid"&gt;</span>
<span class="cstat-no" title="statement not covered" >					&lt;div className="metric-card"&gt;</span>
<span class="cstat-no" title="statement not covered" >						&lt;Users size={24} /&gt;</span>
<span class="cstat-no" title="statement not covered" >						&lt;div className="metric-content"&gt;</span>
<span class="cstat-no" title="statement not covered" >							&lt;span className="metric-value"&gt;</span>
<span class="cstat-no" title="statement not covered" >								{platformSummary?.totals?.vendors || 0}</span>
<span class="cstat-no" title="statement not covered" >							&lt;/span&gt;</span>
<span class="cstat-no" title="statement not covered" >							&lt;span className="metric-label"&gt;Total Vendors&lt;/span&gt;</span>
<span class="cstat-no" title="statement not covered" >						&lt;/div&gt;</span>
<span class="cstat-no" title="statement not covered" >					&lt;/div&gt;</span>
<span class="cstat-no" title="statement not covered" >					&lt;div className="metric-card"&gt;</span>
<span class="cstat-no" title="statement not covered" >						&lt;TrendingUp size={24} /&gt;</span>
<span class="cstat-no" title="statement not covered" >						&lt;div className="metric-content"&gt;</span>
<span class="cstat-no" title="statement not covered" >							&lt;span className="metric-value"&gt;</span>
<span class="cstat-no" title="statement not covered" >								{Math.round(</span>
<span class="cstat-no" title="statement not covered" >									(platformSummary?.vendorInsights</span>
<span class="cstat-no" title="statement not covered" >										?.vendorServiceRatio || 0) * 100</span>
<span class="cstat-no" title="statement not covered" >								)}</span>
								%
<span class="cstat-no" title="statement not covered" >							&lt;/span&gt;</span>
<span class="cstat-no" title="statement not covered" >							&lt;span className="metric-label"&gt;</span>
								Active with Services
<span class="cstat-no" title="statement not covered" >							&lt;/span&gt;</span>
<span class="cstat-no" title="statement not covered" >						&lt;/div&gt;</span>
<span class="cstat-no" title="statement not covered" >					&lt;/div&gt;</span>
<span class="cstat-no" title="statement not covered" >					&lt;div className="metric-card"&gt;</span>
<span class="cstat-no" title="statement not covered" >						&lt;FileText size={24} /&gt;</span>
<span class="cstat-no" title="statement not covered" >						&lt;div className="metric-content"&gt;</span>
<span class="cstat-no" title="statement not covered" >							&lt;span className="metric-value"&gt;</span>
<span class="cstat-no" title="statement not covered" >								{platformSummary?.totals?.services || 0}</span>
<span class="cstat-no" title="statement not covered" >							&lt;/span&gt;</span>
<span class="cstat-no" title="statement not covered" >							&lt;span className="metric-label"&gt;Total Services&lt;/span&gt;</span>
<span class="cstat-no" title="statement not covered" >						&lt;/div&gt;</span>
<span class="cstat-no" title="statement not covered" >					&lt;/div&gt;</span>
<span class="cstat-no" title="statement not covered" >				&lt;/div&gt;</span>
<span class="cstat-no" title="statement not covered" >			&lt;/div&gt;</span>
<span class="cstat-no" title="statement not covered" >		&lt;/div&gt;</span>
<span class="cstat-no" title="statement not covered" >	&lt;/div&gt;</span>
);
&nbsp;
const PlannersDetailedCharts = <span class="fstat-no" title="function not covered" >({ platformSummary }) =&gt; (</span>
<span class="cstat-no" title="statement not covered" >	&lt;div className="detailed-charts-container"&gt;</span>
<span class="cstat-no" title="statement not covered" >		&lt;h3&gt;Planners Analytics Dashboard&lt;/h3&gt;</span>
&nbsp;
<span class="cstat-no" title="statement not covered" >		&lt;div className="detailed-charts-grid"&gt;</span>
<span class="cstat-no" title="statement not covered" >			&lt;div className="detailed-chart"&gt;</span>
<span class="cstat-no" title="statement not covered" >				&lt;h4&gt;Events per Planner Distribution&lt;/h4&gt;</span>
<span class="cstat-no" title="statement not covered" >				&lt;ResponsiveContainer width="100%" height={250}&gt;</span>
<span class="cstat-no" title="statement not covered" >					&lt;BarChart</span>
<span class="cstat-no" title="statement not covered" >						data={[</span>
<span class="cstat-no" title="statement not covered" >							{</span>
<span class="cstat-no" title="statement not covered" >								range: "1-5 Events",</span>
<span class="cstat-no" title="statement not covered" >								planners: Math.round(</span>
<span class="cstat-no" title="statement not covered" >									platformSummary?.totals?.planners * 0.6</span>
<span class="cstat-no" title="statement not covered" >								),</span>
<span class="cstat-no" title="statement not covered" >							},</span>
<span class="cstat-no" title="statement not covered" >							{</span>
<span class="cstat-no" title="statement not covered" >								range: "6-10 Events",</span>
<span class="cstat-no" title="statement not covered" >								planners: Math.round(</span>
<span class="cstat-no" title="statement not covered" >									platformSummary?.totals?.planners * 0.25</span>
<span class="cstat-no" title="statement not covered" >								),</span>
<span class="cstat-no" title="statement not covered" >							},</span>
<span class="cstat-no" title="statement not covered" >							{</span>
<span class="cstat-no" title="statement not covered" >								range: "11+ Events",</span>
<span class="cstat-no" title="statement not covered" >								planners: Math.round(</span>
<span class="cstat-no" title="statement not covered" >									platformSummary?.totals?.planners * 0.15</span>
<span class="cstat-no" title="statement not covered" >								),</span>
<span class="cstat-no" title="statement not covered" >							},</span>
<span class="cstat-no" title="statement not covered" >						]}</span>
					&gt;
<span class="cstat-no" title="statement not covered" >						&lt;CartesianGrid</span>
<span class="cstat-no" title="statement not covered" >							strokeDasharray="3 3"</span>
<span class="cstat-no" title="statement not covered" >							strokeOpacity={0.2}</span>
<span class="cstat-no" title="statement not covered" >						/&gt;</span>
<span class="cstat-no" title="statement not covered" >						&lt;XAxis dataKey="range" /&gt;</span>
<span class="cstat-no" title="statement not covered" >						&lt;YAxis /&gt;</span>
<span class="cstat-no" title="statement not covered" >						&lt;Tooltip /&gt;</span>
<span class="cstat-no" title="statement not covered" >						&lt;Bar dataKey="planners" fill="#8884d8" /&gt;</span>
<span class="cstat-no" title="statement not covered" >					&lt;/BarChart&gt;</span>
<span class="cstat-no" title="statement not covered" >				&lt;/ResponsiveContainer&gt;</span>
<span class="cstat-no" title="statement not covered" >			&lt;/div&gt;</span>
&nbsp;
<span class="cstat-no" title="statement not covered" >			&lt;div className="detailed-chart"&gt;</span>
<span class="cstat-no" title="statement not covered" >				&lt;h4&gt;Planner Activity Overview&lt;/h4&gt;</span>
<span class="cstat-no" title="statement not covered" >				&lt;div className="activity-stats"&gt;</span>
<span class="cstat-no" title="statement not covered" >					&lt;div className="activity-item"&gt;</span>
<span class="cstat-no" title="statement not covered" >						&lt;span&gt;Total Planners&lt;/span&gt;</span>
<span class="cstat-no" title="statement not covered" >						&lt;strong&gt;</span>
<span class="cstat-no" title="statement not covered" >							{platformSummary?.totals?.planners || 0}</span>
<span class="cstat-no" title="statement not covered" >						&lt;/strong&gt;</span>
<span class="cstat-no" title="statement not covered" >					&lt;/div&gt;</span>
<span class="cstat-no" title="statement not covered" >					&lt;div className="activity-item"&gt;</span>
<span class="cstat-no" title="statement not covered" >						&lt;span&gt;Average Events/Planner&lt;/span&gt;</span>
<span class="cstat-no" title="statement not covered" >						&lt;strong&gt;</span>
<span class="cstat-no" title="statement not covered" >							{platformSummary?.plannerInsights?.avgEventsPerPlanner?.toFixed(</span>
<span class="cstat-no" title="statement not covered" >								1</span>
<span class="cstat-no" title="statement not covered" >							) || 0}</span>
<span class="cstat-no" title="statement not covered" >						&lt;/strong&gt;</span>
<span class="cstat-no" title="statement not covered" >					&lt;/div&gt;</span>
<span class="cstat-no" title="statement not covered" >					&lt;div className="activity-item"&gt;</span>
<span class="cstat-no" title="statement not covered" >						&lt;span&gt;Total Guests Managed&lt;/span&gt;</span>
<span class="cstat-no" title="statement not covered" >						&lt;strong&gt;{platformSummary?.totals?.guests || 0}&lt;/strong&gt;</span>
<span class="cstat-no" title="statement not covered" >					&lt;/div&gt;</span>
<span class="cstat-no" title="statement not covered" >				&lt;/div&gt;</span>
<span class="cstat-no" title="statement not covered" >			&lt;/div&gt;</span>
<span class="cstat-no" title="statement not covered" >		&lt;/div&gt;</span>
<span class="cstat-no" title="statement not covered" >	&lt;/div&gt;</span>
);
&nbsp;
const FinancialDetailedCharts = <span class="fstat-no" title="function not covered" >({ platformSummary, monthlyFinancials }) =&gt; (</span>
<span class="cstat-no" title="statement not covered" >	&lt;div className="detailed-charts-container"&gt;</span>
<span class="cstat-no" title="statement not covered" >		&lt;h3&gt;Financial Analytics Dashboard&lt;/h3&gt;</span>
&nbsp;
<span class="cstat-no" title="statement not covered" >		&lt;div className="detailed-charts-grid"&gt;</span>
<span class="cstat-no" title="statement not covered" >			&lt;div className="detailed-chart full-width"&gt;</span>
<span class="cstat-no" title="statement not covered" >				&lt;h4&gt;Revenue &amp; Spending Trend&lt;/h4&gt;</span>
<span class="cstat-no" title="statement not covered" >				&lt;ResponsiveContainer width="100%" height={300}&gt;</span>
<span class="cstat-no" title="statement not covered" >					&lt;LineChart data={monthlyFinancials}&gt;</span>
<span class="cstat-no" title="statement not covered" >						&lt;CartesianGrid</span>
<span class="cstat-no" title="statement not covered" >							strokeDasharray="3 3"</span>
<span class="cstat-no" title="statement not covered" >							strokeOpacity={0.2}</span>
<span class="cstat-no" title="statement not covered" >						/&gt;</span>
<span class="cstat-no" title="statement not covered" >						&lt;XAxis dataKey="month" /&gt;</span>
<span class="cstat-no" title="statement not covered" >						&lt;YAxis /&gt;</span>
<span class="cstat-no" title="statement not covered" >						&lt;Tooltip /&gt;</span>
<span class="cstat-no" title="statement not covered" >						&lt;Line</span>
<span class="cstat-no" title="statement not covered" >							type="monotone"</span>
<span class="cstat-no" title="statement not covered" >							dataKey="budget"</span>
<span class="cstat-no" title="statement not covered" >							stroke="#8884d8"</span>
<span class="cstat-no" title="statement not covered" >							strokeWidth={2}</span>
<span class="cstat-no" title="statement not covered" >							name="Budget"</span>
<span class="cstat-no" title="statement not covered" >						/&gt;</span>
<span class="cstat-no" title="statement not covered" >						&lt;Line</span>
<span class="cstat-no" title="statement not covered" >							type="monotone"</span>
<span class="cstat-no" title="statement not covered" >							dataKey="spending"</span>
<span class="cstat-no" title="statement not covered" >							stroke="#82ca9d"</span>
<span class="cstat-no" title="statement not covered" >							strokeWidth={2}</span>
<span class="cstat-no" title="statement not covered" >							name="Spending"</span>
<span class="cstat-no" title="statement not covered" >						/&gt;</span>
<span class="cstat-no" title="statement not covered" >					&lt;/LineChart&gt;</span>
<span class="cstat-no" title="statement not covered" >				&lt;/ResponsiveContainer&gt;</span>
<span class="cstat-no" title="statement not covered" >			&lt;/div&gt;</span>
&nbsp;
<span class="cstat-no" title="statement not covered" >			&lt;div className="detailed-chart"&gt;</span>
<span class="cstat-no" title="statement not covered" >				&lt;h4&gt;Financial Summary&lt;/h4&gt;</span>
<span class="cstat-no" title="statement not covered" >				&lt;div className="financial-summary"&gt;</span>
<span class="cstat-no" title="statement not covered" >					&lt;div className="financial-item"&gt;</span>
<span class="cstat-no" title="statement not covered" >						&lt;span&gt;Total Platform Budget&lt;/span&gt;</span>
<span class="cstat-no" title="statement not covered" >						&lt;strong&gt;</span>
<span class="cstat-no" title="statement not covered" >							{new Intl.NumberFormat("en-ZA", {</span>
<span class="cstat-no" title="statement not covered" >								style: "currency",</span>
<span class="cstat-no" title="statement not covered" >								currency: "ZAR",</span>
<span class="cstat-no" title="statement not covered" >							}).format(</span>
<span class="cstat-no" title="statement not covered" >								platformSummary?.eventInsights?.budget</span>
<span class="cstat-no" title="statement not covered" >									?.totalBudget || 0</span>
<span class="cstat-no" title="statement not covered" >							)}</span>
<span class="cstat-no" title="statement not covered" >						&lt;/strong&gt;</span>
<span class="cstat-no" title="statement not covered" >					&lt;/div&gt;</span>
<span class="cstat-no" title="statement not covered" >					&lt;div className="financial-item"&gt;</span>
<span class="cstat-no" title="statement not covered" >						&lt;span&gt;Total Negotiated Spend&lt;/span&gt;</span>
<span class="cstat-no" title="statement not covered" >						&lt;strong&gt;</span>
<span class="cstat-no" title="statement not covered" >							{new Intl.NumberFormat("en-ZA", {</span>
<span class="cstat-no" title="statement not covered" >								style: "currency",</span>
<span class="cstat-no" title="statement not covered" >								currency: "ZAR",</span>
<span class="cstat-no" title="statement not covered" >							}).format(</span>
<span class="cstat-no" title="statement not covered" >								platformSummary?.eventInsights?.budget</span>
<span class="cstat-no" title="statement not covered" >									?.totalNegotiatedSpend || 0</span>
<span class="cstat-no" title="statement not covered" >							)}</span>
<span class="cstat-no" title="statement not covered" >						&lt;/strong&gt;</span>
<span class="cstat-no" title="statement not covered" >					&lt;/div&gt;</span>
<span class="cstat-no" title="statement not covered" >					&lt;div className="financial-item"&gt;</span>
<span class="cstat-no" title="statement not covered" >						&lt;span&gt;Average per Event&lt;/span&gt;</span>
<span class="cstat-no" title="statement not covered" >						&lt;strong&gt;</span>
<span class="cstat-no" title="statement not covered" >							{new Intl.NumberFormat("en-ZA", {</span>
<span class="cstat-no" title="statement not covered" >								style: "currency",</span>
<span class="cstat-no" title="statement not covered" >								currency: "ZAR",</span>
<span class="cstat-no" title="statement not covered" >							}).format(</span>
<span class="cstat-no" title="statement not covered" >								platformSummary?.eventInsights?.budget</span>
<span class="cstat-no" title="statement not covered" >									?.avgBudgetPerEvent || 0</span>
<span class="cstat-no" title="statement not covered" >							)}</span>
<span class="cstat-no" title="statement not covered" >						&lt;/strong&gt;</span>
<span class="cstat-no" title="statement not covered" >					&lt;/div&gt;</span>
<span class="cstat-no" title="statement not covered" >				&lt;/div&gt;</span>
<span class="cstat-no" title="statement not covered" >			&lt;/div&gt;</span>
<span class="cstat-no" title="statement not covered" >		&lt;/div&gt;</span>
<span class="cstat-no" title="statement not covered" >	&lt;/div&gt;</span>
);
&nbsp;
const AdminReports = <span class="fstat-no" title="function not covered" >() =&gt; {</span>
<span class="cstat-no" title="statement not covered" >	const [platformSummary, setPlatformSummary] = useState(null);</span>
<span class="cstat-no" title="statement not covered" >	const [isLoading, setIsLoading] = useState(true);</span>
<span class="cstat-no" title="statement not covered" >	const [error, setError] = useState(null);</span>
&nbsp;
<span class="cstat-no" title="statement not covered" >	const [monthlyFinancials, setMonthlyFinancials] = useState([]);</span>
<span class="cstat-no" title="statement not covered" >	const [newEventsData, setNewEventsData] = useState([]);</span>
<span class="cstat-no" title="statement not covered" >	const [vendorCategoryData, setVendorCategoryData] = useState([]);</span>
<span class="cstat-no" title="statement not covered" >	const [eventCategoryData, setEventCategoryData] = useState([]);</span>
&nbsp;
<span class="cstat-no" title="statement not covered" >	const [isPopupOpen, setIsPopupOpen] = useState(false);</span>
<span class="cstat-no" title="statement not covered" >	const [popupContent, setPopupContent] = useState(null);</span>
<span class="cstat-no" title="statement not covered" >	const [popupTitle, setPopupTitle] = useState("");</span>
<span class="cstat-no" title="statement not covered" >	const [currentSection, setCurrentSection] = useState("");</span>
&nbsp;
<span class="cstat-no" title="statement not covered" >	const formatCurrency = (value) =&gt; {</span>
<span class="cstat-no" title="statement not covered" >		if (value == null) return "R0";</span>
<span class="cstat-no" title="statement not covered" >		return new Intl.NumberFormat("en-ZA", {</span>
<span class="cstat-no" title="statement not covered" >			style: "currency",</span>
<span class="cstat-no" title="statement not covered" >			currency: "ZAR",</span>
<span class="cstat-no" title="statement not covered" >			minimumFractionDigits: 0,</span>
<span class="cstat-no" title="statement not covered" >			maximumFractionDigits: 0,</span>
<span class="cstat-no" title="statement not covered" >		}).format(value);</span>
<span class="cstat-no" title="statement not covered" >	};</span>
&nbsp;
<span class="cstat-no" title="statement not covered" >	const formatNumber = (value) =&gt; {</span>
<span class="cstat-no" title="statement not covered" >		if (value == null) return "0";</span>
<span class="cstat-no" title="statement not covered" >		return new Intl.NumberFormat("en-ZA").format(value);</span>
<span class="cstat-no" title="statement not covered" >	};</span>
&nbsp;
<span class="cstat-no" title="statement not covered" >	const handleExpandReports = (section) =&gt; {</span>
<span class="cstat-no" title="statement not covered" >		setCurrentSection(section);</span>
<span class="cstat-no" title="statement not covered" >		setPopupTitle(`Detailed ${section} Analytics`);</span>
&nbsp;
		// Render different content based on section
<span class="cstat-no" title="statement not covered" >		let content;</span>
<span class="cstat-no" title="statement not covered" >		switch (section) {</span>
<span class="cstat-no" title="statement not covered" >			case "Events":</span>
<span class="cstat-no" title="statement not covered" >				content = (</span>
<span class="cstat-no" title="statement not covered" >					&lt;EventsDetailedCharts</span>
<span class="cstat-no" title="statement not covered" >						platformSummary={platformSummary}</span>
<span class="cstat-no" title="statement not covered" >						monthlyFinancials={monthlyFinancials}</span>
<span class="cstat-no" title="statement not covered" >						newEventsData={newEventsData}</span>
<span class="cstat-no" title="statement not covered" >						eventCategoryData={eventCategoryData}</span>
<span class="cstat-no" title="statement not covered" >					/&gt;</span>
				);
<span class="cstat-no" title="statement not covered" >				break;</span>
<span class="cstat-no" title="statement not covered" >			case "Vendors":</span>
<span class="cstat-no" title="statement not covered" >				content = (</span>
<span class="cstat-no" title="statement not covered" >					&lt;VendorsDetailedCharts</span>
<span class="cstat-no" title="statement not covered" >						platformSummary={platformSummary}</span>
<span class="cstat-no" title="statement not covered" >						vendorCategoryData={vendorCategoryData}</span>
<span class="cstat-no" title="statement not covered" >					/&gt;</span>
				);
<span class="cstat-no" title="statement not covered" >				break;</span>
<span class="cstat-no" title="statement not covered" >			case "Planners":</span>
<span class="cstat-no" title="statement not covered" >				content = (</span>
<span class="cstat-no" title="statement not covered" >					&lt;PlannersDetailedCharts platformSummary={platformSummary} /&gt;</span>
				);
<span class="cstat-no" title="statement not covered" >				break;</span>
<span class="cstat-no" title="statement not covered" >			case "Financial":</span>
<span class="cstat-no" title="statement not covered" >				content = (</span>
<span class="cstat-no" title="statement not covered" >					&lt;FinancialDetailedCharts</span>
<span class="cstat-no" title="statement not covered" >						platformSummary={platformSummary}</span>
<span class="cstat-no" title="statement not covered" >						monthlyFinancials={monthlyFinancials}</span>
<span class="cstat-no" title="statement not covered" >					/&gt;</span>
				);
<span class="cstat-no" title="statement not covered" >				break;</span>
<span class="cstat-no" title="statement not covered" >			default:</span>
<span class="cstat-no" title="statement not covered" >				content = &lt;div&gt;No detailed view available for {section}&lt;/div&gt;;</span>
<span class="cstat-no" title="statement not covered" >		}</span>
&nbsp;
<span class="cstat-no" title="statement not covered" >		setPopupContent(content);</span>
<span class="cstat-no" title="statement not covered" >		setIsPopupOpen(true);</span>
<span class="cstat-no" title="statement not covered" >	};</span>
&nbsp;
<span class="cstat-no" title="statement not covered" >	const getToken = () =&gt;</span>
<span class="cstat-no" title="statement not covered" >		auth.currentUser</span>
<span class="cstat-no" title="statement not covered" >			? auth.currentUser.getIdToken()</span>
<span class="cstat-no" title="statement not covered" >			: Promise.reject("Not logged in");</span>
&nbsp;
<span class="cstat-no" title="statement not covered" >	useEffect(() =&gt; {</span>
<span class="cstat-no" title="statement not covered" >		const fetchOnTheFlyReports = async () =&gt; {</span>
<span class="cstat-no" title="statement not covered" >			try {</span>
<span class="cstat-no" title="statement not covered" >				const token = await getToken();</span>
&nbsp;
<span class="cstat-no" title="statement not covered" >				const [summaryRes, eventsRes] = await Promise.all([</span>
<span class="cstat-no" title="statement not covered" >					fetch(</span>
<span class="cstat-no" title="statement not covered" >						"https://us-central1-planit-sdp.cloudfunctions.net/api/admin/analytics/platform-summary",</span>
<span class="cstat-no" title="statement not covered" >						{</span>
<span class="cstat-no" title="statement not covered" >							headers: { Authorization: `Bearer ${token}` },</span>
<span class="cstat-no" title="statement not covered" >						}</span>
<span class="cstat-no" title="statement not covered" >					),</span>
<span class="cstat-no" title="statement not covered" >					fetch(</span>
<span class="cstat-no" title="statement not covered" >						"https://us-central1-planit-sdp.cloudfunctions.net/api/admin/events",</span>
<span class="cstat-no" title="statement not covered" >						{</span>
<span class="cstat-no" title="statement not covered" >							headers: { Authorization: `Bearer ${token}` },</span>
<span class="cstat-no" title="statement not covered" >						}</span>
<span class="cstat-no" title="statement not covered" >					),</span>
<span class="cstat-no" title="statement not covered" >				]);</span>
&nbsp;
<span class="cstat-no" title="statement not covered" >				if (!summaryRes.ok)</span>
<span class="cstat-no" title="statement not covered" >					throw new Error(</span>
<span class="cstat-no" title="statement not covered" >						`Failed to fetch summary: ${summaryRes.statusText}`</span>
<span class="cstat-no" title="statement not covered" >					);</span>
<span class="cstat-no" title="statement not covered" >				if (!eventsRes.ok)</span>
<span class="cstat-no" title="statement not covered" >					throw new Error(</span>
<span class="cstat-no" title="statement not covered" >						`Failed to fetch events: ${eventsRes.statusText}`</span>
<span class="cstat-no" title="statement not covered" >					);</span>
&nbsp;
<span class="cstat-no" title="statement not covered" >				const summaryData = await summaryRes.json();</span>
<span class="cstat-no" title="statement not covered" >				const eventsData = await eventsRes.json();</span>
<span class="cstat-no" title="statement not covered" >				const allEvents = eventsData.events || [];</span>
&nbsp;
<span class="cstat-no" title="statement not covered" >				setPlatformSummary(summaryData);</span>
&nbsp;
				// Process data for charts...
<span class="cstat-no" title="statement not covered" >				if (summaryData.vendorInsights?.popularCategories) {</span>
<span class="cstat-no" title="statement not covered" >					setVendorCategoryData(</span>
<span class="cstat-no" title="statement not covered" >						summaryData.vendorInsights.popularCategories.slice(0, 8)</span>
<span class="cstat-no" title="statement not covered" >					);</span>
<span class="cstat-no" title="statement not covered" >				}</span>
&nbsp;
<span class="cstat-no" title="statement not covered" >				if (summaryData.eventInsights?.categoryPopularity) {</span>
<span class="cstat-no" title="statement not covered" >					setEventCategoryData(</span>
<span class="cstat-no" title="statement not covered" >						summaryData.eventInsights.categoryPopularity.slice(0, 8)</span>
<span class="cstat-no" title="statement not covered" >					);</span>
<span class="cstat-no" title="statement not covered" >				}</span>
&nbsp;
				// Build monthly aggregates...
<span class="cstat-no" title="statement not covered" >				const today = new Date();</span>
<span class="cstat-no" title="statement not covered" >				const allEventDates = allEvents</span>
<span class="cstat-no" title="statement not covered" >					.map((e) =&gt; new Date(e.date))</span>
<span class="cstat-no" title="statement not covered" >					.filter((d) =&gt; !isNaN(d.getTime()));</span>
&nbsp;
<span class="cstat-no" title="statement not covered" >				const minDate =</span>
<span class="cstat-no" title="statement not covered" >					allEventDates.length &gt; 0</span>
<span class="cstat-no" title="statement not covered" >						? new Date(Math.min(...allEventDates))</span>
<span class="cstat-no" title="statement not covered" >						: new Date(</span>
<span class="cstat-no" title="statement not covered" >								today.getFullYear() - 1,</span>
<span class="cstat-no" title="statement not covered" >								today.getMonth(),</span>
<span class="cstat-no" title="statement not covered" >								1</span>
<span class="cstat-no" title="statement not covered" >						  );</span>
&nbsp;
<span class="cstat-no" title="statement not covered" >				const maxDate =</span>
<span class="cstat-no" title="statement not covered" >					allEventDates.length &gt; 0</span>
<span class="cstat-no" title="statement not covered" >						? new Date(Math.max(...allEventDates))</span>
<span class="cstat-no" title="statement not covered" >						: today;</span>
&nbsp;
<span class="cstat-no" title="statement not covered" >				const financialsMap = {};</span>
<span class="cstat-no" title="statement not covered" >				for (</span>
<span class="cstat-no" title="statement not covered" >					let d = new Date(minDate);</span>
<span class="cstat-no" title="statement not covered" >					d &lt;= maxDate;</span>
<span class="cstat-no" title="statement not covered" >					d.setMonth(d.getMonth() + 1)</span>
<span class="cstat-no" title="statement not covered" >				) {</span>
<span class="cstat-no" title="statement not covered" >					const monthName = d.toLocaleString("default", {</span>
<span class="cstat-no" title="statement not covered" >						year: "2-digit",</span>
<span class="cstat-no" title="statement not covered" >						month: "short",</span>
<span class="cstat-no" title="statement not covered" >					});</span>
<span class="cstat-no" title="statement not covered" >					financialsMap[monthName] = {</span>
<span class="cstat-no" title="statement not covered" >						month: monthName,</span>
<span class="cstat-no" title="statement not covered" >						budget: 0,</span>
<span class="cstat-no" title="statement not covered" >						spending: 0,</span>
<span class="cstat-no" title="statement not covered" >						newEvents: 0,</span>
<span class="cstat-no" title="statement not covered" >					};</span>
<span class="cstat-no" title="statement not covered" >				}</span>
&nbsp;
<span class="cstat-no" title="statement not covered" >				allEvents.forEach((event) =&gt; {</span>
<span class="cstat-no" title="statement not covered" >					const eventDate = new Date(event.date);</span>
<span class="cstat-no" title="statement not covered" >					if (isNaN(eventDate.getTime())) return;</span>
&nbsp;
<span class="cstat-no" title="statement not covered" >					const monthName = eventDate.toLocaleString("default", {</span>
<span class="cstat-no" title="statement not covered" >						year: "2-digit",</span>
<span class="cstat-no" title="statement not covered" >						month: "short",</span>
<span class="cstat-no" title="statement not covered" >					});</span>
<span class="cstat-no" title="statement not covered" >					if (financialsMap[monthName]) {</span>
<span class="cstat-no" title="statement not covered" >						financialsMap[monthName].budget +=</span>
<span class="cstat-no" title="statement not covered" >							Number(event.budget) || 0;</span>
<span class="cstat-no" title="statement not covered" >						financialsMap[monthName].spending +=</span>
<span class="cstat-no" title="statement not covered" >							(Number(event.budget) || 0) * 0.7;</span>
<span class="cstat-no" title="statement not covered" >						financialsMap[monthName].newEvents += 1;</span>
<span class="cstat-no" title="statement not covered" >					}</span>
<span class="cstat-no" title="statement not covered" >				});</span>
&nbsp;
<span class="cstat-no" title="statement not covered" >				const sortedFinancials = Object.values(financialsMap).sort(</span>
<span class="cstat-no" title="statement not covered" >					(a, b) =&gt;</span>
<span class="cstat-no" title="statement not covered" >						new Date("01 " + a.month) - new Date("01 " + b.month)</span>
<span class="cstat-no" title="statement not covered" >				);</span>
&nbsp;
<span class="cstat-no" title="statement not covered" >				setMonthlyFinancials(sortedFinancials);</span>
<span class="cstat-no" title="statement not covered" >				setNewEventsData(</span>
<span class="cstat-no" title="statement not covered" >					sortedFinancials.map(({ month, newEvents }) =&gt; ({</span>
<span class="cstat-no" title="statement not covered" >						month,</span>
<span class="cstat-no" title="statement not covered" >						newEvents,</span>
<span class="cstat-no" title="statement not covered" >					}))</span>
<span class="cstat-no" title="statement not covered" >				);</span>
<span class="cstat-no" title="statement not covered" >			} catch (err) {</span>
<span class="cstat-no" title="statement not covered" >				console.error("Error fetching reports:", err);</span>
<span class="cstat-no" title="statement not covered" >				setError(err.message);</span>
<span class="cstat-no" title="statement not covered" >			} finally {</span>
<span class="cstat-no" title="statement not covered" >				setIsLoading(false);</span>
<span class="cstat-no" title="statement not covered" >			}</span>
<span class="cstat-no" title="statement not covered" >		};</span>
&nbsp;
<span class="cstat-no" title="statement not covered" >		fetchOnTheFlyReports();</span>
<span class="cstat-no" title="statement not covered" >	}, []);</span>
&nbsp;
<span class="cstat-no" title="statement not covered" >	if (isLoading) return &lt;div className="loading-screen"&gt;Loading...&lt;/div&gt;;</span>
<span class="cstat-no" title="statement not covered" >	if (error) return &lt;div className="error-container"&gt;Error: {error}&lt;/div&gt;;</span>
&nbsp;
<span class="cstat-no" title="statement not covered" >	return (</span>
<span class="cstat-no" title="statement not covered" >		&lt;main className="main-container"&gt;</span>
			{/* KPI Cards Section (same as before) */}
<span class="cstat-no" title="statement not covered" >			&lt;section className="reports-grid"&gt;</span>
				{/* Events Card */}
<span class="cstat-no" title="statement not covered" >				&lt;article className="report-summary-card"&gt;</span>
<span class="cstat-no" title="statement not covered" >					&lt;header className="card-header"&gt;</span>
<span class="cstat-no" title="statement not covered" >						&lt;Calendar className="header-icon" /&gt;</span>
<span class="cstat-no" title="statement not covered" >						&lt;h2&gt;Events Overview&lt;/h2&gt;</span>
<span class="cstat-no" title="statement not covered" >					&lt;/header&gt;</span>
<span class="cstat-no" title="statement not covered" >					&lt;div className="card-body"&gt;</span>
<span class="cstat-no" title="statement not covered" >						&lt;KpiCard</span>
<span class="cstat-no" title="statement not covered" >							value={formatNumber(</span>
<span class="cstat-no" title="statement not covered" >								platformSummary?.totals?.events</span>
<span class="cstat-no" title="statement not covered" >							)}</span>
<span class="cstat-no" title="statement not covered" >							label="Total Events"</span>
<span class="cstat-no" title="statement not covered" >							icon={Calendar}</span>
<span class="cstat-no" title="statement not covered" >						/&gt;</span>
<span class="cstat-no" title="statement not covered" >						&lt;KpiCard</span>
<span class="cstat-no" title="statement not covered" >							value={formatNumber(</span>
<span class="cstat-no" title="statement not covered" >								platformSummary?.eventInsights?.guestStats</span>
<span class="cstat-no" title="statement not covered" >									?.avgGuestsPerEvent</span>
<span class="cstat-no" title="statement not covered" >							)}</span>
<span class="cstat-no" title="statement not covered" >							label="Avg Guests/Event"</span>
<span class="cstat-no" title="statement not covered" >							icon={Users}</span>
<span class="cstat-no" title="statement not covered" >						/&gt;</span>
<span class="cstat-no" title="statement not covered" >						&lt;KpiCard</span>
<span class="cstat-no" title="statement not covered" >							value={formatCurrency(</span>
<span class="cstat-no" title="statement not covered" >								platformSummary?.eventInsights?.budget</span>
<span class="cstat-no" title="statement not covered" >									?.avgBudgetPerEvent</span>
<span class="cstat-no" title="statement not covered" >							)}</span>
<span class="cstat-no" title="statement not covered" >							label="Avg Budget/Event"</span>
<span class="cstat-no" title="statement not covered" >							icon={DollarSign}</span>
<span class="cstat-no" title="statement not covered" >						/&gt;</span>
<span class="cstat-no" title="statement not covered" >					&lt;/div&gt;</span>
<span class="cstat-no" title="statement not covered" >					&lt;footer className="card-footer"&gt;</span>
<span class="cstat-no" title="statement not covered" >						&lt;button onClick={() =&gt; handleExpandReports("Events")}&gt;</span>
<span class="cstat-no" title="statement not covered" >							&lt;BarIcon size={16} /&gt; Expand Event Reports</span>
<span class="cstat-no" title="statement not covered" >						&lt;/button&gt;</span>
<span class="cstat-no" title="statement not covered" >					&lt;/footer&gt;</span>
<span class="cstat-no" title="statement not covered" >				&lt;/article&gt;</span>
&nbsp;
				{/* Planners Card */}
<span class="cstat-no" title="statement not covered" >				&lt;article className="report-summary-card"&gt;</span>
<span class="cstat-no" title="statement not covered" >					&lt;header className="card-header"&gt;</span>
<span class="cstat-no" title="statement not covered" >						&lt;Users className="header-icon" /&gt;</span>
<span class="cstat-no" title="statement not covered" >						&lt;h2&gt;Planners Overview&lt;/h2&gt;</span>
<span class="cstat-no" title="statement not covered" >					&lt;/header&gt;</span>
<span class="cstat-no" title="statement not covered" >					&lt;div className="card-body"&gt;</span>
<span class="cstat-no" title="statement not covered" >						&lt;KpiCard</span>
<span class="cstat-no" title="statement not covered" >							value={formatNumber(</span>
<span class="cstat-no" title="statement not covered" >								platformSummary?.totals?.planners</span>
<span class="cstat-no" title="statement not covered" >							)}</span>
<span class="cstat-no" title="statement not covered" >							label="Total Planners"</span>
<span class="cstat-no" title="statement not covered" >							icon={Users}</span>
<span class="cstat-no" title="statement not covered" >						/&gt;</span>
<span class="cstat-no" title="statement not covered" >						&lt;KpiCard</span>
<span class="cstat-no" title="statement not covered" >							value={formatNumber(</span>
<span class="cstat-no" title="statement not covered" >								platformSummary?.plannerInsights</span>
<span class="cstat-no" title="statement not covered" >									?.avgEventsPerPlanner</span>
<span class="cstat-no" title="statement not covered" >							)}</span>
<span class="cstat-no" title="statement not covered" >							label="Avg Events/Planner"</span>
<span class="cstat-no" title="statement not covered" >							icon={Calendar}</span>
<span class="cstat-no" title="statement not covered" >						/&gt;</span>
<span class="cstat-no" title="statement not covered" >						&lt;KpiCard</span>
<span class="cstat-no" title="statement not covered" >							value={formatNumber(</span>
<span class="cstat-no" title="statement not covered" >								platformSummary?.totals?.guests</span>
<span class="cstat-no" title="statement not covered" >							)}</span>
<span class="cstat-no" title="statement not covered" >							label="Total Guests"</span>
<span class="cstat-no" title="statement not covered" >							icon={UserCheck}</span>
<span class="cstat-no" title="statement not covered" >						/&gt;</span>
<span class="cstat-no" title="statement not covered" >					&lt;/div&gt;</span>
<span class="cstat-no" title="statement not covered" >					&lt;footer className="card-footer"&gt;</span>
<span class="cstat-no" title="statement not covered" >						&lt;button onClick={() =&gt; handleExpandReports("Planners")}&gt;</span>
<span class="cstat-no" title="statement not covered" >							&lt;PieIcon size={16} /&gt; Expand Planner Reports</span>
<span class="cstat-no" title="statement not covered" >						&lt;/button&gt;</span>
<span class="cstat-no" title="statement not covered" >					&lt;/footer&gt;</span>
<span class="cstat-no" title="statement not covered" >				&lt;/article&gt;</span>
&nbsp;
				{/* Vendors Card */}
<span class="cstat-no" title="statement not covered" >				&lt;article className="report-summary-card"&gt;</span>
<span class="cstat-no" title="statement not covered" >					&lt;header className="card-header"&gt;</span>
<span class="cstat-no" title="statement not covered" >						&lt;Users className="header-icon" /&gt;</span>
<span class="cstat-no" title="statement not covered" >						&lt;h2&gt;Vendors Overview&lt;/h2&gt;</span>
<span class="cstat-no" title="statement not covered" >					&lt;/header&gt;</span>
<span class="cstat-no" title="statement not covered" >					&lt;div className="card-body"&gt;</span>
<span class="cstat-no" title="statement not covered" >						&lt;KpiCard</span>
<span class="cstat-no" title="statement not covered" >							value={formatNumber(</span>
<span class="cstat-no" title="statement not covered" >								platformSummary?.totals?.vendors</span>
<span class="cstat-no" title="statement not covered" >							)}</span>
<span class="cstat-no" title="statement not covered" >							label="Total Vendors"</span>
<span class="cstat-no" title="statement not covered" >							icon={Users}</span>
<span class="cstat-no" title="statement not covered" >						/&gt;</span>
<span class="cstat-no" title="statement not covered" >						&lt;KpiCard</span>
<span class="cstat-no" title="statement not covered" >							value={`${Math.round(</span>
<span class="cstat-no" title="statement not covered" >								(platformSummary?.vendorInsights</span>
<span class="cstat-no" title="statement not covered" >									?.vendorServiceRatio || 0) * 100</span>
<span class="cstat-no" title="statement not covered" >							)}%`}</span>
<span class="cstat-no" title="statement not covered" >							label="With Services"</span>
<span class="cstat-no" title="statement not covered" >							icon={UserCheck}</span>
<span class="cstat-no" title="statement not covered" >						/&gt;</span>
<span class="cstat-no" title="statement not covered" >						&lt;KpiCard</span>
<span class="cstat-no" title="statement not covered" >							value={formatNumber(</span>
<span class="cstat-no" title="statement not covered" >								platformSummary?.totals?.services</span>
<span class="cstat-no" title="statement not covered" >							)}</span>
<span class="cstat-no" title="statement not covered" >							label="Total Services"</span>
<span class="cstat-no" title="statement not covered" >							icon={Calendar}</span>
<span class="cstat-no" title="statement not covered" >						/&gt;</span>
<span class="cstat-no" title="statement not covered" >					&lt;/div&gt;</span>
<span class="cstat-no" title="statement not covered" >					&lt;footer className="card-footer"&gt;</span>
<span class="cstat-no" title="statement not covered" >						&lt;button onClick={() =&gt; handleExpandReports("Vendors")}&gt;</span>
<span class="cstat-no" title="statement not covered" >							&lt;BarIcon size={16} /&gt; Expand Vendor Reports</span>
<span class="cstat-no" title="statement not covered" >						&lt;/button&gt;</span>
<span class="cstat-no" title="statement not covered" >					&lt;/footer&gt;</span>
<span class="cstat-no" title="statement not covered" >				&lt;/article&gt;</span>
&nbsp;
				{/* Financial Card */}
<span class="cstat-no" title="statement not covered" >				&lt;article className="report-summary-card"&gt;</span>
<span class="cstat-no" title="statement not covered" >					&lt;header className="card-header"&gt;</span>
<span class="cstat-no" title="statement not covered" >						&lt;DollarSign className="header-icon" /&gt;</span>
<span class="cstat-no" title="statement not covered" >						&lt;h2&gt;Financial Overview&lt;/h2&gt;</span>
<span class="cstat-no" title="statement not covered" >					&lt;/header&gt;</span>
<span class="cstat-no" title="statement not covered" >					&lt;div className="card-body"&gt;</span>
<span class="cstat-no" title="statement not covered" >						&lt;KpiCard</span>
<span class="cstat-no" title="statement not covered" >							value={formatCurrency(</span>
<span class="cstat-no" title="statement not covered" >								platformSummary?.eventInsights?.budget</span>
<span class="cstat-no" title="statement not covered" >									?.totalBudget</span>
<span class="cstat-no" title="statement not covered" >							)}</span>
<span class="cstat-no" title="statement not covered" >							label="Total Budget"</span>
<span class="cstat-no" title="statement not covered" >							icon={DollarSign}</span>
<span class="cstat-no" title="statement not covered" >						/&gt;</span>
<span class="cstat-no" title="statement not covered" >						&lt;KpiCard</span>
<span class="cstat-no" title="statement not covered" >							value={formatCurrency(</span>
<span class="cstat-no" title="statement not covered" >								platformSummary?.eventInsights?.budget</span>
<span class="cstat-no" title="statement not covered" >									?.totalNegotiatedSpend</span>
<span class="cstat-no" title="statement not covered" >							)}</span>
<span class="cstat-no" title="statement not covered" >							label="Total Spending"</span>
<span class="cstat-no" title="statement not covered" >							icon={DollarSign}</span>
<span class="cstat-no" title="statement not covered" >						/&gt;</span>
<span class="cstat-no" title="statement not covered" >						&lt;KpiCard</span>
<span class="cstat-no" title="statement not covered" >							value={formatCurrency(</span>
<span class="cstat-no" title="statement not covered" >								platformSummary?.eventInsights?.budget</span>
<span class="cstat-no" title="statement not covered" >									?.avgSpendPerEvent</span>
<span class="cstat-no" title="statement not covered" >							)}</span>
<span class="cstat-no" title="statement not covered" >							label="Avg Spend/Event"</span>
<span class="cstat-no" title="statement not covered" >							icon={DollarSign}</span>
<span class="cstat-no" title="statement not covered" >						/&gt;</span>
<span class="cstat-no" title="statement not covered" >					&lt;/div&gt;</span>
<span class="cstat-no" title="statement not covered" >					&lt;footer className="card-footer"&gt;</span>
<span class="cstat-no" title="statement not covered" >						&lt;button</span>
<span class="cstat-no" title="statement not covered" >							onClick={() =&gt; handleExpandReports("Financial")}</span>
						&gt;
<span class="cstat-no" title="statement not covered" >							&lt;BarIcon size={16} /&gt; Expand Financial Reports</span>
<span class="cstat-no" title="statement not covered" >						&lt;/button&gt;</span>
<span class="cstat-no" title="statement not covered" >					&lt;/footer&gt;</span>
<span class="cstat-no" title="statement not covered" >				&lt;/article&gt;</span>
<span class="cstat-no" title="statement not covered" >			&lt;/section&gt;</span>
&nbsp;
			{/* Main Charts Section (same as before) */}
<span class="cstat-no" title="statement not covered" >			&lt;div className="charts-grid"&gt;</span>
				{/* Your existing charts remain here */}
<span class="cstat-no" title="statement not covered" >			&lt;/div&gt;</span>
&nbsp;
			{/* Enhanced Popup */}
<span class="cstat-no" title="statement not covered" >			&lt;Popup isOpen={isPopupOpen} onClose={() =&gt; setIsPopupOpen(false)}&gt;</span>
<span class="cstat-no" title="statement not covered" >				&lt;h2&gt;{popupTitle}&lt;/h2&gt;</span>
&nbsp;
<span class="cstat-no" title="statement not covered" >				&lt;div className="popup-content"&gt;{popupContent}&lt;/div&gt;</span>
<span class="cstat-no" title="statement not covered" >			&lt;/Popup&gt;</span>
<span class="cstat-no" title="statement not covered" >		&lt;/main&gt;</span>
	);
<span class="cstat-no" title="statement not covered" >};</span>
&nbsp;
export default AdminReports;
&nbsp;</pre></td></tr></table></pre>

                <div class='push'></div><!-- for sticky footer -->
            </div><!-- /wrapper -->
            <div class='footer quiet pad2 space-top1 center small'>
                Code coverage generated by
                <a href="https://istanbul.js.org/" target="_blank" rel="noopener noreferrer">istanbul</a>
<<<<<<< HEAD
                at 2025-09-29T23:57:26.984Z
=======
                at 2025-09-30T10:49:42.632Z
>>>>>>> 735e2fca
            </div>
        <script src="../../../../prettify.js"></script>
        <script>
            window.onload = function () {
                prettyPrint();
            };
        </script>
        <script src="../../../../sorter.js"></script>
        <script src="../../../../block-navigation.js"></script>
    </body>
</html>
    <|MERGE_RESOLUTION|>--- conflicted
+++ resolved
@@ -23,30 +23,30 @@
         <div class='clearfix'>
             
             <div class='fl pad1y space-right2'>
-                <span class="strong">1.87% </span>
+                <span class="strong">82.39% </span>
                 <span class="quiet">Statements</span>
-                <span class='fraction'>13/693</span>
+                <span class='fraction'>571/693</span>
+            </div>
+        
+            
+            <div class='fl pad1y space-right2'>
+                <span class="strong">36.76% </span>
+                <span class="quiet">Branches</span>
+                <span class='fraction'>25/68</span>
             </div>
         
             
             <div class='fl pad1y space-right2'>
                 <span class="strong">100% </span>
-                <span class="quiet">Branches</span>
-                <span class='fraction'>0/0</span>
+                <span class="quiet">Functions</span>
+                <span class='fraction'>16/16</span>
             </div>
         
             
             <div class='fl pad1y space-right2'>
-                <span class="strong">0% </span>
-                <span class="quiet">Functions</span>
-                <span class='fraction'>0/6</span>
-            </div>
-        
-            
-            <div class='fl pad1y space-right2'>
-                <span class="strong">1.87% </span>
+                <span class="strong">82.39% </span>
                 <span class="quiet">Lines</span>
-                <span class='fraction'>13/693</span>
+                <span class='fraction'>571/693</span>
             </div>
         
             
@@ -61,7 +61,7 @@
             </div>
         </template>
     </div>
-    <div class='status-line low'></div>
+    <div class='status-line high'></div>
     <pre><table class="coverage">
 <tr><td class="line-count quiet"><a name='L1'></a><a href='#L1'>1</a>
 <a name='L2'></a><a href='#L2'>2</a>
@@ -894,769 +894,769 @@
 <span class="cline-any cline-yes">1x</span>
 <span class="cline-any cline-neutral">&nbsp;</span>
 <span class="cline-any cline-yes">1x</span>
-<span class="cline-any cline-no">&nbsp;</span>
-<span class="cline-any cline-no">&nbsp;</span>
-<span class="cline-any cline-no">&nbsp;</span>
-<span class="cline-any cline-no">&nbsp;</span>
-<span class="cline-any cline-no">&nbsp;</span>
-<span class="cline-any cline-neutral">&nbsp;</span>
-<span class="cline-any cline-neutral">&nbsp;</span>
-<span class="cline-any cline-neutral">&nbsp;</span>
-<span class="cline-any cline-yes">1x</span>
-<span class="cline-any cline-no">&nbsp;</span>
-<span class="cline-any cline-no">&nbsp;</span>
-<span class="cline-any cline-no">&nbsp;</span>
-<span class="cline-any cline-no">&nbsp;</span>
-<span class="cline-any cline-no">&nbsp;</span>
-<span class="cline-any cline-no">&nbsp;</span>
-<span class="cline-any cline-no">&nbsp;</span>
-<span class="cline-any cline-neutral">&nbsp;</span>
-<span class="cline-any cline-no">&nbsp;</span>
-<span class="cline-any cline-no">&nbsp;</span>
-<span class="cline-any cline-no">&nbsp;</span>
-<span class="cline-any cline-no">&nbsp;</span>
-<span class="cline-any cline-no">&nbsp;</span>
-<span class="cline-any cline-no">&nbsp;</span>
-<span class="cline-any cline-no">&nbsp;</span>
-<span class="cline-any cline-no">&nbsp;</span>
-<span class="cline-any cline-no">&nbsp;</span>
-<span class="cline-any cline-no">&nbsp;</span>
-<span class="cline-any cline-no">&nbsp;</span>
-<span class="cline-any cline-no">&nbsp;</span>
-<span class="cline-any cline-no">&nbsp;</span>
-<span class="cline-any cline-no">&nbsp;</span>
-<span class="cline-any cline-no">&nbsp;</span>
-<span class="cline-any cline-no">&nbsp;</span>
-<span class="cline-any cline-no">&nbsp;</span>
-<span class="cline-any cline-no">&nbsp;</span>
-<span class="cline-any cline-no">&nbsp;</span>
-<span class="cline-any cline-no">&nbsp;</span>
-<span class="cline-any cline-no">&nbsp;</span>
-<span class="cline-any cline-no">&nbsp;</span>
-<span class="cline-any cline-neutral">&nbsp;</span>
-<span class="cline-any cline-no">&nbsp;</span>
-<span class="cline-any cline-no">&nbsp;</span>
-<span class="cline-any cline-no">&nbsp;</span>
-<span class="cline-any cline-no">&nbsp;</span>
-<span class="cline-any cline-no">&nbsp;</span>
-<span class="cline-any cline-no">&nbsp;</span>
-<span class="cline-any cline-no">&nbsp;</span>
-<span class="cline-any cline-no">&nbsp;</span>
-<span class="cline-any cline-no">&nbsp;</span>
-<span class="cline-any cline-no">&nbsp;</span>
-<span class="cline-any cline-no">&nbsp;</span>
-<span class="cline-any cline-no">&nbsp;</span>
-<span class="cline-any cline-neutral">&nbsp;</span>
-<span class="cline-any cline-no">&nbsp;</span>
-<span class="cline-any cline-no">&nbsp;</span>
-<span class="cline-any cline-no">&nbsp;</span>
-<span class="cline-any cline-no">&nbsp;</span>
-<span class="cline-any cline-no">&nbsp;</span>
-<span class="cline-any cline-no">&nbsp;</span>
-<span class="cline-any cline-no">&nbsp;</span>
-<span class="cline-any cline-no">&nbsp;</span>
-<span class="cline-any cline-no">&nbsp;</span>
-<span class="cline-any cline-no">&nbsp;</span>
-<span class="cline-any cline-no">&nbsp;</span>
-<span class="cline-any cline-neutral">&nbsp;</span>
-<span class="cline-any cline-no">&nbsp;</span>
-<span class="cline-any cline-no">&nbsp;</span>
-<span class="cline-any cline-no">&nbsp;</span>
-<span class="cline-any cline-no">&nbsp;</span>
-<span class="cline-any cline-no">&nbsp;</span>
-<span class="cline-any cline-no">&nbsp;</span>
-<span class="cline-any cline-no">&nbsp;</span>
-<span class="cline-any cline-neutral">&nbsp;</span>
-<span class="cline-any cline-no">&nbsp;</span>
-<span class="cline-any cline-no">&nbsp;</span>
-<span class="cline-any cline-no">&nbsp;</span>
-<span class="cline-any cline-no">&nbsp;</span>
-<span class="cline-any cline-no">&nbsp;</span>
-<span class="cline-any cline-no">&nbsp;</span>
-<span class="cline-any cline-no">&nbsp;</span>
-<span class="cline-any cline-no">&nbsp;</span>
-<span class="cline-any cline-no">&nbsp;</span>
-<span class="cline-any cline-no">&nbsp;</span>
-<span class="cline-any cline-no">&nbsp;</span>
-<span class="cline-any cline-no">&nbsp;</span>
-<span class="cline-any cline-no">&nbsp;</span>
-<span class="cline-any cline-no">&nbsp;</span>
-<span class="cline-any cline-no">&nbsp;</span>
-<span class="cline-any cline-no">&nbsp;</span>
-<span class="cline-any cline-no">&nbsp;</span>
-<span class="cline-any cline-no">&nbsp;</span>
-<span class="cline-any cline-no">&nbsp;</span>
-<span class="cline-any cline-no">&nbsp;</span>
-<span class="cline-any cline-neutral">&nbsp;</span>
-<span class="cline-any cline-no">&nbsp;</span>
-<span class="cline-any cline-no">&nbsp;</span>
-<span class="cline-any cline-no">&nbsp;</span>
-<span class="cline-any cline-no">&nbsp;</span>
-<span class="cline-any cline-no">&nbsp;</span>
-<span class="cline-any cline-no">&nbsp;</span>
-<span class="cline-any cline-no">&nbsp;</span>
-<span class="cline-any cline-no">&nbsp;</span>
-<span class="cline-any cline-no">&nbsp;</span>
-<span class="cline-any cline-no">&nbsp;</span>
-<span class="cline-any cline-no">&nbsp;</span>
-<span class="cline-any cline-no">&nbsp;</span>
-<span class="cline-any cline-no">&nbsp;</span>
-<span class="cline-any cline-no">&nbsp;</span>
-<span class="cline-any cline-no">&nbsp;</span>
-<span class="cline-any cline-no">&nbsp;</span>
-<span class="cline-any cline-no">&nbsp;</span>
-<span class="cline-any cline-no">&nbsp;</span>
-<span class="cline-any cline-no">&nbsp;</span>
-<span class="cline-any cline-no">&nbsp;</span>
-<span class="cline-any cline-no">&nbsp;</span>
-<span class="cline-any cline-no">&nbsp;</span>
-<span class="cline-any cline-no">&nbsp;</span>
-<span class="cline-any cline-no">&nbsp;</span>
-<span class="cline-any cline-no">&nbsp;</span>
-<span class="cline-any cline-no">&nbsp;</span>
-<span class="cline-any cline-no">&nbsp;</span>
-<span class="cline-any cline-no">&nbsp;</span>
-<span class="cline-any cline-no">&nbsp;</span>
-<span class="cline-any cline-no">&nbsp;</span>
-<span class="cline-any cline-no">&nbsp;</span>
-<span class="cline-any cline-no">&nbsp;</span>
-<span class="cline-any cline-no">&nbsp;</span>
-<span class="cline-any cline-neutral">&nbsp;</span>
-<span class="cline-any cline-neutral">&nbsp;</span>
-<span class="cline-any cline-yes">1x</span>
-<span class="cline-any cline-no">&nbsp;</span>
-<span class="cline-any cline-no">&nbsp;</span>
-<span class="cline-any cline-neutral">&nbsp;</span>
-<span class="cline-any cline-no">&nbsp;</span>
-<span class="cline-any cline-no">&nbsp;</span>
-<span class="cline-any cline-no">&nbsp;</span>
-<span class="cline-any cline-no">&nbsp;</span>
-<span class="cline-any cline-no">&nbsp;</span>
-<span class="cline-any cline-no">&nbsp;</span>
-<span class="cline-any cline-no">&nbsp;</span>
-<span class="cline-any cline-no">&nbsp;</span>
-<span class="cline-any cline-no">&nbsp;</span>
-<span class="cline-any cline-no">&nbsp;</span>
-<span class="cline-any cline-no">&nbsp;</span>
-<span class="cline-any cline-no">&nbsp;</span>
-<span class="cline-any cline-no">&nbsp;</span>
-<span class="cline-any cline-no">&nbsp;</span>
-<span class="cline-any cline-no">&nbsp;</span>
-<span class="cline-any cline-no">&nbsp;</span>
-<span class="cline-any cline-no">&nbsp;</span>
-<span class="cline-any cline-no">&nbsp;</span>
-<span class="cline-any cline-no">&nbsp;</span>
-<span class="cline-any cline-neutral">&nbsp;</span>
-<span class="cline-any cline-no">&nbsp;</span>
-<span class="cline-any cline-no">&nbsp;</span>
-<span class="cline-any cline-no">&nbsp;</span>
-<span class="cline-any cline-no">&nbsp;</span>
-<span class="cline-any cline-no">&nbsp;</span>
-<span class="cline-any cline-no">&nbsp;</span>
-<span class="cline-any cline-no">&nbsp;</span>
-<span class="cline-any cline-no">&nbsp;</span>
-<span class="cline-any cline-no">&nbsp;</span>
-<span class="cline-any cline-no">&nbsp;</span>
-<span class="cline-any cline-no">&nbsp;</span>
-<span class="cline-any cline-no">&nbsp;</span>
-<span class="cline-any cline-no">&nbsp;</span>
-<span class="cline-any cline-neutral">&nbsp;</span>
-<span class="cline-any cline-no">&nbsp;</span>
-<span class="cline-any cline-no">&nbsp;</span>
-<span class="cline-any cline-no">&nbsp;</span>
-<span class="cline-any cline-no">&nbsp;</span>
-<span class="cline-any cline-no">&nbsp;</span>
-<span class="cline-any cline-no">&nbsp;</span>
-<span class="cline-any cline-no">&nbsp;</span>
-<span class="cline-any cline-neutral">&nbsp;</span>
-<span class="cline-any cline-no">&nbsp;</span>
-<span class="cline-any cline-no">&nbsp;</span>
-<span class="cline-any cline-no">&nbsp;</span>
-<span class="cline-any cline-no">&nbsp;</span>
-<span class="cline-any cline-no">&nbsp;</span>
-<span class="cline-any cline-no">&nbsp;</span>
-<span class="cline-any cline-no">&nbsp;</span>
-<span class="cline-any cline-no">&nbsp;</span>
-<span class="cline-any cline-no">&nbsp;</span>
-<span class="cline-any cline-no">&nbsp;</span>
-<span class="cline-any cline-no">&nbsp;</span>
-<span class="cline-any cline-no">&nbsp;</span>
-<span class="cline-any cline-no">&nbsp;</span>
-<span class="cline-any cline-no">&nbsp;</span>
-<span class="cline-any cline-no">&nbsp;</span>
-<span class="cline-any cline-neutral">&nbsp;</span>
-<span class="cline-any cline-no">&nbsp;</span>
-<span class="cline-any cline-no">&nbsp;</span>
-<span class="cline-any cline-no">&nbsp;</span>
-<span class="cline-any cline-no">&nbsp;</span>
-<span class="cline-any cline-no">&nbsp;</span>
-<span class="cline-any cline-no">&nbsp;</span>
-<span class="cline-any cline-no">&nbsp;</span>
-<span class="cline-any cline-no">&nbsp;</span>
-<span class="cline-any cline-no">&nbsp;</span>
-<span class="cline-any cline-no">&nbsp;</span>
-<span class="cline-any cline-no">&nbsp;</span>
-<span class="cline-any cline-no">&nbsp;</span>
-<span class="cline-any cline-no">&nbsp;</span>
-<span class="cline-any cline-no">&nbsp;</span>
-<span class="cline-any cline-no">&nbsp;</span>
-<span class="cline-any cline-no">&nbsp;</span>
-<span class="cline-any cline-no">&nbsp;</span>
-<span class="cline-any cline-no">&nbsp;</span>
-<span class="cline-any cline-no">&nbsp;</span>
-<span class="cline-any cline-no">&nbsp;</span>
-<span class="cline-any cline-neutral">&nbsp;</span>
-<span class="cline-any cline-no">&nbsp;</span>
-<span class="cline-any cline-no">&nbsp;</span>
-<span class="cline-any cline-neutral">&nbsp;</span>
-<span class="cline-any cline-no">&nbsp;</span>
-<span class="cline-any cline-no">&nbsp;</span>
-<span class="cline-any cline-no">&nbsp;</span>
-<span class="cline-any cline-no">&nbsp;</span>
-<span class="cline-any cline-no">&nbsp;</span>
-<span class="cline-any cline-no">&nbsp;</span>
-<span class="cline-any cline-no">&nbsp;</span>
-<span class="cline-any cline-no">&nbsp;</span>
-<span class="cline-any cline-no">&nbsp;</span>
-<span class="cline-any cline-no">&nbsp;</span>
-<span class="cline-any cline-no">&nbsp;</span>
-<span class="cline-any cline-no">&nbsp;</span>
-<span class="cline-any cline-no">&nbsp;</span>
-<span class="cline-any cline-no">&nbsp;</span>
-<span class="cline-any cline-no">&nbsp;</span>
-<span class="cline-any cline-no">&nbsp;</span>
-<span class="cline-any cline-neutral">&nbsp;</span>
-<span class="cline-any cline-neutral">&nbsp;</span>
-<span class="cline-any cline-yes">1x</span>
-<span class="cline-any cline-no">&nbsp;</span>
-<span class="cline-any cline-no">&nbsp;</span>
-<span class="cline-any cline-neutral">&nbsp;</span>
-<span class="cline-any cline-no">&nbsp;</span>
-<span class="cline-any cline-no">&nbsp;</span>
-<span class="cline-any cline-no">&nbsp;</span>
-<span class="cline-any cline-no">&nbsp;</span>
-<span class="cline-any cline-no">&nbsp;</span>
-<span class="cline-any cline-no">&nbsp;</span>
-<span class="cline-any cline-no">&nbsp;</span>
-<span class="cline-any cline-no">&nbsp;</span>
-<span class="cline-any cline-no">&nbsp;</span>
-<span class="cline-any cline-no">&nbsp;</span>
-<span class="cline-any cline-no">&nbsp;</span>
-<span class="cline-any cline-no">&nbsp;</span>
-<span class="cline-any cline-no">&nbsp;</span>
-<span class="cline-any cline-no">&nbsp;</span>
-<span class="cline-any cline-no">&nbsp;</span>
-<span class="cline-any cline-no">&nbsp;</span>
-<span class="cline-any cline-no">&nbsp;</span>
-<span class="cline-any cline-no">&nbsp;</span>
-<span class="cline-any cline-no">&nbsp;</span>
-<span class="cline-any cline-no">&nbsp;</span>
-<span class="cline-any cline-no">&nbsp;</span>
-<span class="cline-any cline-no">&nbsp;</span>
-<span class="cline-any cline-no">&nbsp;</span>
-<span class="cline-any cline-no">&nbsp;</span>
-<span class="cline-any cline-no">&nbsp;</span>
-<span class="cline-any cline-neutral">&nbsp;</span>
-<span class="cline-any cline-no">&nbsp;</span>
-<span class="cline-any cline-no">&nbsp;</span>
-<span class="cline-any cline-no">&nbsp;</span>
-<span class="cline-any cline-no">&nbsp;</span>
-<span class="cline-any cline-no">&nbsp;</span>
-<span class="cline-any cline-no">&nbsp;</span>
-<span class="cline-any cline-no">&nbsp;</span>
-<span class="cline-any cline-no">&nbsp;</span>
-<span class="cline-any cline-no">&nbsp;</span>
-<span class="cline-any cline-no">&nbsp;</span>
-<span class="cline-any cline-no">&nbsp;</span>
-<span class="cline-any cline-neutral">&nbsp;</span>
-<span class="cline-any cline-no">&nbsp;</span>
-<span class="cline-any cline-no">&nbsp;</span>
-<span class="cline-any cline-no">&nbsp;</span>
-<span class="cline-any cline-no">&nbsp;</span>
-<span class="cline-any cline-no">&nbsp;</span>
-<span class="cline-any cline-no">&nbsp;</span>
-<span class="cline-any cline-no">&nbsp;</span>
-<span class="cline-any cline-no">&nbsp;</span>
-<span class="cline-any cline-no">&nbsp;</span>
-<span class="cline-any cline-no">&nbsp;</span>
-<span class="cline-any cline-no">&nbsp;</span>
-<span class="cline-any cline-no">&nbsp;</span>
-<span class="cline-any cline-no">&nbsp;</span>
-<span class="cline-any cline-no">&nbsp;</span>
-<span class="cline-any cline-no">&nbsp;</span>
-<span class="cline-any cline-no">&nbsp;</span>
-<span class="cline-any cline-no">&nbsp;</span>
-<span class="cline-any cline-no">&nbsp;</span>
-<span class="cline-any cline-no">&nbsp;</span>
-<span class="cline-any cline-no">&nbsp;</span>
-<span class="cline-any cline-no">&nbsp;</span>
-<span class="cline-any cline-no">&nbsp;</span>
-<span class="cline-any cline-no">&nbsp;</span>
-<span class="cline-any cline-no">&nbsp;</span>
-<span class="cline-any cline-no">&nbsp;</span>
-<span class="cline-any cline-neutral">&nbsp;</span>
-<span class="cline-any cline-neutral">&nbsp;</span>
-<span class="cline-any cline-yes">1x</span>
-<span class="cline-any cline-no">&nbsp;</span>
-<span class="cline-any cline-no">&nbsp;</span>
-<span class="cline-any cline-neutral">&nbsp;</span>
-<span class="cline-any cline-no">&nbsp;</span>
-<span class="cline-any cline-no">&nbsp;</span>
-<span class="cline-any cline-no">&nbsp;</span>
-<span class="cline-any cline-no">&nbsp;</span>
-<span class="cline-any cline-no">&nbsp;</span>
-<span class="cline-any cline-no">&nbsp;</span>
-<span class="cline-any cline-no">&nbsp;</span>
-<span class="cline-any cline-no">&nbsp;</span>
-<span class="cline-any cline-no">&nbsp;</span>
-<span class="cline-any cline-no">&nbsp;</span>
-<span class="cline-any cline-no">&nbsp;</span>
-<span class="cline-any cline-no">&nbsp;</span>
-<span class="cline-any cline-no">&nbsp;</span>
-<span class="cline-any cline-no">&nbsp;</span>
-<span class="cline-any cline-no">&nbsp;</span>
-<span class="cline-any cline-no">&nbsp;</span>
-<span class="cline-any cline-no">&nbsp;</span>
-<span class="cline-any cline-no">&nbsp;</span>
-<span class="cline-any cline-no">&nbsp;</span>
-<span class="cline-any cline-no">&nbsp;</span>
-<span class="cline-any cline-no">&nbsp;</span>
-<span class="cline-any cline-no">&nbsp;</span>
-<span class="cline-any cline-no">&nbsp;</span>
-<span class="cline-any cline-no">&nbsp;</span>
-<span class="cline-any cline-no">&nbsp;</span>
-<span class="cline-any cline-no">&nbsp;</span>
-<span class="cline-any cline-no">&nbsp;</span>
-<span class="cline-any cline-no">&nbsp;</span>
-<span class="cline-any cline-no">&nbsp;</span>
-<span class="cline-any cline-neutral">&nbsp;</span>
-<span class="cline-any cline-no">&nbsp;</span>
-<span class="cline-any cline-no">&nbsp;</span>
-<span class="cline-any cline-no">&nbsp;</span>
-<span class="cline-any cline-no">&nbsp;</span>
-<span class="cline-any cline-no">&nbsp;</span>
-<span class="cline-any cline-no">&nbsp;</span>
-<span class="cline-any cline-no">&nbsp;</span>
-<span class="cline-any cline-no">&nbsp;</span>
-<span class="cline-any cline-no">&nbsp;</span>
-<span class="cline-any cline-no">&nbsp;</span>
-<span class="cline-any cline-no">&nbsp;</span>
-<span class="cline-any cline-no">&nbsp;</span>
-<span class="cline-any cline-no">&nbsp;</span>
-<span class="cline-any cline-no">&nbsp;</span>
-<span class="cline-any cline-no">&nbsp;</span>
-<span class="cline-any cline-no">&nbsp;</span>
-<span class="cline-any cline-no">&nbsp;</span>
-<span class="cline-any cline-no">&nbsp;</span>
-<span class="cline-any cline-no">&nbsp;</span>
-<span class="cline-any cline-no">&nbsp;</span>
-<span class="cline-any cline-no">&nbsp;</span>
-<span class="cline-any cline-no">&nbsp;</span>
-<span class="cline-any cline-no">&nbsp;</span>
-<span class="cline-any cline-no">&nbsp;</span>
-<span class="cline-any cline-no">&nbsp;</span>
-<span class="cline-any cline-no">&nbsp;</span>
-<span class="cline-any cline-no">&nbsp;</span>
-<span class="cline-any cline-no">&nbsp;</span>
-<span class="cline-any cline-no">&nbsp;</span>
-<span class="cline-any cline-no">&nbsp;</span>
-<span class="cline-any cline-no">&nbsp;</span>
-<span class="cline-any cline-no">&nbsp;</span>
-<span class="cline-any cline-no">&nbsp;</span>
-<span class="cline-any cline-no">&nbsp;</span>
-<span class="cline-any cline-no">&nbsp;</span>
-<span class="cline-any cline-no">&nbsp;</span>
-<span class="cline-any cline-no">&nbsp;</span>
-<span class="cline-any cline-no">&nbsp;</span>
-<span class="cline-any cline-no">&nbsp;</span>
-<span class="cline-any cline-no">&nbsp;</span>
-<span class="cline-any cline-no">&nbsp;</span>
-<span class="cline-any cline-no">&nbsp;</span>
-<span class="cline-any cline-no">&nbsp;</span>
-<span class="cline-any cline-neutral">&nbsp;</span>
-<span class="cline-any cline-neutral">&nbsp;</span>
-<span class="cline-any cline-yes">1x</span>
-<span class="cline-any cline-no">&nbsp;</span>
-<span class="cline-any cline-no">&nbsp;</span>
-<span class="cline-any cline-no">&nbsp;</span>
-<span class="cline-any cline-neutral">&nbsp;</span>
-<span class="cline-any cline-no">&nbsp;</span>
-<span class="cline-any cline-no">&nbsp;</span>
-<span class="cline-any cline-no">&nbsp;</span>
-<span class="cline-any cline-no">&nbsp;</span>
-<span class="cline-any cline-neutral">&nbsp;</span>
-<span class="cline-any cline-no">&nbsp;</span>
-<span class="cline-any cline-no">&nbsp;</span>
-<span class="cline-any cline-no">&nbsp;</span>
-<span class="cline-any cline-no">&nbsp;</span>
-<span class="cline-any cline-neutral">&nbsp;</span>
-<span class="cline-any cline-no">&nbsp;</span>
-<span class="cline-any cline-no">&nbsp;</span>
-<span class="cline-any cline-no">&nbsp;</span>
-<span class="cline-any cline-no">&nbsp;</span>
-<span class="cline-any cline-no">&nbsp;</span>
-<span class="cline-any cline-no">&nbsp;</span>
-<span class="cline-any cline-no">&nbsp;</span>
-<span class="cline-any cline-no">&nbsp;</span>
-<span class="cline-any cline-no">&nbsp;</span>
-<span class="cline-any cline-neutral">&nbsp;</span>
-<span class="cline-any cline-no">&nbsp;</span>
-<span class="cline-any cline-no">&nbsp;</span>
-<span class="cline-any cline-no">&nbsp;</span>
-<span class="cline-any cline-no">&nbsp;</span>
-<span class="cline-any cline-neutral">&nbsp;</span>
-<span class="cline-any cline-no">&nbsp;</span>
-<span class="cline-any cline-no">&nbsp;</span>
-<span class="cline-any cline-no">&nbsp;</span>
-<span class="cline-any cline-neutral">&nbsp;</span>
-<span class="cline-any cline-neutral">&nbsp;</span>
-<span class="cline-any cline-no">&nbsp;</span>
-<span class="cline-any cline-no">&nbsp;</span>
-<span class="cline-any cline-no">&nbsp;</span>
-<span class="cline-any cline-no">&nbsp;</span>
-<span class="cline-any cline-no">&nbsp;</span>
-<span class="cline-any cline-no">&nbsp;</span>
-<span class="cline-any cline-no">&nbsp;</span>
-<span class="cline-any cline-no">&nbsp;</span>
-<span class="cline-any cline-no">&nbsp;</span>
-<span class="cline-any cline-no">&nbsp;</span>
-<span class="cline-any cline-neutral">&nbsp;</span>
-<span class="cline-any cline-no">&nbsp;</span>
-<span class="cline-any cline-no">&nbsp;</span>
-<span class="cline-any cline-no">&nbsp;</span>
-<span class="cline-any cline-no">&nbsp;</span>
-<span class="cline-any cline-no">&nbsp;</span>
-<span class="cline-any cline-no">&nbsp;</span>
-<span class="cline-any cline-no">&nbsp;</span>
-<span class="cline-any cline-neutral">&nbsp;</span>
-<span class="cline-any cline-no">&nbsp;</span>
-<span class="cline-any cline-no">&nbsp;</span>
-<span class="cline-any cline-no">&nbsp;</span>
-<span class="cline-any cline-no">&nbsp;</span>
-<span class="cline-any cline-neutral">&nbsp;</span>
-<span class="cline-any cline-no">&nbsp;</span>
-<span class="cline-any cline-no">&nbsp;</span>
-<span class="cline-any cline-no">&nbsp;</span>
-<span class="cline-any cline-no">&nbsp;</span>
-<span class="cline-any cline-no">&nbsp;</span>
-<span class="cline-any cline-no">&nbsp;</span>
-<span class="cline-any cline-no">&nbsp;</span>
-<span class="cline-any cline-neutral">&nbsp;</span>
-<span class="cline-any cline-no">&nbsp;</span>
-<span class="cline-any cline-no">&nbsp;</span>
-<span class="cline-any cline-no">&nbsp;</span>
-<span class="cline-any cline-no">&nbsp;</span>
-<span class="cline-any cline-neutral">&nbsp;</span>
-<span class="cline-any cline-no">&nbsp;</span>
-<span class="cline-any cline-no">&nbsp;</span>
-<span class="cline-any cline-no">&nbsp;</span>
-<span class="cline-any cline-neutral">&nbsp;</span>
-<span class="cline-any cline-no">&nbsp;</span>
-<span class="cline-any cline-no">&nbsp;</span>
-<span class="cline-any cline-no">&nbsp;</span>
-<span class="cline-any cline-no">&nbsp;</span>
-<span class="cline-any cline-neutral">&nbsp;</span>
-<span class="cline-any cline-no">&nbsp;</span>
-<span class="cline-any cline-no">&nbsp;</span>
-<span class="cline-any cline-no">&nbsp;</span>
-<span class="cline-any cline-no">&nbsp;</span>
-<span class="cline-any cline-neutral">&nbsp;</span>
-<span class="cline-any cline-no">&nbsp;</span>
-<span class="cline-any cline-no">&nbsp;</span>
-<span class="cline-any cline-no">&nbsp;</span>
-<span class="cline-any cline-no">&nbsp;</span>
-<span class="cline-any cline-no">&nbsp;</span>
-<span class="cline-any cline-no">&nbsp;</span>
-<span class="cline-any cline-no">&nbsp;</span>
-<span class="cline-any cline-no">&nbsp;</span>
-<span class="cline-any cline-no">&nbsp;</span>
-<span class="cline-any cline-no">&nbsp;</span>
-<span class="cline-any cline-no">&nbsp;</span>
-<span class="cline-any cline-no">&nbsp;</span>
-<span class="cline-any cline-no">&nbsp;</span>
-<span class="cline-any cline-no">&nbsp;</span>
-<span class="cline-any cline-neutral">&nbsp;</span>
-<span class="cline-any cline-no">&nbsp;</span>
-<span class="cline-any cline-no">&nbsp;</span>
-<span class="cline-any cline-no">&nbsp;</span>
-<span class="cline-any cline-no">&nbsp;</span>
-<span class="cline-any cline-no">&nbsp;</span>
-<span class="cline-any cline-no">&nbsp;</span>
-<span class="cline-any cline-no">&nbsp;</span>
-<span class="cline-any cline-no">&nbsp;</span>
-<span class="cline-any cline-neutral">&nbsp;</span>
-<span class="cline-any cline-no">&nbsp;</span>
-<span class="cline-any cline-no">&nbsp;</span>
-<span class="cline-any cline-no">&nbsp;</span>
-<span class="cline-any cline-neutral">&nbsp;</span>
-<span class="cline-any cline-no">&nbsp;</span>
-<span class="cline-any cline-neutral">&nbsp;</span>
-<span class="cline-any cline-neutral">&nbsp;</span>
-<span class="cline-any cline-no">&nbsp;</span>
-<span class="cline-any cline-no">&nbsp;</span>
-<span class="cline-any cline-no">&nbsp;</span>
-<span class="cline-any cline-no">&nbsp;</span>
-<span class="cline-any cline-no">&nbsp;</span>
-<span class="cline-any cline-neutral">&nbsp;</span>
-<span class="cline-any cline-no">&nbsp;</span>
-<span class="cline-any cline-no">&nbsp;</span>
-<span class="cline-any cline-no">&nbsp;</span>
-<span class="cline-any cline-no">&nbsp;</span>
-<span class="cline-any cline-no">&nbsp;</span>
-<span class="cline-any cline-neutral">&nbsp;</span>
-<span class="cline-any cline-neutral">&nbsp;</span>
-<span class="cline-any cline-no">&nbsp;</span>
-<span class="cline-any cline-no">&nbsp;</span>
-<span class="cline-any cline-no">&nbsp;</span>
-<span class="cline-any cline-no">&nbsp;</span>
-<span class="cline-any cline-neutral">&nbsp;</span>
-<span class="cline-any cline-no">&nbsp;</span>
-<span class="cline-any cline-no">&nbsp;</span>
-<span class="cline-any cline-no">&nbsp;</span>
-<span class="cline-any cline-no">&nbsp;</span>
-<span class="cline-any cline-no">&nbsp;</span>
-<span class="cline-any cline-no">&nbsp;</span>
-<span class="cline-any cline-no">&nbsp;</span>
-<span class="cline-any cline-no">&nbsp;</span>
-<span class="cline-any cline-neutral">&nbsp;</span>
-<span class="cline-any cline-no">&nbsp;</span>
-<span class="cline-any cline-no">&nbsp;</span>
-<span class="cline-any cline-no">&nbsp;</span>
-<span class="cline-any cline-no">&nbsp;</span>
-<span class="cline-any cline-neutral">&nbsp;</span>
-<span class="cline-any cline-no">&nbsp;</span>
-<span class="cline-any cline-no">&nbsp;</span>
-<span class="cline-any cline-no">&nbsp;</span>
-<span class="cline-any cline-no">&nbsp;</span>
-<span class="cline-any cline-no">&nbsp;</span>
-<span class="cline-any cline-no">&nbsp;</span>
-<span class="cline-any cline-no">&nbsp;</span>
-<span class="cline-any cline-no">&nbsp;</span>
-<span class="cline-any cline-no">&nbsp;</span>
-<span class="cline-any cline-no">&nbsp;</span>
-<span class="cline-any cline-no">&nbsp;</span>
-<span class="cline-any cline-no">&nbsp;</span>
-<span class="cline-any cline-no">&nbsp;</span>
-<span class="cline-any cline-no">&nbsp;</span>
-<span class="cline-any cline-no">&nbsp;</span>
-<span class="cline-any cline-no">&nbsp;</span>
-<span class="cline-any cline-no">&nbsp;</span>
-<span class="cline-any cline-neutral">&nbsp;</span>
-<span class="cline-any cline-no">&nbsp;</span>
-<span class="cline-any cline-no">&nbsp;</span>
-<span class="cline-any cline-no">&nbsp;</span>
-<span class="cline-any cline-neutral">&nbsp;</span>
-<span class="cline-any cline-no">&nbsp;</span>
-<span class="cline-any cline-no">&nbsp;</span>
-<span class="cline-any cline-no">&nbsp;</span>
-<span class="cline-any cline-no">&nbsp;</span>
-<span class="cline-any cline-no">&nbsp;</span>
-<span class="cline-any cline-no">&nbsp;</span>
-<span class="cline-any cline-no">&nbsp;</span>
-<span class="cline-any cline-no">&nbsp;</span>
-<span class="cline-any cline-no">&nbsp;</span>
-<span class="cline-any cline-no">&nbsp;</span>
-<span class="cline-any cline-no">&nbsp;</span>
-<span class="cline-any cline-no">&nbsp;</span>
-<span class="cline-any cline-neutral">&nbsp;</span>
-<span class="cline-any cline-no">&nbsp;</span>
-<span class="cline-any cline-no">&nbsp;</span>
-<span class="cline-any cline-no">&nbsp;</span>
-<span class="cline-any cline-no">&nbsp;</span>
-<span class="cline-any cline-neutral">&nbsp;</span>
-<span class="cline-any cline-no">&nbsp;</span>
-<span class="cline-any cline-no">&nbsp;</span>
-<span class="cline-any cline-no">&nbsp;</span>
-<span class="cline-any cline-no">&nbsp;</span>
-<span class="cline-any cline-no">&nbsp;</span>
-<span class="cline-any cline-no">&nbsp;</span>
-<span class="cline-any cline-no">&nbsp;</span>
-<span class="cline-any cline-no">&nbsp;</span>
-<span class="cline-any cline-no">&nbsp;</span>
-<span class="cline-any cline-no">&nbsp;</span>
-<span class="cline-any cline-no">&nbsp;</span>
-<span class="cline-any cline-no">&nbsp;</span>
-<span class="cline-any cline-no">&nbsp;</span>
-<span class="cline-any cline-no">&nbsp;</span>
-<span class="cline-any cline-neutral">&nbsp;</span>
-<span class="cline-any cline-no">&nbsp;</span>
-<span class="cline-any cline-no">&nbsp;</span>
-<span class="cline-any cline-neutral">&nbsp;</span>
-<span class="cline-any cline-no">&nbsp;</span>
-<span class="cline-any cline-no">&nbsp;</span>
-<span class="cline-any cline-neutral">&nbsp;</span>
-<span class="cline-any cline-no">&nbsp;</span>
-<span class="cline-any cline-no">&nbsp;</span>
-<span class="cline-any cline-neutral">&nbsp;</span>
-<span class="cline-any cline-no">&nbsp;</span>
-<span class="cline-any cline-neutral">&nbsp;</span>
-<span class="cline-any cline-no">&nbsp;</span>
-<span class="cline-any cline-no">&nbsp;</span>
-<span class="cline-any cline-no">&nbsp;</span>
-<span class="cline-any cline-no">&nbsp;</span>
-<span class="cline-any cline-no">&nbsp;</span>
-<span class="cline-any cline-no">&nbsp;</span>
-<span class="cline-any cline-no">&nbsp;</span>
-<span class="cline-any cline-no">&nbsp;</span>
-<span class="cline-any cline-no">&nbsp;</span>
-<span class="cline-any cline-no">&nbsp;</span>
-<span class="cline-any cline-no">&nbsp;</span>
-<span class="cline-any cline-no">&nbsp;</span>
-<span class="cline-any cline-no">&nbsp;</span>
-<span class="cline-any cline-no">&nbsp;</span>
-<span class="cline-any cline-no">&nbsp;</span>
-<span class="cline-any cline-no">&nbsp;</span>
-<span class="cline-any cline-no">&nbsp;</span>
-<span class="cline-any cline-no">&nbsp;</span>
-<span class="cline-any cline-no">&nbsp;</span>
-<span class="cline-any cline-no">&nbsp;</span>
-<span class="cline-any cline-no">&nbsp;</span>
-<span class="cline-any cline-no">&nbsp;</span>
-<span class="cline-any cline-no">&nbsp;</span>
-<span class="cline-any cline-no">&nbsp;</span>
-<span class="cline-any cline-no">&nbsp;</span>
-<span class="cline-any cline-no">&nbsp;</span>
-<span class="cline-any cline-no">&nbsp;</span>
-<span class="cline-any cline-no">&nbsp;</span>
-<span class="cline-any cline-no">&nbsp;</span>
-<span class="cline-any cline-no">&nbsp;</span>
-<span class="cline-any cline-no">&nbsp;</span>
-<span class="cline-any cline-no">&nbsp;</span>
-<span class="cline-any cline-no">&nbsp;</span>
-<span class="cline-any cline-no">&nbsp;</span>
-<span class="cline-any cline-no">&nbsp;</span>
-<span class="cline-any cline-no">&nbsp;</span>
-<span class="cline-any cline-neutral">&nbsp;</span>
-<span class="cline-any cline-neutral">&nbsp;</span>
-<span class="cline-any cline-no">&nbsp;</span>
-<span class="cline-any cline-no">&nbsp;</span>
-<span class="cline-any cline-no">&nbsp;</span>
-<span class="cline-any cline-no">&nbsp;</span>
-<span class="cline-any cline-no">&nbsp;</span>
-<span class="cline-any cline-no">&nbsp;</span>
-<span class="cline-any cline-no">&nbsp;</span>
-<span class="cline-any cline-no">&nbsp;</span>
-<span class="cline-any cline-no">&nbsp;</span>
-<span class="cline-any cline-no">&nbsp;</span>
-<span class="cline-any cline-no">&nbsp;</span>
-<span class="cline-any cline-no">&nbsp;</span>
-<span class="cline-any cline-no">&nbsp;</span>
-<span class="cline-any cline-no">&nbsp;</span>
-<span class="cline-any cline-no">&nbsp;</span>
-<span class="cline-any cline-no">&nbsp;</span>
-<span class="cline-any cline-no">&nbsp;</span>
-<span class="cline-any cline-no">&nbsp;</span>
-<span class="cline-any cline-no">&nbsp;</span>
-<span class="cline-any cline-no">&nbsp;</span>
-<span class="cline-any cline-no">&nbsp;</span>
-<span class="cline-any cline-no">&nbsp;</span>
-<span class="cline-any cline-no">&nbsp;</span>
-<span class="cline-any cline-no">&nbsp;</span>
-<span class="cline-any cline-no">&nbsp;</span>
-<span class="cline-any cline-no">&nbsp;</span>
-<span class="cline-any cline-no">&nbsp;</span>
-<span class="cline-any cline-no">&nbsp;</span>
-<span class="cline-any cline-no">&nbsp;</span>
-<span class="cline-any cline-no">&nbsp;</span>
-<span class="cline-any cline-no">&nbsp;</span>
-<span class="cline-any cline-no">&nbsp;</span>
-<span class="cline-any cline-no">&nbsp;</span>
-<span class="cline-any cline-no">&nbsp;</span>
-<span class="cline-any cline-no">&nbsp;</span>
-<span class="cline-any cline-neutral">&nbsp;</span>
-<span class="cline-any cline-neutral">&nbsp;</span>
-<span class="cline-any cline-no">&nbsp;</span>
-<span class="cline-any cline-no">&nbsp;</span>
-<span class="cline-any cline-no">&nbsp;</span>
-<span class="cline-any cline-no">&nbsp;</span>
-<span class="cline-any cline-no">&nbsp;</span>
-<span class="cline-any cline-no">&nbsp;</span>
-<span class="cline-any cline-no">&nbsp;</span>
-<span class="cline-any cline-no">&nbsp;</span>
-<span class="cline-any cline-no">&nbsp;</span>
-<span class="cline-any cline-no">&nbsp;</span>
-<span class="cline-any cline-no">&nbsp;</span>
-<span class="cline-any cline-no">&nbsp;</span>
-<span class="cline-any cline-no">&nbsp;</span>
-<span class="cline-any cline-no">&nbsp;</span>
-<span class="cline-any cline-no">&nbsp;</span>
-<span class="cline-any cline-no">&nbsp;</span>
-<span class="cline-any cline-no">&nbsp;</span>
-<span class="cline-any cline-no">&nbsp;</span>
-<span class="cline-any cline-no">&nbsp;</span>
-<span class="cline-any cline-no">&nbsp;</span>
-<span class="cline-any cline-no">&nbsp;</span>
-<span class="cline-any cline-no">&nbsp;</span>
-<span class="cline-any cline-no">&nbsp;</span>
-<span class="cline-any cline-no">&nbsp;</span>
-<span class="cline-any cline-no">&nbsp;</span>
-<span class="cline-any cline-no">&nbsp;</span>
-<span class="cline-any cline-no">&nbsp;</span>
-<span class="cline-any cline-no">&nbsp;</span>
-<span class="cline-any cline-no">&nbsp;</span>
-<span class="cline-any cline-no">&nbsp;</span>
-<span class="cline-any cline-no">&nbsp;</span>
-<span class="cline-any cline-no">&nbsp;</span>
-<span class="cline-any cline-no">&nbsp;</span>
-<span class="cline-any cline-no">&nbsp;</span>
-<span class="cline-any cline-no">&nbsp;</span>
-<span class="cline-any cline-neutral">&nbsp;</span>
-<span class="cline-any cline-neutral">&nbsp;</span>
-<span class="cline-any cline-no">&nbsp;</span>
-<span class="cline-any cline-no">&nbsp;</span>
-<span class="cline-any cline-no">&nbsp;</span>
-<span class="cline-any cline-no">&nbsp;</span>
-<span class="cline-any cline-no">&nbsp;</span>
-<span class="cline-any cline-no">&nbsp;</span>
-<span class="cline-any cline-no">&nbsp;</span>
-<span class="cline-any cline-no">&nbsp;</span>
-<span class="cline-any cline-no">&nbsp;</span>
-<span class="cline-any cline-no">&nbsp;</span>
-<span class="cline-any cline-no">&nbsp;</span>
-<span class="cline-any cline-no">&nbsp;</span>
-<span class="cline-any cline-no">&nbsp;</span>
-<span class="cline-any cline-no">&nbsp;</span>
-<span class="cline-any cline-no">&nbsp;</span>
-<span class="cline-any cline-no">&nbsp;</span>
-<span class="cline-any cline-no">&nbsp;</span>
-<span class="cline-any cline-no">&nbsp;</span>
-<span class="cline-any cline-no">&nbsp;</span>
-<span class="cline-any cline-no">&nbsp;</span>
-<span class="cline-any cline-no">&nbsp;</span>
-<span class="cline-any cline-no">&nbsp;</span>
-<span class="cline-any cline-no">&nbsp;</span>
-<span class="cline-any cline-no">&nbsp;</span>
-<span class="cline-any cline-no">&nbsp;</span>
-<span class="cline-any cline-no">&nbsp;</span>
-<span class="cline-any cline-no">&nbsp;</span>
-<span class="cline-any cline-no">&nbsp;</span>
-<span class="cline-any cline-no">&nbsp;</span>
-<span class="cline-any cline-no">&nbsp;</span>
-<span class="cline-any cline-no">&nbsp;</span>
-<span class="cline-any cline-no">&nbsp;</span>
-<span class="cline-any cline-no">&nbsp;</span>
-<span class="cline-any cline-no">&nbsp;</span>
-<span class="cline-any cline-neutral">&nbsp;</span>
-<span class="cline-any cline-no">&nbsp;</span>
-<span class="cline-any cline-no">&nbsp;</span>
-<span class="cline-any cline-no">&nbsp;</span>
-<span class="cline-any cline-no">&nbsp;</span>
-<span class="cline-any cline-no">&nbsp;</span>
-<span class="cline-any cline-neutral">&nbsp;</span>
-<span class="cline-any cline-neutral">&nbsp;</span>
-<span class="cline-any cline-no">&nbsp;</span>
-<span class="cline-any cline-neutral">&nbsp;</span>
-<span class="cline-any cline-no">&nbsp;</span>
-<span class="cline-any cline-neutral">&nbsp;</span>
-<span class="cline-any cline-neutral">&nbsp;</span>
-<span class="cline-any cline-no">&nbsp;</span>
-<span class="cline-any cline-no">&nbsp;</span>
-<span class="cline-any cline-neutral">&nbsp;</span>
-<span class="cline-any cline-no">&nbsp;</span>
-<span class="cline-any cline-no">&nbsp;</span>
-<span class="cline-any cline-no">&nbsp;</span>
-<span class="cline-any cline-neutral">&nbsp;</span>
-<span class="cline-any cline-no">&nbsp;</span>
+<span class="cline-any cline-yes">108x</span>
+<span class="cline-any cline-yes">108x</span>
+<span class="cline-any cline-yes">108x</span>
+<span class="cline-any cline-yes">108x</span>
+<span class="cline-any cline-yes">108x</span>
+<span class="cline-any cline-neutral">&nbsp;</span>
+<span class="cline-any cline-neutral">&nbsp;</span>
+<span class="cline-any cline-neutral">&nbsp;</span>
+<span class="cline-any cline-yes">1x</span>
+<span class="cline-any cline-yes">1x</span>
+<span class="cline-any cline-yes">1x</span>
+<span class="cline-any cline-yes">1x</span>
+<span class="cline-any cline-yes">1x</span>
+<span class="cline-any cline-yes">1x</span>
+<span class="cline-any cline-yes">1x</span>
+<span class="cline-any cline-yes">1x</span>
+<span class="cline-any cline-neutral">&nbsp;</span>
+<span class="cline-any cline-yes">1x</span>
+<span class="cline-any cline-yes">1x</span>
+<span class="cline-any cline-yes">1x</span>
+<span class="cline-any cline-yes">1x</span>
+<span class="cline-any cline-yes">1x</span>
+<span class="cline-any cline-yes">1x</span>
+<span class="cline-any cline-yes">1x</span>
+<span class="cline-any cline-yes">1x</span>
+<span class="cline-any cline-yes">1x</span>
+<span class="cline-any cline-yes">1x</span>
+<span class="cline-any cline-yes">1x</span>
+<span class="cline-any cline-yes">1x</span>
+<span class="cline-any cline-yes">1x</span>
+<span class="cline-any cline-yes">1x</span>
+<span class="cline-any cline-yes">1x</span>
+<span class="cline-any cline-yes">1x</span>
+<span class="cline-any cline-yes">1x</span>
+<span class="cline-any cline-yes">1x</span>
+<span class="cline-any cline-yes">1x</span>
+<span class="cline-any cline-yes">1x</span>
+<span class="cline-any cline-yes">1x</span>
+<span class="cline-any cline-yes">1x</span>
+<span class="cline-any cline-neutral">&nbsp;</span>
+<span class="cline-any cline-yes">1x</span>
+<span class="cline-any cline-yes">1x</span>
+<span class="cline-any cline-yes">1x</span>
+<span class="cline-any cline-yes">1x</span>
+<span class="cline-any cline-yes">1x</span>
+<span class="cline-any cline-yes">1x</span>
+<span class="cline-any cline-yes">1x</span>
+<span class="cline-any cline-yes">1x</span>
+<span class="cline-any cline-yes">1x</span>
+<span class="cline-any cline-yes">1x</span>
+<span class="cline-any cline-yes">1x</span>
+<span class="cline-any cline-yes">1x</span>
+<span class="cline-any cline-neutral">&nbsp;</span>
+<span class="cline-any cline-yes">1x</span>
+<span class="cline-any cline-no">&nbsp;</span>
+<span class="cline-any cline-no">&nbsp;</span>
+<span class="cline-any cline-no">&nbsp;</span>
+<span class="cline-any cline-no">&nbsp;</span>
+<span class="cline-any cline-no">&nbsp;</span>
+<span class="cline-any cline-no">&nbsp;</span>
+<span class="cline-any cline-no">&nbsp;</span>
+<span class="cline-any cline-no">&nbsp;</span>
+<span class="cline-any cline-no">&nbsp;</span>
+<span class="cline-any cline-no">&nbsp;</span>
+<span class="cline-any cline-neutral">&nbsp;</span>
+<span class="cline-any cline-no">&nbsp;</span>
+<span class="cline-any cline-yes">1x</span>
+<span class="cline-any cline-yes">1x</span>
+<span class="cline-any cline-yes">1x</span>
+<span class="cline-any cline-yes">1x</span>
+<span class="cline-any cline-yes">1x</span>
+<span class="cline-any cline-yes">1x</span>
+<span class="cline-any cline-neutral">&nbsp;</span>
+<span class="cline-any cline-yes">1x</span>
+<span class="cline-any cline-yes">1x</span>
+<span class="cline-any cline-yes">1x</span>
+<span class="cline-any cline-yes">1x</span>
+<span class="cline-any cline-yes">1x</span>
+<span class="cline-any cline-yes">1x</span>
+<span class="cline-any cline-yes">1x</span>
+<span class="cline-any cline-yes">1x</span>
+<span class="cline-any cline-yes">1x</span>
+<span class="cline-any cline-yes">1x</span>
+<span class="cline-any cline-yes">1x</span>
+<span class="cline-any cline-yes">1x</span>
+<span class="cline-any cline-yes">1x</span>
+<span class="cline-any cline-yes">1x</span>
+<span class="cline-any cline-yes">1x</span>
+<span class="cline-any cline-yes">1x</span>
+<span class="cline-any cline-yes">1x</span>
+<span class="cline-any cline-yes">1x</span>
+<span class="cline-any cline-yes">1x</span>
+<span class="cline-any cline-yes">1x</span>
+<span class="cline-any cline-neutral">&nbsp;</span>
+<span class="cline-any cline-yes">1x</span>
+<span class="cline-any cline-yes">1x</span>
+<span class="cline-any cline-yes">1x</span>
+<span class="cline-any cline-yes">1x</span>
+<span class="cline-any cline-yes">1x</span>
+<span class="cline-any cline-yes">1x</span>
+<span class="cline-any cline-yes">1x</span>
+<span class="cline-any cline-yes">1x</span>
+<span class="cline-any cline-yes">1x</span>
+<span class="cline-any cline-yes">1x</span>
+<span class="cline-any cline-yes">1x</span>
+<span class="cline-any cline-yes">1x</span>
+<span class="cline-any cline-yes">1x</span>
+<span class="cline-any cline-yes">1x</span>
+<span class="cline-any cline-yes">1x</span>
+<span class="cline-any cline-yes">1x</span>
+<span class="cline-any cline-yes">1x</span>
+<span class="cline-any cline-yes">1x</span>
+<span class="cline-any cline-yes">1x</span>
+<span class="cline-any cline-yes">1x</span>
+<span class="cline-any cline-yes">1x</span>
+<span class="cline-any cline-yes">1x</span>
+<span class="cline-any cline-yes">1x</span>
+<span class="cline-any cline-yes">1x</span>
+<span class="cline-any cline-yes">1x</span>
+<span class="cline-any cline-yes">1x</span>
+<span class="cline-any cline-yes">1x</span>
+<span class="cline-any cline-yes">1x</span>
+<span class="cline-any cline-yes">1x</span>
+<span class="cline-any cline-yes">1x</span>
+<span class="cline-any cline-yes">1x</span>
+<span class="cline-any cline-yes">1x</span>
+<span class="cline-any cline-yes">1x</span>
+<span class="cline-any cline-neutral">&nbsp;</span>
+<span class="cline-any cline-neutral">&nbsp;</span>
+<span class="cline-any cline-yes">1x</span>
+<span class="cline-any cline-yes">1x</span>
+<span class="cline-any cline-yes">1x</span>
+<span class="cline-any cline-neutral">&nbsp;</span>
+<span class="cline-any cline-yes">1x</span>
+<span class="cline-any cline-yes">1x</span>
+<span class="cline-any cline-yes">1x</span>
+<span class="cline-any cline-yes">1x</span>
+<span class="cline-any cline-yes">1x</span>
+<span class="cline-any cline-yes">1x</span>
+<span class="cline-any cline-yes">1x</span>
+<span class="cline-any cline-yes">1x</span>
+<span class="cline-any cline-yes">1x</span>
+<span class="cline-any cline-yes">1x</span>
+<span class="cline-any cline-no">&nbsp;</span>
+<span class="cline-any cline-no">&nbsp;</span>
+<span class="cline-any cline-yes">1x</span>
+<span class="cline-any cline-yes">1x</span>
+<span class="cline-any cline-yes">1x</span>
+<span class="cline-any cline-yes">1x</span>
+<span class="cline-any cline-yes">1x</span>
+<span class="cline-any cline-yes">1x</span>
+<span class="cline-any cline-yes">1x</span>
+<span class="cline-any cline-neutral">&nbsp;</span>
+<span class="cline-any cline-yes">1x</span>
+<span class="cline-any cline-yes">1x</span>
+<span class="cline-any cline-yes">1x</span>
+<span class="cline-any cline-yes">1x</span>
+<span class="cline-any cline-no">&nbsp;</span>
+<span class="cline-any cline-no">&nbsp;</span>
+<span class="cline-any cline-no">&nbsp;</span>
+<span class="cline-any cline-no">&nbsp;</span>
+<span class="cline-any cline-no">&nbsp;</span>
+<span class="cline-any cline-no">&nbsp;</span>
+<span class="cline-any cline-no">&nbsp;</span>
+<span class="cline-any cline-no">&nbsp;</span>
+<span class="cline-any cline-no">&nbsp;</span>
+<span class="cline-any cline-neutral">&nbsp;</span>
+<span class="cline-any cline-no">&nbsp;</span>
+<span class="cline-any cline-yes">1x</span>
+<span class="cline-any cline-yes">1x</span>
+<span class="cline-any cline-yes">1x</span>
+<span class="cline-any cline-yes">1x</span>
+<span class="cline-any cline-yes">1x</span>
+<span class="cline-any cline-yes">1x</span>
+<span class="cline-any cline-neutral">&nbsp;</span>
+<span class="cline-any cline-yes">1x</span>
+<span class="cline-any cline-yes">1x</span>
+<span class="cline-any cline-yes">1x</span>
+<span class="cline-any cline-yes">1x</span>
+<span class="cline-any cline-yes">1x</span>
+<span class="cline-any cline-yes">1x</span>
+<span class="cline-any cline-yes">1x</span>
+<span class="cline-any cline-yes">1x</span>
+<span class="cline-any cline-yes">1x</span>
+<span class="cline-any cline-yes">1x</span>
+<span class="cline-any cline-yes">1x</span>
+<span class="cline-any cline-yes">1x</span>
+<span class="cline-any cline-yes">1x</span>
+<span class="cline-any cline-yes">1x</span>
+<span class="cline-any cline-yes">1x</span>
+<span class="cline-any cline-neutral">&nbsp;</span>
+<span class="cline-any cline-yes">1x</span>
+<span class="cline-any cline-yes">1x</span>
+<span class="cline-any cline-yes">1x</span>
+<span class="cline-any cline-yes">1x</span>
+<span class="cline-any cline-yes">1x</span>
+<span class="cline-any cline-yes">1x</span>
+<span class="cline-any cline-yes">1x</span>
+<span class="cline-any cline-yes">1x</span>
+<span class="cline-any cline-yes">1x</span>
+<span class="cline-any cline-yes">1x</span>
+<span class="cline-any cline-yes">1x</span>
+<span class="cline-any cline-yes">1x</span>
+<span class="cline-any cline-yes">1x</span>
+<span class="cline-any cline-yes">1x</span>
+<span class="cline-any cline-yes">1x</span>
+<span class="cline-any cline-yes">1x</span>
+<span class="cline-any cline-yes">1x</span>
+<span class="cline-any cline-yes">1x</span>
+<span class="cline-any cline-yes">1x</span>
+<span class="cline-any cline-yes">1x</span>
+<span class="cline-any cline-neutral">&nbsp;</span>
+<span class="cline-any cline-yes">1x</span>
+<span class="cline-any cline-yes">1x</span>
+<span class="cline-any cline-neutral">&nbsp;</span>
+<span class="cline-any cline-yes">1x</span>
+<span class="cline-any cline-yes">1x</span>
+<span class="cline-any cline-yes">1x</span>
+<span class="cline-any cline-yes">1x</span>
+<span class="cline-any cline-yes">1x</span>
+<span class="cline-any cline-yes">1x</span>
+<span class="cline-any cline-yes">1x</span>
+<span class="cline-any cline-yes">1x</span>
+<span class="cline-any cline-yes">1x</span>
+<span class="cline-any cline-yes">1x</span>
+<span class="cline-any cline-yes">1x</span>
+<span class="cline-any cline-yes">1x</span>
+<span class="cline-any cline-yes">1x</span>
+<span class="cline-any cline-yes">1x</span>
+<span class="cline-any cline-yes">1x</span>
+<span class="cline-any cline-yes">1x</span>
+<span class="cline-any cline-neutral">&nbsp;</span>
+<span class="cline-any cline-neutral">&nbsp;</span>
+<span class="cline-any cline-yes">1x</span>
+<span class="cline-any cline-yes">1x</span>
+<span class="cline-any cline-yes">1x</span>
+<span class="cline-any cline-neutral">&nbsp;</span>
+<span class="cline-any cline-yes">1x</span>
+<span class="cline-any cline-yes">1x</span>
+<span class="cline-any cline-yes">1x</span>
+<span class="cline-any cline-yes">1x</span>
+<span class="cline-any cline-yes">1x</span>
+<span class="cline-any cline-yes">1x</span>
+<span class="cline-any cline-yes">1x</span>
+<span class="cline-any cline-yes">1x</span>
+<span class="cline-any cline-yes">1x</span>
+<span class="cline-any cline-yes">1x</span>
+<span class="cline-any cline-yes">1x</span>
+<span class="cline-any cline-yes">1x</span>
+<span class="cline-any cline-yes">1x</span>
+<span class="cline-any cline-yes">1x</span>
+<span class="cline-any cline-yes">1x</span>
+<span class="cline-any cline-yes">1x</span>
+<span class="cline-any cline-yes">1x</span>
+<span class="cline-any cline-yes">1x</span>
+<span class="cline-any cline-yes">1x</span>
+<span class="cline-any cline-yes">1x</span>
+<span class="cline-any cline-yes">1x</span>
+<span class="cline-any cline-yes">1x</span>
+<span class="cline-any cline-yes">1x</span>
+<span class="cline-any cline-yes">1x</span>
+<span class="cline-any cline-yes">1x</span>
+<span class="cline-any cline-neutral">&nbsp;</span>
+<span class="cline-any cline-yes">1x</span>
+<span class="cline-any cline-yes">1x</span>
+<span class="cline-any cline-yes">1x</span>
+<span class="cline-any cline-yes">1x</span>
+<span class="cline-any cline-yes">1x</span>
+<span class="cline-any cline-yes">1x</span>
+<span class="cline-any cline-yes">1x</span>
+<span class="cline-any cline-yes">1x</span>
+<span class="cline-any cline-yes">1x</span>
+<span class="cline-any cline-yes">1x</span>
+<span class="cline-any cline-yes">1x</span>
+<span class="cline-any cline-neutral">&nbsp;</span>
+<span class="cline-any cline-yes">1x</span>
+<span class="cline-any cline-yes">1x</span>
+<span class="cline-any cline-yes">1x</span>
+<span class="cline-any cline-yes">1x</span>
+<span class="cline-any cline-yes">1x</span>
+<span class="cline-any cline-yes">1x</span>
+<span class="cline-any cline-yes">1x</span>
+<span class="cline-any cline-yes">1x</span>
+<span class="cline-any cline-yes">1x</span>
+<span class="cline-any cline-yes">1x</span>
+<span class="cline-any cline-yes">1x</span>
+<span class="cline-any cline-yes">1x</span>
+<span class="cline-any cline-yes">1x</span>
+<span class="cline-any cline-yes">1x</span>
+<span class="cline-any cline-yes">1x</span>
+<span class="cline-any cline-yes">1x</span>
+<span class="cline-any cline-yes">1x</span>
+<span class="cline-any cline-yes">1x</span>
+<span class="cline-any cline-yes">1x</span>
+<span class="cline-any cline-yes">1x</span>
+<span class="cline-any cline-yes">1x</span>
+<span class="cline-any cline-yes">1x</span>
+<span class="cline-any cline-yes">1x</span>
+<span class="cline-any cline-yes">1x</span>
+<span class="cline-any cline-yes">1x</span>
+<span class="cline-any cline-neutral">&nbsp;</span>
+<span class="cline-any cline-neutral">&nbsp;</span>
+<span class="cline-any cline-yes">1x</span>
+<span class="cline-any cline-yes">1x</span>
+<span class="cline-any cline-yes">1x</span>
+<span class="cline-any cline-neutral">&nbsp;</span>
+<span class="cline-any cline-yes">1x</span>
+<span class="cline-any cline-yes">1x</span>
+<span class="cline-any cline-yes">1x</span>
+<span class="cline-any cline-yes">1x</span>
+<span class="cline-any cline-yes">1x</span>
+<span class="cline-any cline-yes">1x</span>
+<span class="cline-any cline-yes">1x</span>
+<span class="cline-any cline-yes">1x</span>
+<span class="cline-any cline-yes">1x</span>
+<span class="cline-any cline-yes">1x</span>
+<span class="cline-any cline-yes">1x</span>
+<span class="cline-any cline-yes">1x</span>
+<span class="cline-any cline-yes">1x</span>
+<span class="cline-any cline-yes">1x</span>
+<span class="cline-any cline-yes">1x</span>
+<span class="cline-any cline-yes">1x</span>
+<span class="cline-any cline-yes">1x</span>
+<span class="cline-any cline-yes">1x</span>
+<span class="cline-any cline-yes">1x</span>
+<span class="cline-any cline-yes">1x</span>
+<span class="cline-any cline-yes">1x</span>
+<span class="cline-any cline-yes">1x</span>
+<span class="cline-any cline-yes">1x</span>
+<span class="cline-any cline-yes">1x</span>
+<span class="cline-any cline-yes">1x</span>
+<span class="cline-any cline-yes">1x</span>
+<span class="cline-any cline-yes">1x</span>
+<span class="cline-any cline-yes">1x</span>
+<span class="cline-any cline-yes">1x</span>
+<span class="cline-any cline-neutral">&nbsp;</span>
+<span class="cline-any cline-yes">1x</span>
+<span class="cline-any cline-yes">1x</span>
+<span class="cline-any cline-yes">1x</span>
+<span class="cline-any cline-yes">1x</span>
+<span class="cline-any cline-yes">1x</span>
+<span class="cline-any cline-yes">1x</span>
+<span class="cline-any cline-yes">1x</span>
+<span class="cline-any cline-yes">1x</span>
+<span class="cline-any cline-yes">1x</span>
+<span class="cline-any cline-yes">1x</span>
+<span class="cline-any cline-yes">1x</span>
+<span class="cline-any cline-yes">1x</span>
+<span class="cline-any cline-yes">1x</span>
+<span class="cline-any cline-yes">1x</span>
+<span class="cline-any cline-yes">1x</span>
+<span class="cline-any cline-yes">1x</span>
+<span class="cline-any cline-yes">1x</span>
+<span class="cline-any cline-yes">1x</span>
+<span class="cline-any cline-yes">1x</span>
+<span class="cline-any cline-yes">1x</span>
+<span class="cline-any cline-yes">1x</span>
+<span class="cline-any cline-yes">1x</span>
+<span class="cline-any cline-yes">1x</span>
+<span class="cline-any cline-yes">1x</span>
+<span class="cline-any cline-yes">1x</span>
+<span class="cline-any cline-yes">1x</span>
+<span class="cline-any cline-yes">1x</span>
+<span class="cline-any cline-yes">1x</span>
+<span class="cline-any cline-yes">1x</span>
+<span class="cline-any cline-yes">1x</span>
+<span class="cline-any cline-yes">1x</span>
+<span class="cline-any cline-yes">1x</span>
+<span class="cline-any cline-yes">1x</span>
+<span class="cline-any cline-yes">1x</span>
+<span class="cline-any cline-yes">1x</span>
+<span class="cline-any cline-yes">1x</span>
+<span class="cline-any cline-yes">1x</span>
+<span class="cline-any cline-yes">1x</span>
+<span class="cline-any cline-yes">1x</span>
+<span class="cline-any cline-yes">1x</span>
+<span class="cline-any cline-yes">1x</span>
+<span class="cline-any cline-yes">1x</span>
+<span class="cline-any cline-yes">1x</span>
+<span class="cline-any cline-neutral">&nbsp;</span>
+<span class="cline-any cline-neutral">&nbsp;</span>
+<span class="cline-any cline-yes">1x</span>
+<span class="cline-any cline-yes">11x</span>
+<span class="cline-any cline-yes">11x</span>
+<span class="cline-any cline-yes">11x</span>
+<span class="cline-any cline-neutral">&nbsp;</span>
+<span class="cline-any cline-yes">11x</span>
+<span class="cline-any cline-yes">11x</span>
+<span class="cline-any cline-yes">11x</span>
+<span class="cline-any cline-yes">11x</span>
+<span class="cline-any cline-neutral">&nbsp;</span>
+<span class="cline-any cline-yes">11x</span>
+<span class="cline-any cline-yes">11x</span>
+<span class="cline-any cline-yes">11x</span>
+<span class="cline-any cline-yes">11x</span>
+<span class="cline-any cline-neutral">&nbsp;</span>
+<span class="cline-any cline-yes">11x</span>
+<span class="cline-any cline-yes">36x</span>
+<span class="cline-any cline-no">&nbsp;</span>
+<span class="cline-any cline-no">&nbsp;</span>
+<span class="cline-any cline-no">&nbsp;</span>
+<span class="cline-any cline-no">&nbsp;</span>
+<span class="cline-any cline-no">&nbsp;</span>
+<span class="cline-any cline-no">&nbsp;</span>
+<span class="cline-any cline-yes">36x</span>
+<span class="cline-any cline-neutral">&nbsp;</span>
+<span class="cline-any cline-yes">11x</span>
+<span class="cline-any cline-yes">63x</span>
+<span class="cline-any cline-no">&nbsp;</span>
+<span class="cline-any cline-yes">63x</span>
+<span class="cline-any cline-neutral">&nbsp;</span>
+<span class="cline-any cline-yes">11x</span>
+<span class="cline-any cline-yes">4x</span>
+<span class="cline-any cline-yes">4x</span>
+<span class="cline-any cline-neutral">&nbsp;</span>
+<span class="cline-any cline-neutral">&nbsp;</span>
+<span class="cline-any cline-yes">4x</span>
+<span class="cline-any cline-yes">4x</span>
+<span class="cline-any cline-yes">4x</span>
+<span class="cline-any cline-yes">1x</span>
+<span class="cline-any cline-yes">1x</span>
+<span class="cline-any cline-yes">1x</span>
+<span class="cline-any cline-yes">1x</span>
+<span class="cline-any cline-yes">1x</span>
+<span class="cline-any cline-yes">1x</span>
+<span class="cline-any cline-yes">1x</span>
+<span class="cline-any cline-neutral">&nbsp;</span>
+<span class="cline-any cline-yes">1x</span>
+<span class="cline-any cline-yes">4x</span>
+<span class="cline-any cline-yes">1x</span>
+<span class="cline-any cline-yes">1x</span>
+<span class="cline-any cline-yes">1x</span>
+<span class="cline-any cline-yes">1x</span>
+<span class="cline-any cline-yes">1x</span>
+<span class="cline-any cline-neutral">&nbsp;</span>
+<span class="cline-any cline-yes">1x</span>
+<span class="cline-any cline-yes">4x</span>
+<span class="cline-any cline-yes">1x</span>
+<span class="cline-any cline-yes">1x</span>
+<span class="cline-any cline-neutral">&nbsp;</span>
+<span class="cline-any cline-yes">1x</span>
+<span class="cline-any cline-yes">4x</span>
+<span class="cline-any cline-yes">1x</span>
+<span class="cline-any cline-yes">1x</span>
+<span class="cline-any cline-yes">1x</span>
+<span class="cline-any cline-yes">1x</span>
+<span class="cline-any cline-yes">1x</span>
+<span class="cline-any cline-neutral">&nbsp;</span>
+<span class="cline-any cline-yes">1x</span>
+<span class="cline-any cline-yes">4x</span>
+<span class="cline-any cline-no">&nbsp;</span>
+<span class="cline-any cline-yes">4x</span>
+<span class="cline-any cline-neutral">&nbsp;</span>
+<span class="cline-any cline-yes">4x</span>
+<span class="cline-any cline-yes">4x</span>
+<span class="cline-any cline-yes">4x</span>
+<span class="cline-any cline-neutral">&nbsp;</span>
+<span class="cline-any cline-yes">11x</span>
+<span class="cline-any cline-yes">2x</span>
+<span class="cline-any cline-no">&nbsp;</span>
+<span class="cline-any cline-yes">2x</span>
+<span class="cline-any cline-neutral">&nbsp;</span>
+<span class="cline-any cline-yes">11x</span>
+<span class="cline-any cline-yes">2x</span>
+<span class="cline-any cline-yes">2x</span>
+<span class="cline-any cline-yes">2x</span>
+<span class="cline-any cline-neutral">&nbsp;</span>
+<span class="cline-any cline-no">&nbsp;</span>
+<span class="cline-any cline-no">&nbsp;</span>
+<span class="cline-any cline-no">&nbsp;</span>
+<span class="cline-any cline-no">&nbsp;</span>
+<span class="cline-any cline-no">&nbsp;</span>
+<span class="cline-any cline-no">&nbsp;</span>
+<span class="cline-any cline-no">&nbsp;</span>
+<span class="cline-any cline-no">&nbsp;</span>
+<span class="cline-any cline-no">&nbsp;</span>
+<span class="cline-any cline-no">&nbsp;</span>
+<span class="cline-any cline-no">&nbsp;</span>
+<span class="cline-any cline-no">&nbsp;</span>
+<span class="cline-any cline-no">&nbsp;</span>
+<span class="cline-any cline-no">&nbsp;</span>
+<span class="cline-any cline-neutral">&nbsp;</span>
+<span class="cline-any cline-no">&nbsp;</span>
+<span class="cline-any cline-no">&nbsp;</span>
+<span class="cline-any cline-no">&nbsp;</span>
+<span class="cline-any cline-no">&nbsp;</span>
+<span class="cline-any cline-no">&nbsp;</span>
+<span class="cline-any cline-no">&nbsp;</span>
+<span class="cline-any cline-no">&nbsp;</span>
+<span class="cline-any cline-no">&nbsp;</span>
+<span class="cline-any cline-neutral">&nbsp;</span>
+<span class="cline-any cline-no">&nbsp;</span>
+<span class="cline-any cline-no">&nbsp;</span>
+<span class="cline-any cline-no">&nbsp;</span>
+<span class="cline-any cline-neutral">&nbsp;</span>
+<span class="cline-any cline-yes">2x</span>
+<span class="cline-any cline-neutral">&nbsp;</span>
+<span class="cline-any cline-neutral">&nbsp;</span>
+<span class="cline-any cline-yes">2x</span>
+<span class="cline-any cline-no">&nbsp;</span>
+<span class="cline-any cline-no">&nbsp;</span>
+<span class="cline-any cline-no">&nbsp;</span>
+<span class="cline-any cline-no">&nbsp;</span>
+<span class="cline-any cline-neutral">&nbsp;</span>
+<span class="cline-any cline-yes">2x</span>
+<span class="cline-any cline-no">&nbsp;</span>
+<span class="cline-any cline-no">&nbsp;</span>
+<span class="cline-any cline-no">&nbsp;</span>
+<span class="cline-any cline-no">&nbsp;</span>
+<span class="cline-any cline-neutral">&nbsp;</span>
+<span class="cline-any cline-neutral">&nbsp;</span>
+<span class="cline-any cline-no">&nbsp;</span>
+<span class="cline-any cline-no">&nbsp;</span>
+<span class="cline-any cline-no">&nbsp;</span>
+<span class="cline-any cline-no">&nbsp;</span>
+<span class="cline-any cline-neutral">&nbsp;</span>
+<span class="cline-any cline-no">&nbsp;</span>
+<span class="cline-any cline-no">&nbsp;</span>
+<span class="cline-any cline-no">&nbsp;</span>
+<span class="cline-any cline-no">&nbsp;</span>
+<span class="cline-any cline-no">&nbsp;</span>
+<span class="cline-any cline-no">&nbsp;</span>
+<span class="cline-any cline-no">&nbsp;</span>
+<span class="cline-any cline-no">&nbsp;</span>
+<span class="cline-any cline-neutral">&nbsp;</span>
+<span class="cline-any cline-yes">2x</span>
+<span class="cline-any cline-yes">2x</span>
+<span class="cline-any cline-no">&nbsp;</span>
+<span class="cline-any cline-no">&nbsp;</span>
+<span class="cline-any cline-neutral">&nbsp;</span>
+<span class="cline-any cline-yes">2x</span>
+<span class="cline-any cline-yes">2x</span>
+<span class="cline-any cline-yes">2x</span>
+<span class="cline-any cline-yes">2x</span>
+<span class="cline-any cline-yes">2x</span>
+<span class="cline-any cline-yes">2x</span>
+<span class="cline-any cline-no">&nbsp;</span>
+<span class="cline-any cline-no">&nbsp;</span>
+<span class="cline-any cline-no">&nbsp;</span>
+<span class="cline-any cline-no">&nbsp;</span>
+<span class="cline-any cline-no">&nbsp;</span>
+<span class="cline-any cline-no">&nbsp;</span>
+<span class="cline-any cline-no">&nbsp;</span>
+<span class="cline-any cline-no">&nbsp;</span>
+<span class="cline-any cline-no">&nbsp;</span>
+<span class="cline-any cline-no">&nbsp;</span>
+<span class="cline-any cline-no">&nbsp;</span>
+<span class="cline-any cline-neutral">&nbsp;</span>
+<span class="cline-any cline-no">&nbsp;</span>
+<span class="cline-any cline-no">&nbsp;</span>
+<span class="cline-any cline-no">&nbsp;</span>
+<span class="cline-any cline-neutral">&nbsp;</span>
+<span class="cline-any cline-no">&nbsp;</span>
+<span class="cline-any cline-no">&nbsp;</span>
+<span class="cline-any cline-no">&nbsp;</span>
+<span class="cline-any cline-no">&nbsp;</span>
+<span class="cline-any cline-no">&nbsp;</span>
+<span class="cline-any cline-no">&nbsp;</span>
+<span class="cline-any cline-no">&nbsp;</span>
+<span class="cline-any cline-no">&nbsp;</span>
+<span class="cline-any cline-no">&nbsp;</span>
+<span class="cline-any cline-no">&nbsp;</span>
+<span class="cline-any cline-no">&nbsp;</span>
+<span class="cline-any cline-no">&nbsp;</span>
+<span class="cline-any cline-neutral">&nbsp;</span>
+<span class="cline-any cline-no">&nbsp;</span>
+<span class="cline-any cline-no">&nbsp;</span>
+<span class="cline-any cline-no">&nbsp;</span>
+<span class="cline-any cline-no">&nbsp;</span>
+<span class="cline-any cline-neutral">&nbsp;</span>
+<span class="cline-any cline-no">&nbsp;</span>
+<span class="cline-any cline-no">&nbsp;</span>
+<span class="cline-any cline-no">&nbsp;</span>
+<span class="cline-any cline-no">&nbsp;</span>
+<span class="cline-any cline-no">&nbsp;</span>
+<span class="cline-any cline-no">&nbsp;</span>
+<span class="cline-any cline-no">&nbsp;</span>
+<span class="cline-any cline-yes">2x</span>
+<span class="cline-any cline-yes">2x</span>
+<span class="cline-any cline-yes">2x</span>
+<span class="cline-any cline-yes">2x</span>
+<span class="cline-any cline-yes">2x</span>
+<span class="cline-any cline-yes">2x</span>
+<span class="cline-any cline-yes">2x</span>
+<span class="cline-any cline-neutral">&nbsp;</span>
+<span class="cline-any cline-yes">2x</span>
+<span class="cline-any cline-yes">11x</span>
+<span class="cline-any cline-neutral">&nbsp;</span>
+<span class="cline-any cline-yes">11x</span>
+<span class="cline-any cline-yes">11x</span>
+<span class="cline-any cline-neutral">&nbsp;</span>
+<span class="cline-any cline-yes">9x</span>
+<span class="cline-any cline-yes">9x</span>
+<span class="cline-any cline-neutral">&nbsp;</span>
+<span class="cline-any cline-yes">9x</span>
+<span class="cline-any cline-neutral">&nbsp;</span>
+<span class="cline-any cline-yes">9x</span>
+<span class="cline-any cline-yes">9x</span>
+<span class="cline-any cline-yes">9x</span>
+<span class="cline-any cline-yes">9x</span>
+<span class="cline-any cline-yes">9x</span>
+<span class="cline-any cline-yes">9x</span>
+<span class="cline-any cline-yes">9x</span>
+<span class="cline-any cline-yes">9x</span>
+<span class="cline-any cline-yes">11x</span>
+<span class="cline-any cline-yes">11x</span>
+<span class="cline-any cline-yes">11x</span>
+<span class="cline-any cline-yes">11x</span>
+<span class="cline-any cline-yes">11x</span>
+<span class="cline-any cline-yes">11x</span>
+<span class="cline-any cline-yes">11x</span>
+<span class="cline-any cline-yes">11x</span>
+<span class="cline-any cline-no">&nbsp;</span>
+<span class="cline-any cline-yes">11x</span>
+<span class="cline-any cline-yes">11x</span>
+<span class="cline-any cline-yes">11x</span>
+<span class="cline-any cline-yes">11x</span>
+<span class="cline-any cline-yes">11x</span>
+<span class="cline-any cline-yes">11x</span>
+<span class="cline-any cline-yes">11x</span>
+<span class="cline-any cline-no">&nbsp;</span>
+<span class="cline-any cline-yes">11x</span>
+<span class="cline-any cline-yes">11x</span>
+<span class="cline-any cline-yes">11x</span>
+<span class="cline-any cline-yes">11x</span>
+<span class="cline-any cline-yes">11x</span>
+<span class="cline-any cline-yes">11x</span>
+<span class="cline-any cline-yes">11x</span>
+<span class="cline-any cline-yes">11x</span>
+<span class="cline-any cline-yes">11x</span>
+<span class="cline-any cline-yes">11x</span>
+<span class="cline-any cline-yes">11x</span>
+<span class="cline-any cline-neutral">&nbsp;</span>
+<span class="cline-any cline-neutral">&nbsp;</span>
+<span class="cline-any cline-yes">11x</span>
+<span class="cline-any cline-yes">11x</span>
+<span class="cline-any cline-yes">11x</span>
+<span class="cline-any cline-yes">11x</span>
+<span class="cline-any cline-yes">11x</span>
+<span class="cline-any cline-yes">11x</span>
+<span class="cline-any cline-yes">11x</span>
+<span class="cline-any cline-yes">11x</span>
+<span class="cline-any cline-yes">11x</span>
+<span class="cline-any cline-yes">11x</span>
+<span class="cline-any cline-yes">11x</span>
+<span class="cline-any cline-yes">11x</span>
+<span class="cline-any cline-yes">11x</span>
+<span class="cline-any cline-yes">11x</span>
+<span class="cline-any cline-yes">11x</span>
+<span class="cline-any cline-yes">11x</span>
+<span class="cline-any cline-no">&nbsp;</span>
+<span class="cline-any cline-yes">11x</span>
+<span class="cline-any cline-yes">11x</span>
+<span class="cline-any cline-yes">11x</span>
+<span class="cline-any cline-yes">11x</span>
+<span class="cline-any cline-yes">11x</span>
+<span class="cline-any cline-yes">11x</span>
+<span class="cline-any cline-yes">11x</span>
+<span class="cline-any cline-yes">11x</span>
+<span class="cline-any cline-yes">11x</span>
+<span class="cline-any cline-yes">11x</span>
+<span class="cline-any cline-yes">11x</span>
+<span class="cline-any cline-yes">11x</span>
+<span class="cline-any cline-yes">11x</span>
+<span class="cline-any cline-yes">11x</span>
+<span class="cline-any cline-yes">11x</span>
+<span class="cline-any cline-yes">11x</span>
+<span class="cline-any cline-yes">11x</span>
+<span class="cline-any cline-yes">11x</span>
+<span class="cline-any cline-neutral">&nbsp;</span>
+<span class="cline-any cline-neutral">&nbsp;</span>
+<span class="cline-any cline-yes">11x</span>
+<span class="cline-any cline-yes">11x</span>
+<span class="cline-any cline-yes">11x</span>
+<span class="cline-any cline-yes">11x</span>
+<span class="cline-any cline-yes">11x</span>
+<span class="cline-any cline-yes">11x</span>
+<span class="cline-any cline-yes">11x</span>
+<span class="cline-any cline-yes">11x</span>
+<span class="cline-any cline-yes">11x</span>
+<span class="cline-any cline-yes">11x</span>
+<span class="cline-any cline-yes">11x</span>
+<span class="cline-any cline-yes">11x</span>
+<span class="cline-any cline-yes">11x</span>
+<span class="cline-any cline-yes">11x</span>
+<span class="cline-any cline-yes">11x</span>
+<span class="cline-any cline-yes">11x</span>
+<span class="cline-any cline-yes">11x</span>
+<span class="cline-any cline-yes">11x</span>
+<span class="cline-any cline-yes">11x</span>
+<span class="cline-any cline-yes">11x</span>
+<span class="cline-any cline-yes">11x</span>
+<span class="cline-any cline-yes">11x</span>
+<span class="cline-any cline-yes">11x</span>
+<span class="cline-any cline-yes">11x</span>
+<span class="cline-any cline-yes">11x</span>
+<span class="cline-any cline-yes">11x</span>
+<span class="cline-any cline-yes">11x</span>
+<span class="cline-any cline-yes">11x</span>
+<span class="cline-any cline-yes">11x</span>
+<span class="cline-any cline-yes">11x</span>
+<span class="cline-any cline-yes">11x</span>
+<span class="cline-any cline-yes">11x</span>
+<span class="cline-any cline-yes">11x</span>
+<span class="cline-any cline-yes">11x</span>
+<span class="cline-any cline-yes">11x</span>
+<span class="cline-any cline-neutral">&nbsp;</span>
+<span class="cline-any cline-neutral">&nbsp;</span>
+<span class="cline-any cline-yes">11x</span>
+<span class="cline-any cline-yes">11x</span>
+<span class="cline-any cline-yes">11x</span>
+<span class="cline-any cline-yes">11x</span>
+<span class="cline-any cline-yes">11x</span>
+<span class="cline-any cline-yes">11x</span>
+<span class="cline-any cline-yes">11x</span>
+<span class="cline-any cline-yes">11x</span>
+<span class="cline-any cline-yes">11x</span>
+<span class="cline-any cline-no">&nbsp;</span>
+<span class="cline-any cline-yes">11x</span>
+<span class="cline-any cline-yes">11x</span>
+<span class="cline-any cline-yes">11x</span>
+<span class="cline-any cline-yes">11x</span>
+<span class="cline-any cline-yes">11x</span>
+<span class="cline-any cline-yes">11x</span>
+<span class="cline-any cline-yes">11x</span>
+<span class="cline-any cline-no">&nbsp;</span>
+<span class="cline-any cline-yes">11x</span>
+<span class="cline-any cline-yes">11x</span>
+<span class="cline-any cline-yes">11x</span>
+<span class="cline-any cline-yes">11x</span>
+<span class="cline-any cline-yes">11x</span>
+<span class="cline-any cline-yes">11x</span>
+<span class="cline-any cline-yes">11x</span>
+<span class="cline-any cline-no">&nbsp;</span>
+<span class="cline-any cline-yes">11x</span>
+<span class="cline-any cline-yes">11x</span>
+<span class="cline-any cline-yes">11x</span>
+<span class="cline-any cline-yes">11x</span>
+<span class="cline-any cline-yes">11x</span>
+<span class="cline-any cline-yes">11x</span>
+<span class="cline-any cline-yes">11x</span>
+<span class="cline-any cline-yes">11x</span>
+<span class="cline-any cline-neutral">&nbsp;</span>
+<span class="cline-any cline-yes">11x</span>
+<span class="cline-any cline-yes">11x</span>
+<span class="cline-any cline-yes">11x</span>
+<span class="cline-any cline-yes">11x</span>
+<span class="cline-any cline-yes">11x</span>
+<span class="cline-any cline-neutral">&nbsp;</span>
+<span class="cline-any cline-neutral">&nbsp;</span>
+<span class="cline-any cline-yes">11x</span>
+<span class="cline-any cline-neutral">&nbsp;</span>
+<span class="cline-any cline-yes">11x</span>
+<span class="cline-any cline-neutral">&nbsp;</span>
+<span class="cline-any cline-neutral">&nbsp;</span>
+<span class="cline-any cline-yes">11x</span>
+<span class="cline-any cline-yes">11x</span>
+<span class="cline-any cline-neutral">&nbsp;</span>
+<span class="cline-any cline-yes">11x</span>
+<span class="cline-any cline-yes">11x</span>
+<span class="cline-any cline-yes">11x</span>
+<span class="cline-any cline-neutral">&nbsp;</span>
+<span class="cline-any cline-yes">11x</span>
 <span class="cline-any cline-neutral">&nbsp;</span>
 <span class="cline-any cline-yes">1x</span>
 <span class="cline-any cline-neutral">&nbsp;</span></td><td class="text"><pre class="prettyprint lang-js">import React, { useState, useEffect } from "react";
@@ -1691,61 +1691,61 @@
 import { auth } from "../../../firebase";
 import Popup from "../adminGeneralComponents/Popup.jsx";
 &nbsp;
-const KpiCard = <span class="fstat-no" title="function not covered" >({ value, label, icon: Icon }) =&gt; (</span>
-<span class="cstat-no" title="statement not covered" >	&lt;div className="kpi-metric"&gt;</span>
-<span class="cstat-no" title="statement not covered" >		{Icon &amp;&amp; &lt;Icon className="kpi-icon" size={20} /&gt;}</span>
-<span class="cstat-no" title="statement not covered" >		&lt;p className="kpi-value"&gt;{value ?? "0"}&lt;/p&gt;</span>
-<span class="cstat-no" title="statement not covered" >		&lt;p className="kpi-label"&gt;{label}&lt;/p&gt;</span>
-<span class="cstat-no" title="statement not covered" >	&lt;/div&gt;</span>
+const KpiCard = ({ value, label, icon: Icon }) =&gt; (
+	&lt;div className="kpi-metric"&gt;
+		{Icon &amp;&amp; &lt;Icon className="kpi-icon" size={20} /&gt;}
+		&lt;p className="kpi-value"&gt;{<span class="branch-0 cbranch-no" title="branch not covered" >value ?? "0"}&lt;</span>/p&gt;
+		&lt;p className="kpi-label"&gt;{label}&lt;/p&gt;
+	&lt;/div&gt;
 );
 &nbsp;
 // Detailed Chart Components for Popups
-const EventsDetailedCharts = <span class="fstat-no" title="function not covered" >({</span>
-<span class="cstat-no" title="statement not covered" >	platformSummary,</span>
-<span class="cstat-no" title="statement not covered" >	monthlyFinancials,</span>
-<span class="cstat-no" title="statement not covered" >	newEventsData,</span>
-<span class="cstat-no" title="statement not covered" >	eventCategoryData,</span>
-<span class="cstat-no" title="statement not covered" >}) =&gt; (</span>
-<span class="cstat-no" title="statement not covered" >	&lt;div className="detailed-charts-container"&gt;</span>
-<span class="cstat-no" title="statement not covered" >		&lt;h3&gt;Events Analytics Dashboard&lt;/h3&gt;</span>
-&nbsp;
-<span class="cstat-no" title="statement not covered" >		&lt;div className="detailed-charts-grid"&gt;</span>
-<span class="cstat-no" title="statement not covered" >			&lt;div className="detailed-chart"&gt;</span>
-<span class="cstat-no" title="statement not covered" >				&lt;h4&gt;Event Creation Timeline&lt;/h4&gt;</span>
-<span class="cstat-no" title="statement not covered" >				&lt;ResponsiveContainer width="100%" height={250}&gt;</span>
-<span class="cstat-no" title="statement not covered" >					&lt;AreaChart data={newEventsData}&gt;</span>
-<span class="cstat-no" title="statement not covered" >						&lt;CartesianGrid</span>
-<span class="cstat-no" title="statement not covered" >							strokeDasharray="3 3"</span>
-<span class="cstat-no" title="statement not covered" >							strokeOpacity={0.2}</span>
-<span class="cstat-no" title="statement not covered" >						/&gt;</span>
-<span class="cstat-no" title="statement not covered" >						&lt;XAxis dataKey="month" /&gt;</span>
-<span class="cstat-no" title="statement not covered" >						&lt;YAxis /&gt;</span>
-<span class="cstat-no" title="statement not covered" >						&lt;Tooltip /&gt;</span>
-<span class="cstat-no" title="statement not covered" >						&lt;Area</span>
-<span class="cstat-no" title="statement not covered" >							type="monotone"</span>
-<span class="cstat-no" title="statement not covered" >							dataKey="newEvents"</span>
-<span class="cstat-no" title="statement not covered" >							stroke="#8884d8"</span>
-<span class="cstat-no" title="statement not covered" >							fill="#8884d8"</span>
-<span class="cstat-no" title="statement not covered" >							fillOpacity={0.3}</span>
-<span class="cstat-no" title="statement not covered" >						/&gt;</span>
-<span class="cstat-no" title="statement not covered" >					&lt;/AreaChart&gt;</span>
-<span class="cstat-no" title="statement not covered" >				&lt;/ResponsiveContainer&gt;</span>
-<span class="cstat-no" title="statement not covered" >			&lt;/div&gt;</span>
-&nbsp;
-<span class="cstat-no" title="statement not covered" >			&lt;div className="detailed-chart"&gt;</span>
-<span class="cstat-no" title="statement not covered" >				&lt;h4&gt;Event Category Distribution&lt;/h4&gt;</span>
-<span class="cstat-no" title="statement not covered" >				&lt;ResponsiveContainer width="100%" height={250}&gt;</span>
-<span class="cstat-no" title="statement not covered" >					&lt;PieChart&gt;</span>
-<span class="cstat-no" title="statement not covered" >						&lt;Pie</span>
-<span class="cstat-no" title="statement not covered" >							data={eventCategoryData}</span>
-<span class="cstat-no" title="statement not covered" >							dataKey="count"</span>
-<span class="cstat-no" title="statement not covered" >							nameKey="category"</span>
-<span class="cstat-no" title="statement not covered" >							cx="50%"</span>
-<span class="cstat-no" title="statement not covered" >							cy="50%"</span>
-<span class="cstat-no" title="statement not covered" >							outerRadius={80}</span>
-<span class="cstat-no" title="statement not covered" >							label</span>
+const EventsDetailedCharts = ({
+	platformSummary,
+	monthlyFinancials,
+	newEventsData,
+	eventCategoryData,
+}) =&gt; (
+	&lt;div className="detailed-charts-container"&gt;
+		&lt;h3&gt;Events Analytics Dashboard&lt;/h3&gt;
+&nbsp;
+		&lt;div className="detailed-charts-grid"&gt;
+			&lt;div className="detailed-chart"&gt;
+				&lt;h4&gt;Event Creation Timeline&lt;/h4&gt;
+				&lt;ResponsiveContainer width="100%" height={250}&gt;
+					&lt;AreaChart data={newEventsData}&gt;
+						&lt;CartesianGrid
+							strokeDasharray="3 3"
+							strokeOpacity={0.2}
+						/&gt;
+						&lt;XAxis dataKey="month" /&gt;
+						&lt;YAxis /&gt;
+						&lt;Tooltip /&gt;
+						&lt;Area
+							type="monotone"
+							dataKey="newEvents"
+							stroke="#8884d8"
+							fill="#8884d8"
+							fillOpacity={0.3}
+						/&gt;
+					&lt;/AreaChart&gt;
+				&lt;/ResponsiveContainer&gt;
+			&lt;/div&gt;
+&nbsp;
+			&lt;div className="detailed-chart"&gt;
+				&lt;h4&gt;Event Category Distribution&lt;/h4&gt;
+				&lt;ResponsiveContainer width="100%" height={250}&gt;
+					&lt;PieChart&gt;
+						&lt;Pie
+							data={eventCategoryData}
+							dataKey="count"
+							nameKey="category"
+							cx="50%"
+							cy="50%"
+							outerRadius={80}
+							label
 						&gt;
-<span class="cstat-no" title="statement not covered" >							{eventCategoryData.map((entry, index) =&gt; (</span>
+							{eventCategoryData.map((entry, index) =&gt; (
 <span class="cstat-no" title="statement not covered" >								&lt;Cell</span>
 <span class="cstat-no" title="statement not covered" >									key={`cell-${index}`}</span>
 <span class="cstat-no" title="statement not covered" >									fill={</span>
@@ -1758,97 +1758,97 @@
 <span class="cstat-no" title="statement not covered" >										][index % 5]</span>
 									}
 <span class="cstat-no" title="statement not covered" >								/&gt;</span>
-<span class="cstat-no" title="statement not covered" >							))}</span>
-<span class="cstat-no" title="statement not covered" >						&lt;/Pie&gt;</span>
-<span class="cstat-no" title="statement not covered" >						&lt;Tooltip /&gt;</span>
-<span class="cstat-no" title="statement not covered" >					&lt;/PieChart&gt;</span>
-<span class="cstat-no" title="statement not covered" >				&lt;/ResponsiveContainer&gt;</span>
-<span class="cstat-no" title="statement not covered" >			&lt;/div&gt;</span>
-&nbsp;
-<span class="cstat-no" title="statement not covered" >			&lt;div className="detailed-chart"&gt;</span>
-<span class="cstat-no" title="statement not covered" >				&lt;h4&gt;Budget vs Actual Spending&lt;/h4&gt;</span>
-<span class="cstat-no" title="statement not covered" >				&lt;ResponsiveContainer width="100%" height={250}&gt;</span>
-<span class="cstat-no" title="statement not covered" >					&lt;BarChart data={monthlyFinancials}&gt;</span>
-<span class="cstat-no" title="statement not covered" >						&lt;CartesianGrid</span>
-<span class="cstat-no" title="statement not covered" >							strokeDasharray="3 3"</span>
-<span class="cstat-no" title="statement not covered" >							strokeOpacity={0.2}</span>
-<span class="cstat-no" title="statement not covered" >						/&gt;</span>
-<span class="cstat-no" title="statement not covered" >						&lt;XAxis dataKey="month" /&gt;</span>
-<span class="cstat-no" title="statement not covered" >						&lt;YAxis /&gt;</span>
-<span class="cstat-no" title="statement not covered" >						&lt;Tooltip /&gt;</span>
-<span class="cstat-no" title="statement not covered" >						&lt;Bar dataKey="budget" fill="#8884d8" name="Budget" /&gt;</span>
-<span class="cstat-no" title="statement not covered" >						&lt;Bar</span>
-<span class="cstat-no" title="statement not covered" >							dataKey="spending"</span>
-<span class="cstat-no" title="statement not covered" >							fill="#82ca9d"</span>
-<span class="cstat-no" title="statement not covered" >							name="Actual Spend"</span>
-<span class="cstat-no" title="statement not covered" >						/&gt;</span>
-<span class="cstat-no" title="statement not covered" >					&lt;/BarChart&gt;</span>
-<span class="cstat-no" title="statement not covered" >				&lt;/ResponsiveContainer&gt;</span>
-<span class="cstat-no" title="statement not covered" >			&lt;/div&gt;</span>
-&nbsp;
-<span class="cstat-no" title="statement not covered" >			&lt;div className="detailed-chart"&gt;</span>
-<span class="cstat-no" title="statement not covered" >				&lt;h4&gt;Event Status Overview&lt;/h4&gt;</span>
-<span class="cstat-no" title="statement not covered" >				&lt;div className="stats-grid"&gt;</span>
-<span class="cstat-no" title="statement not covered" >					&lt;div className="stat-item"&gt;</span>
-<span class="cstat-no" title="statement not covered" >						&lt;span className="stat-label"&gt;Total Events&lt;/span&gt;</span>
-<span class="cstat-no" title="statement not covered" >						&lt;span className="stat-value"&gt;</span>
-<span class="cstat-no" title="statement not covered" >							{platformSummary?.totals?.events || 0}</span>
-<span class="cstat-no" title="statement not covered" >						&lt;/span&gt;</span>
-<span class="cstat-no" title="statement not covered" >					&lt;/div&gt;</span>
-<span class="cstat-no" title="statement not covered" >					&lt;div className="stat-item"&gt;</span>
-<span class="cstat-no" title="statement not covered" >						&lt;span className="stat-label"&gt;Avg Guests/Event&lt;/span&gt;</span>
-<span class="cstat-no" title="statement not covered" >						&lt;span className="stat-value"&gt;</span>
-<span class="cstat-no" title="statement not covered" >							{platformSummary?.eventInsights?.guestStats?.avgGuestsPerEvent?.toFixed(</span>
-<span class="cstat-no" title="statement not covered" >								1</span>
-<span class="cstat-no" title="statement not covered" >							) || 0}</span>
-<span class="cstat-no" title="statement not covered" >						&lt;/span&gt;</span>
-<span class="cstat-no" title="statement not covered" >					&lt;/div&gt;</span>
-<span class="cstat-no" title="statement not covered" >					&lt;div className="stat-item"&gt;</span>
-<span class="cstat-no" title="statement not covered" >						&lt;span className="stat-label"&gt;Avg Budget&lt;/span&gt;</span>
-<span class="cstat-no" title="statement not covered" >						&lt;span className="stat-value"&gt;</span>
-<span class="cstat-no" title="statement not covered" >							{new Intl.NumberFormat("en-ZA", {</span>
-<span class="cstat-no" title="statement not covered" >								style: "currency",</span>
-<span class="cstat-no" title="statement not covered" >								currency: "ZAR",</span>
-<span class="cstat-no" title="statement not covered" >							}).format(</span>
-<span class="cstat-no" title="statement not covered" >								platformSummary?.eventInsights?.budget</span>
-<span class="cstat-no" title="statement not covered" >									?.avgBudgetPerEvent || 0</span>
-<span class="cstat-no" title="statement not covered" >							)}</span>
-<span class="cstat-no" title="statement not covered" >						&lt;/span&gt;</span>
-<span class="cstat-no" title="statement not covered" >					&lt;/div&gt;</span>
-<span class="cstat-no" title="statement not covered" >				&lt;/div&gt;</span>
-<span class="cstat-no" title="statement not covered" >			&lt;/div&gt;</span>
-<span class="cstat-no" title="statement not covered" >		&lt;/div&gt;</span>
-<span class="cstat-no" title="statement not covered" >	&lt;/div&gt;</span>
+							))}
+						&lt;/Pie&gt;
+						&lt;Tooltip /&gt;
+					&lt;/PieChart&gt;
+				&lt;/ResponsiveContainer&gt;
+			&lt;/div&gt;
+&nbsp;
+			&lt;div className="detailed-chart"&gt;
+				&lt;h4&gt;Budget vs Actual Spending&lt;/h4&gt;
+				&lt;ResponsiveContainer width="100%" height={250}&gt;
+					&lt;BarChart data={monthlyFinancials}&gt;
+						&lt;CartesianGrid
+							strokeDasharray="3 3"
+							strokeOpacity={0.2}
+						/&gt;
+						&lt;XAxis dataKey="month" /&gt;
+						&lt;YAxis /&gt;
+						&lt;Tooltip /&gt;
+						&lt;Bar dataKey="budget" fill="#8884d8" name="Budget" /&gt;
+						&lt;Bar
+							dataKey="spending"
+							fill="#82ca9d"
+							name="Actual Spend"
+						/&gt;
+					&lt;/BarChart&gt;
+				&lt;/ResponsiveContainer&gt;
+			&lt;/div&gt;
+&nbsp;
+			&lt;div className="detailed-chart"&gt;
+				&lt;h4&gt;Event Status Overview&lt;/h4&gt;
+				&lt;div className="stats-grid"&gt;
+					&lt;div className="stat-item"&gt;
+						&lt;span className="stat-label"&gt;Total Events&lt;/span&gt;
+						&lt;span className="stat-value"&gt;
+							{<span class="branch-0 cbranch-no" title="branch not covered" >platformSummary?.totals?.events || 0</span>}
+						&lt;/span&gt;
+					&lt;/div&gt;
+					&lt;div className="stat-item"&gt;
+						&lt;span className="stat-label"&gt;Avg Guests/Event&lt;/span&gt;
+						&lt;span className="stat-value"&gt;
+							{<span class="branch-0 cbranch-no" title="branch not covered" >platformSummary?.eventInsights?.guestStats?.avgGuestsPerEvent?.toFixed(</span>
+								1
+							) || 0}
+						&lt;/span&gt;
+					&lt;/div&gt;
+					&lt;div className="stat-item"&gt;
+						&lt;span className="stat-label"&gt;Avg Budget&lt;/span&gt;
+						&lt;span className="stat-value"&gt;
+							{new Intl.NumberFormat("en-ZA", {
+								style: "currency",
+								currency: "ZAR",
+							}).format(
+<span class="branch-0 cbranch-no" title="branch not covered" >								platformSummary?.eventInsights?.budget</span>
+									?.avgBudgetPerEvent || 0
+							)}
+						&lt;/span&gt;
+					&lt;/div&gt;
+				&lt;/div&gt;
+			&lt;/div&gt;
+		&lt;/div&gt;
+	&lt;/div&gt;
 );
 &nbsp;
-const VendorsDetailedCharts = <span class="fstat-no" title="function not covered" >({ platformSummary, vendorCategoryData }) =&gt; (</span>
-<span class="cstat-no" title="statement not covered" >	&lt;div className="detailed-charts-container"&gt;</span>
-<span class="cstat-no" title="statement not covered" >		&lt;h3&gt;Vendors Analytics Dashboard&lt;/h3&gt;</span>
-&nbsp;
-<span class="cstat-no" title="statement not covered" >		&lt;div className="detailed-charts-grid"&gt;</span>
-<span class="cstat-no" title="statement not covered" >			&lt;div className="detailed-chart"&gt;</span>
-<span class="cstat-no" title="statement not covered" >				&lt;h4&gt;Vendor Status Distribution&lt;/h4&gt;</span>
-<span class="cstat-no" title="statement not covered" >				&lt;ResponsiveContainer width="100%" height={250}&gt;</span>
-<span class="cstat-no" title="statement not covered" >					&lt;PieChart&gt;</span>
-<span class="cstat-no" title="statement not covered" >						&lt;Pie</span>
-<span class="cstat-no" title="statement not covered" >							data={Object.entries(</span>
-<span class="cstat-no" title="statement not covered" >								platformSummary?.vendorInsights</span>
-<span class="cstat-no" title="statement not covered" >									?.statusDistribution || {}</span>
-<span class="cstat-no" title="statement not covered" >							).map(([status, count]) =&gt; ({</span>
+const VendorsDetailedCharts = ({ platformSummary, vendorCategoryData }) =&gt; (
+	&lt;div className="detailed-charts-container"&gt;
+		&lt;h3&gt;Vendors Analytics Dashboard&lt;/h3&gt;
+&nbsp;
+		&lt;div className="detailed-charts-grid"&gt;
+			&lt;div className="detailed-chart"&gt;
+				&lt;h4&gt;Vendor Status Distribution&lt;/h4&gt;
+				&lt;ResponsiveContainer width="100%" height={250}&gt;
+					&lt;PieChart&gt;
+						&lt;Pie
+							data={Object.entries(
+<span class="branch-0 cbranch-no" title="branch not covered" >								platformSummary?.vendorInsights</span>
+									?.statusDistribution || {}
+							).map(([status, count]) =&gt; ({
 <span class="cstat-no" title="statement not covered" >								name: status,</span>
 <span class="cstat-no" title="statement not covered" >								value: count,</span>
-<span class="cstat-no" title="statement not covered" >							}))}</span>
-<span class="cstat-no" title="statement not covered" >							dataKey="value"</span>
-<span class="cstat-no" title="statement not covered" >							nameKey="name"</span>
-<span class="cstat-no" title="statement not covered" >							cx="50%"</span>
-<span class="cstat-no" title="statement not covered" >							cy="50%"</span>
-<span class="cstat-no" title="statement not covered" >							outerRadius={80}</span>
-<span class="cstat-no" title="statement not covered" >							label</span>
+							}))}
+							dataKey="value"
+							nameKey="name"
+							cx="50%"
+							cy="50%"
+							outerRadius={80}
+							label
 						&gt;
-<span class="cstat-no" title="statement not covered" >							{Object.entries(</span>
-<span class="cstat-no" title="statement not covered" >								platformSummary?.vendorInsights</span>
-<span class="cstat-no" title="statement not covered" >									?.statusDistribution || {}</span>
-<span class="cstat-no" title="statement not covered" >							).map((entry, index) =&gt; (</span>
+							{Object.entries(
+<span class="branch-0 cbranch-no" title="branch not covered" >								platformSummary?.vendorInsights</span>
+									?.statusDistribution || {}
+							).map((entry, index) =&gt; (
 <span class="cstat-no" title="statement not covered" >								&lt;Cell</span>
 <span class="cstat-no" title="statement not covered" >									key={`cell-${index}`}</span>
 <span class="cstat-no" title="statement not covered" >									fill={</span>
@@ -1860,304 +1860,304 @@
 <span class="cstat-no" title="statement not covered" >										][index % 4]</span>
 									}
 <span class="cstat-no" title="statement not covered" >								/&gt;</span>
-<span class="cstat-no" title="statement not covered" >							))}</span>
-<span class="cstat-no" title="statement not covered" >						&lt;/Pie&gt;</span>
-<span class="cstat-no" title="statement not covered" >						&lt;Tooltip /&gt;</span>
-<span class="cstat-no" title="statement not covered" >					&lt;/PieChart&gt;</span>
-<span class="cstat-no" title="statement not covered" >				&lt;/ResponsiveContainer&gt;</span>
-<span class="cstat-no" title="statement not covered" >			&lt;/div&gt;</span>
-&nbsp;
-<span class="cstat-no" title="statement not covered" >			&lt;div className="detailed-chart"&gt;</span>
-<span class="cstat-no" title="statement not covered" >				&lt;h4&gt;Vendor Categories&lt;/h4&gt;</span>
-<span class="cstat-no" title="statement not covered" >				&lt;ResponsiveContainer width="100%" height={250}&gt;</span>
-<span class="cstat-no" title="statement not covered" >					&lt;BarChart data={vendorCategoryData} layout="vertical"&gt;</span>
-<span class="cstat-no" title="statement not covered" >						&lt;CartesianGrid</span>
-<span class="cstat-no" title="statement not covered" >							strokeDasharray="3 3"</span>
-<span class="cstat-no" title="statement not covered" >							strokeOpacity={0.2}</span>
-<span class="cstat-no" title="statement not covered" >						/&gt;</span>
-<span class="cstat-no" title="statement not covered" >						&lt;XAxis type="number" /&gt;</span>
-<span class="cstat-no" title="statement not covered" >						&lt;YAxis dataKey="category" type="category" width={100} /&gt;</span>
-<span class="cstat-no" title="statement not covered" >						&lt;Tooltip /&gt;</span>
-<span class="cstat-no" title="statement not covered" >						&lt;Bar dataKey="count" fill="#8884d8" /&gt;</span>
-<span class="cstat-no" title="statement not covered" >					&lt;/BarChart&gt;</span>
-<span class="cstat-no" title="statement not covered" >				&lt;/ResponsiveContainer&gt;</span>
-<span class="cstat-no" title="statement not covered" >			&lt;/div&gt;</span>
-&nbsp;
-<span class="cstat-no" title="statement not covered" >			&lt;div className="detailed-chart"&gt;</span>
-<span class="cstat-no" title="statement not covered" >				&lt;h4&gt;Vendor Performance Metrics&lt;/h4&gt;</span>
-<span class="cstat-no" title="statement not covered" >				&lt;div className="metrics-grid"&gt;</span>
-<span class="cstat-no" title="statement not covered" >					&lt;div className="metric-card"&gt;</span>
-<span class="cstat-no" title="statement not covered" >						&lt;Users size={24} /&gt;</span>
-<span class="cstat-no" title="statement not covered" >						&lt;div className="metric-content"&gt;</span>
-<span class="cstat-no" title="statement not covered" >							&lt;span className="metric-value"&gt;</span>
-<span class="cstat-no" title="statement not covered" >								{platformSummary?.totals?.vendors || 0}</span>
-<span class="cstat-no" title="statement not covered" >							&lt;/span&gt;</span>
-<span class="cstat-no" title="statement not covered" >							&lt;span className="metric-label"&gt;Total Vendors&lt;/span&gt;</span>
-<span class="cstat-no" title="statement not covered" >						&lt;/div&gt;</span>
-<span class="cstat-no" title="statement not covered" >					&lt;/div&gt;</span>
-<span class="cstat-no" title="statement not covered" >					&lt;div className="metric-card"&gt;</span>
-<span class="cstat-no" title="statement not covered" >						&lt;TrendingUp size={24} /&gt;</span>
-<span class="cstat-no" title="statement not covered" >						&lt;div className="metric-content"&gt;</span>
-<span class="cstat-no" title="statement not covered" >							&lt;span className="metric-value"&gt;</span>
-<span class="cstat-no" title="statement not covered" >								{Math.round(</span>
-<span class="cstat-no" title="statement not covered" >									(platformSummary?.vendorInsights</span>
-<span class="cstat-no" title="statement not covered" >										?.vendorServiceRatio || 0) * 100</span>
-<span class="cstat-no" title="statement not covered" >								)}</span>
+							))}
+						&lt;/Pie&gt;
+						&lt;Tooltip /&gt;
+					&lt;/PieChart&gt;
+				&lt;/ResponsiveContainer&gt;
+			&lt;/div&gt;
+&nbsp;
+			&lt;div className="detailed-chart"&gt;
+				&lt;h4&gt;Vendor Categories&lt;/h4&gt;
+				&lt;ResponsiveContainer width="100%" height={250}&gt;
+					&lt;BarChart data={vendorCategoryData} layout="vertical"&gt;
+						&lt;CartesianGrid
+							strokeDasharray="3 3"
+							strokeOpacity={0.2}
+						/&gt;
+						&lt;XAxis type="number" /&gt;
+						&lt;YAxis dataKey="category" type="category" width={100} /&gt;
+						&lt;Tooltip /&gt;
+						&lt;Bar dataKey="count" fill="#8884d8" /&gt;
+					&lt;/BarChart&gt;
+				&lt;/ResponsiveContainer&gt;
+			&lt;/div&gt;
+&nbsp;
+			&lt;div className="detailed-chart"&gt;
+				&lt;h4&gt;Vendor Performance Metrics&lt;/h4&gt;
+				&lt;div className="metrics-grid"&gt;
+					&lt;div className="metric-card"&gt;
+						&lt;Users size={24} /&gt;
+						&lt;div className="metric-content"&gt;
+							&lt;span className="metric-value"&gt;
+								{<span class="branch-0 cbranch-no" title="branch not covered" >platformSummary?.totals?.vendors || 0</span>}
+							&lt;/span&gt;
+							&lt;span className="metric-label"&gt;Total Vendors&lt;/span&gt;
+						&lt;/div&gt;
+					&lt;/div&gt;
+					&lt;div className="metric-card"&gt;
+						&lt;TrendingUp size={24} /&gt;
+						&lt;div className="metric-content"&gt;
+							&lt;span className="metric-value"&gt;
+								{Math.round(
+									(<span class="branch-0 cbranch-no" title="branch not covered" >platformSummary?.vendorInsights</span>
+										?.vendorServiceRatio || 0) * 100
+								)}
 								%
-<span class="cstat-no" title="statement not covered" >							&lt;/span&gt;</span>
-<span class="cstat-no" title="statement not covered" >							&lt;span className="metric-label"&gt;</span>
+							&lt;/span&gt;
+							&lt;span className="metric-label"&gt;
 								Active with Services
-<span class="cstat-no" title="statement not covered" >							&lt;/span&gt;</span>
-<span class="cstat-no" title="statement not covered" >						&lt;/div&gt;</span>
-<span class="cstat-no" title="statement not covered" >					&lt;/div&gt;</span>
-<span class="cstat-no" title="statement not covered" >					&lt;div className="metric-card"&gt;</span>
-<span class="cstat-no" title="statement not covered" >						&lt;FileText size={24} /&gt;</span>
-<span class="cstat-no" title="statement not covered" >						&lt;div className="metric-content"&gt;</span>
-<span class="cstat-no" title="statement not covered" >							&lt;span className="metric-value"&gt;</span>
-<span class="cstat-no" title="statement not covered" >								{platformSummary?.totals?.services || 0}</span>
-<span class="cstat-no" title="statement not covered" >							&lt;/span&gt;</span>
-<span class="cstat-no" title="statement not covered" >							&lt;span className="metric-label"&gt;Total Services&lt;/span&gt;</span>
-<span class="cstat-no" title="statement not covered" >						&lt;/div&gt;</span>
-<span class="cstat-no" title="statement not covered" >					&lt;/div&gt;</span>
-<span class="cstat-no" title="statement not covered" >				&lt;/div&gt;</span>
-<span class="cstat-no" title="statement not covered" >			&lt;/div&gt;</span>
-<span class="cstat-no" title="statement not covered" >		&lt;/div&gt;</span>
-<span class="cstat-no" title="statement not covered" >	&lt;/div&gt;</span>
+							&lt;/span&gt;
+						&lt;/div&gt;
+					&lt;/div&gt;
+					&lt;div className="metric-card"&gt;
+						&lt;FileText size={24} /&gt;
+						&lt;div className="metric-content"&gt;
+							&lt;span className="metric-value"&gt;
+								{<span class="branch-0 cbranch-no" title="branch not covered" >platformSummary?.totals?.services || 0</span>}
+							&lt;/span&gt;
+							&lt;span className="metric-label"&gt;Total Services&lt;/span&gt;
+						&lt;/div&gt;
+					&lt;/div&gt;
+				&lt;/div&gt;
+			&lt;/div&gt;
+		&lt;/div&gt;
+	&lt;/div&gt;
 );
 &nbsp;
-const PlannersDetailedCharts = <span class="fstat-no" title="function not covered" >({ platformSummary }) =&gt; (</span>
-<span class="cstat-no" title="statement not covered" >	&lt;div className="detailed-charts-container"&gt;</span>
-<span class="cstat-no" title="statement not covered" >		&lt;h3&gt;Planners Analytics Dashboard&lt;/h3&gt;</span>
-&nbsp;
-<span class="cstat-no" title="statement not covered" >		&lt;div className="detailed-charts-grid"&gt;</span>
-<span class="cstat-no" title="statement not covered" >			&lt;div className="detailed-chart"&gt;</span>
-<span class="cstat-no" title="statement not covered" >				&lt;h4&gt;Events per Planner Distribution&lt;/h4&gt;</span>
-<span class="cstat-no" title="statement not covered" >				&lt;ResponsiveContainer width="100%" height={250}&gt;</span>
-<span class="cstat-no" title="statement not covered" >					&lt;BarChart</span>
-<span class="cstat-no" title="statement not covered" >						data={[</span>
-<span class="cstat-no" title="statement not covered" >							{</span>
-<span class="cstat-no" title="statement not covered" >								range: "1-5 Events",</span>
-<span class="cstat-no" title="statement not covered" >								planners: Math.round(</span>
-<span class="cstat-no" title="statement not covered" >									platformSummary?.totals?.planners * 0.6</span>
-<span class="cstat-no" title="statement not covered" >								),</span>
-<span class="cstat-no" title="statement not covered" >							},</span>
-<span class="cstat-no" title="statement not covered" >							{</span>
-<span class="cstat-no" title="statement not covered" >								range: "6-10 Events",</span>
-<span class="cstat-no" title="statement not covered" >								planners: Math.round(</span>
-<span class="cstat-no" title="statement not covered" >									platformSummary?.totals?.planners * 0.25</span>
-<span class="cstat-no" title="statement not covered" >								),</span>
-<span class="cstat-no" title="statement not covered" >							},</span>
-<span class="cstat-no" title="statement not covered" >							{</span>
-<span class="cstat-no" title="statement not covered" >								range: "11+ Events",</span>
-<span class="cstat-no" title="statement not covered" >								planners: Math.round(</span>
-<span class="cstat-no" title="statement not covered" >									platformSummary?.totals?.planners * 0.15</span>
-<span class="cstat-no" title="statement not covered" >								),</span>
-<span class="cstat-no" title="statement not covered" >							},</span>
-<span class="cstat-no" title="statement not covered" >						]}</span>
+const PlannersDetailedCharts = ({ platformSummary }) =&gt; (
+	&lt;div className="detailed-charts-container"&gt;
+		&lt;h3&gt;Planners Analytics Dashboard&lt;/h3&gt;
+&nbsp;
+		&lt;div className="detailed-charts-grid"&gt;
+			&lt;div className="detailed-chart"&gt;
+				&lt;h4&gt;Events per Planner Distribution&lt;/h4&gt;
+				&lt;ResponsiveContainer width="100%" height={250}&gt;
+					&lt;BarChart
+						data={[
+							{
+								range: "1-5 Events",
+								planners: Math.round(
+<span class="branch-0 cbranch-no" title="branch not covered" >									platformSummary?.totals?.planners * 0</span>.6
+								),
+							},
+							{
+								range: "6-10 Events",
+								planners: Math.round(
+<span class="branch-0 cbranch-no" title="branch not covered" >									platformSummary?.totals?.planners * 0</span>.25
+								),
+							},
+							{
+								range: "11+ Events",
+								planners: Math.round(
+<span class="branch-0 cbranch-no" title="branch not covered" >									platformSummary?.totals?.planners * 0</span>.15
+								),
+							},
+						]}
 					&gt;
-<span class="cstat-no" title="statement not covered" >						&lt;CartesianGrid</span>
-<span class="cstat-no" title="statement not covered" >							strokeDasharray="3 3"</span>
-<span class="cstat-no" title="statement not covered" >							strokeOpacity={0.2}</span>
-<span class="cstat-no" title="statement not covered" >						/&gt;</span>
-<span class="cstat-no" title="statement not covered" >						&lt;XAxis dataKey="range" /&gt;</span>
-<span class="cstat-no" title="statement not covered" >						&lt;YAxis /&gt;</span>
-<span class="cstat-no" title="statement not covered" >						&lt;Tooltip /&gt;</span>
-<span class="cstat-no" title="statement not covered" >						&lt;Bar dataKey="planners" fill="#8884d8" /&gt;</span>
-<span class="cstat-no" title="statement not covered" >					&lt;/BarChart&gt;</span>
-<span class="cstat-no" title="statement not covered" >				&lt;/ResponsiveContainer&gt;</span>
-<span class="cstat-no" title="statement not covered" >			&lt;/div&gt;</span>
-&nbsp;
-<span class="cstat-no" title="statement not covered" >			&lt;div className="detailed-chart"&gt;</span>
-<span class="cstat-no" title="statement not covered" >				&lt;h4&gt;Planner Activity Overview&lt;/h4&gt;</span>
-<span class="cstat-no" title="statement not covered" >				&lt;div className="activity-stats"&gt;</span>
-<span class="cstat-no" title="statement not covered" >					&lt;div className="activity-item"&gt;</span>
-<span class="cstat-no" title="statement not covered" >						&lt;span&gt;Total Planners&lt;/span&gt;</span>
-<span class="cstat-no" title="statement not covered" >						&lt;strong&gt;</span>
-<span class="cstat-no" title="statement not covered" >							{platformSummary?.totals?.planners || 0}</span>
-<span class="cstat-no" title="statement not covered" >						&lt;/strong&gt;</span>
-<span class="cstat-no" title="statement not covered" >					&lt;/div&gt;</span>
-<span class="cstat-no" title="statement not covered" >					&lt;div className="activity-item"&gt;</span>
-<span class="cstat-no" title="statement not covered" >						&lt;span&gt;Average Events/Planner&lt;/span&gt;</span>
-<span class="cstat-no" title="statement not covered" >						&lt;strong&gt;</span>
-<span class="cstat-no" title="statement not covered" >							{platformSummary?.plannerInsights?.avgEventsPerPlanner?.toFixed(</span>
-<span class="cstat-no" title="statement not covered" >								1</span>
-<span class="cstat-no" title="statement not covered" >							) || 0}</span>
-<span class="cstat-no" title="statement not covered" >						&lt;/strong&gt;</span>
-<span class="cstat-no" title="statement not covered" >					&lt;/div&gt;</span>
-<span class="cstat-no" title="statement not covered" >					&lt;div className="activity-item"&gt;</span>
-<span class="cstat-no" title="statement not covered" >						&lt;span&gt;Total Guests Managed&lt;/span&gt;</span>
-<span class="cstat-no" title="statement not covered" >						&lt;strong&gt;{platformSummary?.totals?.guests || 0}&lt;/strong&gt;</span>
-<span class="cstat-no" title="statement not covered" >					&lt;/div&gt;</span>
-<span class="cstat-no" title="statement not covered" >				&lt;/div&gt;</span>
-<span class="cstat-no" title="statement not covered" >			&lt;/div&gt;</span>
-<span class="cstat-no" title="statement not covered" >		&lt;/div&gt;</span>
-<span class="cstat-no" title="statement not covered" >	&lt;/div&gt;</span>
+						&lt;CartesianGrid
+							strokeDasharray="3 3"
+							strokeOpacity={0.2}
+						/&gt;
+						&lt;XAxis dataKey="range" /&gt;
+						&lt;YAxis /&gt;
+						&lt;Tooltip /&gt;
+						&lt;Bar dataKey="planners" fill="#8884d8" /&gt;
+					&lt;/BarChart&gt;
+				&lt;/ResponsiveContainer&gt;
+			&lt;/div&gt;
+&nbsp;
+			&lt;div className="detailed-chart"&gt;
+				&lt;h4&gt;Planner Activity Overview&lt;/h4&gt;
+				&lt;div className="activity-stats"&gt;
+					&lt;div className="activity-item"&gt;
+						&lt;span&gt;Total Planners&lt;/span&gt;
+						&lt;strong&gt;
+							{<span class="branch-0 cbranch-no" title="branch not covered" >platformSummary?.totals?.planners || 0</span>}
+						&lt;/strong&gt;
+					&lt;/div&gt;
+					&lt;div className="activity-item"&gt;
+						&lt;span&gt;Average Events/Planner&lt;/span&gt;
+						&lt;strong&gt;
+							{<span class="branch-0 cbranch-no" title="branch not covered" >platformSummary?.plannerInsights?.avgEventsPerPlanner?.toFixed(</span>
+								1
+							) || 0}
+						&lt;/strong&gt;
+					&lt;/div&gt;
+					&lt;div className="activity-item"&gt;
+						&lt;span&gt;Total Guests Managed&lt;/span&gt;
+						&lt;strong&gt;{<span class="branch-0 cbranch-no" title="branch not covered" >platformSummary?.totals?.guests || 0</span>}&lt;/strong&gt;
+					&lt;/div&gt;
+				&lt;/div&gt;
+			&lt;/div&gt;
+		&lt;/div&gt;
+	&lt;/div&gt;
 );
 &nbsp;
-const FinancialDetailedCharts = <span class="fstat-no" title="function not covered" >({ platformSummary, monthlyFinancials }) =&gt; (</span>
-<span class="cstat-no" title="statement not covered" >	&lt;div className="detailed-charts-container"&gt;</span>
-<span class="cstat-no" title="statement not covered" >		&lt;h3&gt;Financial Analytics Dashboard&lt;/h3&gt;</span>
-&nbsp;
-<span class="cstat-no" title="statement not covered" >		&lt;div className="detailed-charts-grid"&gt;</span>
-<span class="cstat-no" title="statement not covered" >			&lt;div className="detailed-chart full-width"&gt;</span>
-<span class="cstat-no" title="statement not covered" >				&lt;h4&gt;Revenue &amp; Spending Trend&lt;/h4&gt;</span>
-<span class="cstat-no" title="statement not covered" >				&lt;ResponsiveContainer width="100%" height={300}&gt;</span>
-<span class="cstat-no" title="statement not covered" >					&lt;LineChart data={monthlyFinancials}&gt;</span>
-<span class="cstat-no" title="statement not covered" >						&lt;CartesianGrid</span>
-<span class="cstat-no" title="statement not covered" >							strokeDasharray="3 3"</span>
-<span class="cstat-no" title="statement not covered" >							strokeOpacity={0.2}</span>
-<span class="cstat-no" title="statement not covered" >						/&gt;</span>
-<span class="cstat-no" title="statement not covered" >						&lt;XAxis dataKey="month" /&gt;</span>
-<span class="cstat-no" title="statement not covered" >						&lt;YAxis /&gt;</span>
-<span class="cstat-no" title="statement not covered" >						&lt;Tooltip /&gt;</span>
-<span class="cstat-no" title="statement not covered" >						&lt;Line</span>
-<span class="cstat-no" title="statement not covered" >							type="monotone"</span>
-<span class="cstat-no" title="statement not covered" >							dataKey="budget"</span>
-<span class="cstat-no" title="statement not covered" >							stroke="#8884d8"</span>
-<span class="cstat-no" title="statement not covered" >							strokeWidth={2}</span>
-<span class="cstat-no" title="statement not covered" >							name="Budget"</span>
-<span class="cstat-no" title="statement not covered" >						/&gt;</span>
-<span class="cstat-no" title="statement not covered" >						&lt;Line</span>
-<span class="cstat-no" title="statement not covered" >							type="monotone"</span>
-<span class="cstat-no" title="statement not covered" >							dataKey="spending"</span>
-<span class="cstat-no" title="statement not covered" >							stroke="#82ca9d"</span>
-<span class="cstat-no" title="statement not covered" >							strokeWidth={2}</span>
-<span class="cstat-no" title="statement not covered" >							name="Spending"</span>
-<span class="cstat-no" title="statement not covered" >						/&gt;</span>
-<span class="cstat-no" title="statement not covered" >					&lt;/LineChart&gt;</span>
-<span class="cstat-no" title="statement not covered" >				&lt;/ResponsiveContainer&gt;</span>
-<span class="cstat-no" title="statement not covered" >			&lt;/div&gt;</span>
-&nbsp;
-<span class="cstat-no" title="statement not covered" >			&lt;div className="detailed-chart"&gt;</span>
-<span class="cstat-no" title="statement not covered" >				&lt;h4&gt;Financial Summary&lt;/h4&gt;</span>
-<span class="cstat-no" title="statement not covered" >				&lt;div className="financial-summary"&gt;</span>
-<span class="cstat-no" title="statement not covered" >					&lt;div className="financial-item"&gt;</span>
-<span class="cstat-no" title="statement not covered" >						&lt;span&gt;Total Platform Budget&lt;/span&gt;</span>
-<span class="cstat-no" title="statement not covered" >						&lt;strong&gt;</span>
-<span class="cstat-no" title="statement not covered" >							{new Intl.NumberFormat("en-ZA", {</span>
-<span class="cstat-no" title="statement not covered" >								style: "currency",</span>
-<span class="cstat-no" title="statement not covered" >								currency: "ZAR",</span>
-<span class="cstat-no" title="statement not covered" >							}).format(</span>
-<span class="cstat-no" title="statement not covered" >								platformSummary?.eventInsights?.budget</span>
-<span class="cstat-no" title="statement not covered" >									?.totalBudget || 0</span>
-<span class="cstat-no" title="statement not covered" >							)}</span>
-<span class="cstat-no" title="statement not covered" >						&lt;/strong&gt;</span>
-<span class="cstat-no" title="statement not covered" >					&lt;/div&gt;</span>
-<span class="cstat-no" title="statement not covered" >					&lt;div className="financial-item"&gt;</span>
-<span class="cstat-no" title="statement not covered" >						&lt;span&gt;Total Negotiated Spend&lt;/span&gt;</span>
-<span class="cstat-no" title="statement not covered" >						&lt;strong&gt;</span>
-<span class="cstat-no" title="statement not covered" >							{new Intl.NumberFormat("en-ZA", {</span>
-<span class="cstat-no" title="statement not covered" >								style: "currency",</span>
-<span class="cstat-no" title="statement not covered" >								currency: "ZAR",</span>
-<span class="cstat-no" title="statement not covered" >							}).format(</span>
-<span class="cstat-no" title="statement not covered" >								platformSummary?.eventInsights?.budget</span>
-<span class="cstat-no" title="statement not covered" >									?.totalNegotiatedSpend || 0</span>
-<span class="cstat-no" title="statement not covered" >							)}</span>
-<span class="cstat-no" title="statement not covered" >						&lt;/strong&gt;</span>
-<span class="cstat-no" title="statement not covered" >					&lt;/div&gt;</span>
-<span class="cstat-no" title="statement not covered" >					&lt;div className="financial-item"&gt;</span>
-<span class="cstat-no" title="statement not covered" >						&lt;span&gt;Average per Event&lt;/span&gt;</span>
-<span class="cstat-no" title="statement not covered" >						&lt;strong&gt;</span>
-<span class="cstat-no" title="statement not covered" >							{new Intl.NumberFormat("en-ZA", {</span>
-<span class="cstat-no" title="statement not covered" >								style: "currency",</span>
-<span class="cstat-no" title="statement not covered" >								currency: "ZAR",</span>
-<span class="cstat-no" title="statement not covered" >							}).format(</span>
-<span class="cstat-no" title="statement not covered" >								platformSummary?.eventInsights?.budget</span>
-<span class="cstat-no" title="statement not covered" >									?.avgBudgetPerEvent || 0</span>
-<span class="cstat-no" title="statement not covered" >							)}</span>
-<span class="cstat-no" title="statement not covered" >						&lt;/strong&gt;</span>
-<span class="cstat-no" title="statement not covered" >					&lt;/div&gt;</span>
-<span class="cstat-no" title="statement not covered" >				&lt;/div&gt;</span>
-<span class="cstat-no" title="statement not covered" >			&lt;/div&gt;</span>
-<span class="cstat-no" title="statement not covered" >		&lt;/div&gt;</span>
-<span class="cstat-no" title="statement not covered" >	&lt;/div&gt;</span>
+const FinancialDetailedCharts = ({ platformSummary, monthlyFinancials }) =&gt; (
+	&lt;div className="detailed-charts-container"&gt;
+		&lt;h3&gt;Financial Analytics Dashboard&lt;/h3&gt;
+&nbsp;
+		&lt;div className="detailed-charts-grid"&gt;
+			&lt;div className="detailed-chart full-width"&gt;
+				&lt;h4&gt;Revenue &amp; Spending Trend&lt;/h4&gt;
+				&lt;ResponsiveContainer width="100%" height={300}&gt;
+					&lt;LineChart data={monthlyFinancials}&gt;
+						&lt;CartesianGrid
+							strokeDasharray="3 3"
+							strokeOpacity={0.2}
+						/&gt;
+						&lt;XAxis dataKey="month" /&gt;
+						&lt;YAxis /&gt;
+						&lt;Tooltip /&gt;
+						&lt;Line
+							type="monotone"
+							dataKey="budget"
+							stroke="#8884d8"
+							strokeWidth={2}
+							name="Budget"
+						/&gt;
+						&lt;Line
+							type="monotone"
+							dataKey="spending"
+							stroke="#82ca9d"
+							strokeWidth={2}
+							name="Spending"
+						/&gt;
+					&lt;/LineChart&gt;
+				&lt;/ResponsiveContainer&gt;
+			&lt;/div&gt;
+&nbsp;
+			&lt;div className="detailed-chart"&gt;
+				&lt;h4&gt;Financial Summary&lt;/h4&gt;
+				&lt;div className="financial-summary"&gt;
+					&lt;div className="financial-item"&gt;
+						&lt;span&gt;Total Platform Budget&lt;/span&gt;
+						&lt;strong&gt;
+							{new Intl.NumberFormat("en-ZA", {
+								style: "currency",
+								currency: "ZAR",
+							}).format(
+<span class="branch-0 cbranch-no" title="branch not covered" >								platformSummary?.eventInsights?.budget</span>
+									?.totalBudget || 0
+							)}
+						&lt;/strong&gt;
+					&lt;/div&gt;
+					&lt;div className="financial-item"&gt;
+						&lt;span&gt;Total Negotiated Spend&lt;/span&gt;
+						&lt;strong&gt;
+							{new Intl.NumberFormat("en-ZA", {
+								style: "currency",
+								currency: "ZAR",
+							}).format(
+<span class="branch-0 cbranch-no" title="branch not covered" >								platformSummary?.eventInsights?.budget</span>
+									?.totalNegotiatedSpend || 0
+							)}
+						&lt;/strong&gt;
+					&lt;/div&gt;
+					&lt;div className="financial-item"&gt;
+						&lt;span&gt;Average per Event&lt;/span&gt;
+						&lt;strong&gt;
+							{new Intl.NumberFormat("en-ZA", {
+								style: "currency",
+								currency: "ZAR",
+							}).format(
+<span class="branch-0 cbranch-no" title="branch not covered" >								platformSummary?.eventInsights?.budget</span>
+									?.avgBudgetPerEvent || 0
+							)}
+						&lt;/strong&gt;
+					&lt;/div&gt;
+				&lt;/div&gt;
+			&lt;/div&gt;
+		&lt;/div&gt;
+	&lt;/div&gt;
 );
 &nbsp;
-const AdminReports = <span class="fstat-no" title="function not covered" >() =&gt; {</span>
-<span class="cstat-no" title="statement not covered" >	const [platformSummary, setPlatformSummary] = useState(null);</span>
-<span class="cstat-no" title="statement not covered" >	const [isLoading, setIsLoading] = useState(true);</span>
-<span class="cstat-no" title="statement not covered" >	const [error, setError] = useState(null);</span>
-&nbsp;
-<span class="cstat-no" title="statement not covered" >	const [monthlyFinancials, setMonthlyFinancials] = useState([]);</span>
-<span class="cstat-no" title="statement not covered" >	const [newEventsData, setNewEventsData] = useState([]);</span>
-<span class="cstat-no" title="statement not covered" >	const [vendorCategoryData, setVendorCategoryData] = useState([]);</span>
-<span class="cstat-no" title="statement not covered" >	const [eventCategoryData, setEventCategoryData] = useState([]);</span>
-&nbsp;
-<span class="cstat-no" title="statement not covered" >	const [isPopupOpen, setIsPopupOpen] = useState(false);</span>
-<span class="cstat-no" title="statement not covered" >	const [popupContent, setPopupContent] = useState(null);</span>
-<span class="cstat-no" title="statement not covered" >	const [popupTitle, setPopupTitle] = useState("");</span>
-<span class="cstat-no" title="statement not covered" >	const [currentSection, setCurrentSection] = useState("");</span>
-&nbsp;
-<span class="cstat-no" title="statement not covered" >	const formatCurrency = (value) =&gt; {</span>
-<span class="cstat-no" title="statement not covered" >		if (value == null) return "R0";</span>
+const AdminReports = () =&gt; {
+	const [platformSummary, setPlatformSummary] = useState(null);
+	const [isLoading, setIsLoading] = useState(true);
+	const [error, setError] = useState(null);
+&nbsp;
+	const [monthlyFinancials, setMonthlyFinancials] = useState([]);
+	const [newEventsData, setNewEventsData] = useState([]);
+	const [vendorCategoryData, setVendorCategoryData] = useState([]);
+	const [eventCategoryData, setEventCategoryData] = useState([]);
+&nbsp;
+	const [isPopupOpen, setIsPopupOpen] = useState(false);
+	const [popupContent, setPopupContent] = useState(null);
+	const [popupTitle, setPopupTitle] = useState("");
+	const [currentSection, setCurrentSection] = useState("");
+&nbsp;
+	const formatCurrency = (value) =&gt; {
+		if (value == null) return <span class="branch-0 cbranch-no" title="branch not covered" >"R0";</span>
 <span class="cstat-no" title="statement not covered" >		return new Intl.NumberFormat("en-ZA", {</span>
 <span class="cstat-no" title="statement not covered" >			style: "currency",</span>
 <span class="cstat-no" title="statement not covered" >			currency: "ZAR",</span>
 <span class="cstat-no" title="statement not covered" >			minimumFractionDigits: 0,</span>
 <span class="cstat-no" title="statement not covered" >			maximumFractionDigits: 0,</span>
 <span class="cstat-no" title="statement not covered" >		}).format(value);</span>
-<span class="cstat-no" title="statement not covered" >	};</span>
-&nbsp;
-<span class="cstat-no" title="statement not covered" >	const formatNumber = (value) =&gt; {</span>
-<span class="cstat-no" title="statement not covered" >		if (value == null) return "0";</span>
+	};
+&nbsp;
+	const formatNumber = (value) =&gt; {
+		if (value == null) return <span class="branch-0 cbranch-no" title="branch not covered" >"0";</span>
 <span class="cstat-no" title="statement not covered" >		return new Intl.NumberFormat("en-ZA").format(value);</span>
-<span class="cstat-no" title="statement not covered" >	};</span>
-&nbsp;
-<span class="cstat-no" title="statement not covered" >	const handleExpandReports = (section) =&gt; {</span>
-<span class="cstat-no" title="statement not covered" >		setCurrentSection(section);</span>
-<span class="cstat-no" title="statement not covered" >		setPopupTitle(`Detailed ${section} Analytics`);</span>
+	};
+&nbsp;
+	const handleExpandReports = (section) =&gt; {
+		setCurrentSection(section);
+		setPopupTitle(`Detailed ${section} Analytics`);
 &nbsp;
 		// Render different content based on section
-<span class="cstat-no" title="statement not covered" >		let content;</span>
-<span class="cstat-no" title="statement not covered" >		switch (section) {</span>
-<span class="cstat-no" title="statement not covered" >			case "Events":</span>
-<span class="cstat-no" title="statement not covered" >				content = (</span>
-<span class="cstat-no" title="statement not covered" >					&lt;EventsDetailedCharts</span>
-<span class="cstat-no" title="statement not covered" >						platformSummary={platformSummary}</span>
-<span class="cstat-no" title="statement not covered" >						monthlyFinancials={monthlyFinancials}</span>
-<span class="cstat-no" title="statement not covered" >						newEventsData={newEventsData}</span>
-<span class="cstat-no" title="statement not covered" >						eventCategoryData={eventCategoryData}</span>
-<span class="cstat-no" title="statement not covered" >					/&gt;</span>
+		let content;
+		switch (section) {
+			case "Events":
+				content = (
+					&lt;EventsDetailedCharts
+						platformSummary={platformSummary}
+						monthlyFinancials={monthlyFinancials}
+						newEventsData={newEventsData}
+						eventCategoryData={eventCategoryData}
+					/&gt;
 				);
-<span class="cstat-no" title="statement not covered" >				break;</span>
-<span class="cstat-no" title="statement not covered" >			case "Vendors":</span>
-<span class="cstat-no" title="statement not covered" >				content = (</span>
-<span class="cstat-no" title="statement not covered" >					&lt;VendorsDetailedCharts</span>
-<span class="cstat-no" title="statement not covered" >						platformSummary={platformSummary}</span>
-<span class="cstat-no" title="statement not covered" >						vendorCategoryData={vendorCategoryData}</span>
-<span class="cstat-no" title="statement not covered" >					/&gt;</span>
+				break;
+			case "Vendors":
+				content = (
+					&lt;VendorsDetailedCharts
+						platformSummary={platformSummary}
+						vendorCategoryData={vendorCategoryData}
+					/&gt;
 				);
-<span class="cstat-no" title="statement not covered" >				break;</span>
-<span class="cstat-no" title="statement not covered" >			case "Planners":</span>
-<span class="cstat-no" title="statement not covered" >				content = (</span>
-<span class="cstat-no" title="statement not covered" >					&lt;PlannersDetailedCharts platformSummary={platformSummary} /&gt;</span>
+				break;
+			case "Planners":
+				content = (
+					&lt;PlannersDetailedCharts platformSummary={platformSummary} /&gt;
 				);
-<span class="cstat-no" title="statement not covered" >				break;</span>
-<span class="cstat-no" title="statement not covered" >			case "Financial":</span>
-<span class="cstat-no" title="statement not covered" >				content = (</span>
-<span class="cstat-no" title="statement not covered" >					&lt;FinancialDetailedCharts</span>
-<span class="cstat-no" title="statement not covered" >						platformSummary={platformSummary}</span>
-<span class="cstat-no" title="statement not covered" >						monthlyFinancials={monthlyFinancials}</span>
-<span class="cstat-no" title="statement not covered" >					/&gt;</span>
+				break;
+			case "Financial":
+				content = (
+					&lt;FinancialDetailedCharts
+						platformSummary={platformSummary}
+						monthlyFinancials={monthlyFinancials}
+					/&gt;
 				);
-<span class="cstat-no" title="statement not covered" >				break;</span>
-<span class="cstat-no" title="statement not covered" >			default:</span>
+				break;
+<span class="branch-0 cbranch-no" title="branch not covered" >			default:</span>
 <span class="cstat-no" title="statement not covered" >				content = &lt;div&gt;No detailed view available for {section}&lt;/div&gt;;</span>
-<span class="cstat-no" title="statement not covered" >		}</span>
-&nbsp;
-<span class="cstat-no" title="statement not covered" >		setPopupContent(content);</span>
-<span class="cstat-no" title="statement not covered" >		setIsPopupOpen(true);</span>
-<span class="cstat-no" title="statement not covered" >	};</span>
-&nbsp;
-<span class="cstat-no" title="statement not covered" >	const getToken = () =&gt;</span>
-<span class="cstat-no" title="statement not covered" >		auth.currentUser</span>
+		}
+&nbsp;
+		setPopupContent(content);
+		setIsPopupOpen(true);
+	};
+&nbsp;
+	const getToken = () =&gt;
+		auth.<span class="branch-0 cbranch-no" title="branch not covered" >currentUser</span>
 <span class="cstat-no" title="statement not covered" >			? auth.currentUser.getIdToken()</span>
-<span class="cstat-no" title="statement not covered" >			: Promise.reject("Not logged in");</span>
-&nbsp;
-<span class="cstat-no" title="statement not covered" >	useEffect(() =&gt; {</span>
-<span class="cstat-no" title="statement not covered" >		const fetchOnTheFlyReports = async () =&gt; {</span>
-<span class="cstat-no" title="statement not covered" >			try {</span>
-<span class="cstat-no" title="statement not covered" >				const token = await getToken();</span>
+			: Promise.reject("Not logged in");
+&nbsp;
+	useEffect(() =&gt; {
+		const fetchOnTheFlyReports = async () =&gt; {
+			try {
+				const token = await getToken(<span class="branch-0 cbranch-no" title="branch not covered" >);</span>
 &nbsp;
 <span class="cstat-no" title="statement not covered" >				const [summaryRes, eventsRes] = await Promise.all([</span>
 <span class="cstat-no" title="statement not covered" >					fetch(</span>
@@ -2187,16 +2187,16 @@
 <span class="cstat-no" title="statement not covered" >				const eventsData = await eventsRes.json();</span>
 <span class="cstat-no" title="statement not covered" >				const allEvents = eventsData.events || [];</span>
 &nbsp;
-<span class="cstat-no" title="statement not covered" >				setPlatformSummary(summaryData);</span>
+				setPlatformSummary(summaryData);
 &nbsp;
 				// Process data for charts...
-<span class="cstat-no" title="statement not covered" >				if (summaryData.vendorInsights?.popularCategories) {</span>
+				if (summaryData.<span class="branch-0 cbranch-no" title="branch not covered" >vendorInsights?.popularCategories) <span class="branch-0 cbranch-no" title="branch not covered" >{</span></span>
 <span class="cstat-no" title="statement not covered" >					setVendorCategoryData(</span>
 <span class="cstat-no" title="statement not covered" >						summaryData.vendorInsights.popularCategories.slice(0, 8)</span>
 <span class="cstat-no" title="statement not covered" >					);</span>
 <span class="cstat-no" title="statement not covered" >				}</span>
 &nbsp;
-<span class="cstat-no" title="statement not covered" >				if (summaryData.eventInsights?.categoryPopularity) {</span>
+				if (summaryData.eventInsights?.categoryPopularity) <span class="branch-0 cbranch-no" title="branch not covered" >{</span>
 <span class="cstat-no" title="statement not covered" >					setEventCategoryData(</span>
 <span class="cstat-no" title="statement not covered" >						summaryData.eventInsights.categoryPopularity.slice(0, 8)</span>
 <span class="cstat-no" title="statement not covered" >					);</span>
@@ -2210,24 +2210,24 @@
 &nbsp;
 <span class="cstat-no" title="statement not covered" >				const minDate =</span>
 <span class="cstat-no" title="statement not covered" >					allEventDates.length &gt; 0</span>
-<span class="cstat-no" title="statement not covered" >						? new Date(Math.min(...allEventDates))</span>
+<span class="cstat-no" title="statement not covered" >						? new Date(Math.min(...allEventDates)<span class="branch-0 cbranch-no" title="branch not covered" >)</span></span>
 <span class="cstat-no" title="statement not covered" >						: new Date(</span>
 <span class="cstat-no" title="statement not covered" >								today.getFullYear() - 1,</span>
 <span class="cstat-no" title="statement not covered" >								today.getMonth(),</span>
 <span class="cstat-no" title="statement not covered" >								1</span>
 <span class="cstat-no" title="statement not covered" >						  );</span>
 &nbsp;
-<span class="cstat-no" title="statement not covered" >				const maxDate =</span>
-<span class="cstat-no" title="statement not covered" >					allEventDates.length &gt; 0</span>
-<span class="cstat-no" title="statement not covered" >						? new Date(Math.max(...allEventDates))</span>
+				const maxDate =
+					allEventDates.length &gt; <span class="branch-0 cbranch-no" title="branch not covered" >0</span>
+<span class="cstat-no" title="statement not covered" >						? new Date(Math.max(...allEventDates)<span class="branch-0 cbranch-no" title="branch not covered" >)</span></span>
 <span class="cstat-no" title="statement not covered" >						: today;</span>
 &nbsp;
-<span class="cstat-no" title="statement not covered" >				const financialsMap = {};</span>
-<span class="cstat-no" title="statement not covered" >				for (</span>
-<span class="cstat-no" title="statement not covered" >					let d = new Date(minDate);</span>
-<span class="cstat-no" title="statement not covered" >					d &lt;= maxDate;</span>
-<span class="cstat-no" title="statement not covered" >					d.setMonth(d.getMonth() + 1)</span>
-<span class="cstat-no" title="statement not covered" >				) {</span>
+				const financialsMap = {};
+				for (
+					let d = new Date(minDate);
+					d &lt;= maxDate;
+					d.setMonth(d.getMonth() + 1)
+				) <span class="branch-0 cbranch-no" title="branch not covered" >{</span>
 <span class="cstat-no" title="statement not covered" >					const monthName = d.toLocaleString("default", {</span>
 <span class="cstat-no" title="statement not covered" >						year: "2-digit",</span>
 <span class="cstat-no" title="statement not covered" >						month: "short",</span>
@@ -2269,192 +2269,192 @@
 <span class="cstat-no" title="statement not covered" >						newEvents,</span>
 <span class="cstat-no" title="statement not covered" >					}))</span>
 <span class="cstat-no" title="statement not covered" >				);</span>
-<span class="cstat-no" title="statement not covered" >			} catch (err) {</span>
-<span class="cstat-no" title="statement not covered" >				console.error("Error fetching reports:", err);</span>
-<span class="cstat-no" title="statement not covered" >				setError(err.message);</span>
-<span class="cstat-no" title="statement not covered" >			} finally {</span>
-<span class="cstat-no" title="statement not covered" >				setIsLoading(false);</span>
-<span class="cstat-no" title="statement not covered" >			}</span>
-<span class="cstat-no" title="statement not covered" >		};</span>
-&nbsp;
-<span class="cstat-no" title="statement not covered" >		fetchOnTheFlyReports();</span>
-<span class="cstat-no" title="statement not covered" >	}, []);</span>
-&nbsp;
-<span class="cstat-no" title="statement not covered" >	if (isLoading) return &lt;div className="loading-screen"&gt;Loading...&lt;/div&gt;;</span>
-<span class="cstat-no" title="statement not covered" >	if (error) return &lt;div className="error-container"&gt;Error: {error}&lt;/div&gt;;</span>
-&nbsp;
-<span class="cstat-no" title="statement not covered" >	return (</span>
-<span class="cstat-no" title="statement not covered" >		&lt;main className="main-container"&gt;</span>
+			} catch (err) {
+				console.error("Error fetching reports:", err);
+				setError(err.message);
+			} finally {
+				setIsLoading(false);
+			}
+		};
+&nbsp;
+		fetchOnTheFlyReports();
+	}, []);
+&nbsp;
+	if (isLoading) return &lt;div className="loading-screen"&gt;Loading...&lt;/div&gt;;
+	if (error) <span class="branch-0 cbranch-no" title="branch not covered" >return &lt;div className="error-container"&gt;Error: {error}&lt;/div&gt;;</span>
+&nbsp;
+	return (
+		&lt;main className="main-container"&gt;
 			{/* KPI Cards Section (same as before) */}
-<span class="cstat-no" title="statement not covered" >			&lt;section className="reports-grid"&gt;</span>
+			&lt;section className="reports-grid"&gt;
 				{/* Events Card */}
-<span class="cstat-no" title="statement not covered" >				&lt;article className="report-summary-card"&gt;</span>
-<span class="cstat-no" title="statement not covered" >					&lt;header className="card-header"&gt;</span>
-<span class="cstat-no" title="statement not covered" >						&lt;Calendar className="header-icon" /&gt;</span>
-<span class="cstat-no" title="statement not covered" >						&lt;h2&gt;Events Overview&lt;/h2&gt;</span>
-<span class="cstat-no" title="statement not covered" >					&lt;/header&gt;</span>
-<span class="cstat-no" title="statement not covered" >					&lt;div className="card-body"&gt;</span>
-<span class="cstat-no" title="statement not covered" >						&lt;KpiCard</span>
-<span class="cstat-no" title="statement not covered" >							value={formatNumber(</span>
-<span class="cstat-no" title="statement not covered" >								platformSummary?.totals?.events</span>
-<span class="cstat-no" title="statement not covered" >							)}</span>
-<span class="cstat-no" title="statement not covered" >							label="Total Events"</span>
-<span class="cstat-no" title="statement not covered" >							icon={Calendar}</span>
-<span class="cstat-no" title="statement not covered" >						/&gt;</span>
-<span class="cstat-no" title="statement not covered" >						&lt;KpiCard</span>
-<span class="cstat-no" title="statement not covered" >							value={formatNumber(</span>
-<span class="cstat-no" title="statement not covered" >								platformSummary?.eventInsights?.guestStats</span>
+				&lt;article className="report-summary-card"&gt;
+					&lt;header className="card-header"&gt;
+						&lt;Calendar className="header-icon" /&gt;
+						&lt;h2&gt;Events Overview&lt;/h2&gt;
+					&lt;/header&gt;
+					&lt;div className="card-body"&gt;
+						&lt;KpiCard
+							value={formatNumber(
+<span class="branch-0 cbranch-no" title="branch not covered" >								platformSummary?.totals?.events</span>
+							)}
+							label="Total Events"
+							icon={Calendar}
+						/&gt;
+						&lt;KpiCard
+							value={formatNumber(
+<span class="branch-0 cbranch-no" title="branch not covered" >								platformSummary?.eventInsights?.guestStats</span>
 <span class="cstat-no" title="statement not covered" >									?.avgGuestsPerEvent</span>
-<span class="cstat-no" title="statement not covered" >							)}</span>
-<span class="cstat-no" title="statement not covered" >							label="Avg Guests/Event"</span>
-<span class="cstat-no" title="statement not covered" >							icon={Users}</span>
-<span class="cstat-no" title="statement not covered" >						/&gt;</span>
-<span class="cstat-no" title="statement not covered" >						&lt;KpiCard</span>
-<span class="cstat-no" title="statement not covered" >							value={formatCurrency(</span>
-<span class="cstat-no" title="statement not covered" >								platformSummary?.eventInsights?.budget</span>
+							)}
+							label="Avg Guests/Event"
+							icon={Users}
+						/&gt;
+						&lt;KpiCard
+							value={formatCurrency(
+<span class="branch-0 cbranch-no" title="branch not covered" >								platformSummary?.eventInsights?.budget</span>
 <span class="cstat-no" title="statement not covered" >									?.avgBudgetPerEvent</span>
-<span class="cstat-no" title="statement not covered" >							)}</span>
-<span class="cstat-no" title="statement not covered" >							label="Avg Budget/Event"</span>
-<span class="cstat-no" title="statement not covered" >							icon={DollarSign}</span>
-<span class="cstat-no" title="statement not covered" >						/&gt;</span>
-<span class="cstat-no" title="statement not covered" >					&lt;/div&gt;</span>
-<span class="cstat-no" title="statement not covered" >					&lt;footer className="card-footer"&gt;</span>
-<span class="cstat-no" title="statement not covered" >						&lt;button onClick={() =&gt; handleExpandReports("Events")}&gt;</span>
-<span class="cstat-no" title="statement not covered" >							&lt;BarIcon size={16} /&gt; Expand Event Reports</span>
-<span class="cstat-no" title="statement not covered" >						&lt;/button&gt;</span>
-<span class="cstat-no" title="statement not covered" >					&lt;/footer&gt;</span>
-<span class="cstat-no" title="statement not covered" >				&lt;/article&gt;</span>
+							)}
+							label="Avg Budget/Event"
+							icon={DollarSign}
+						/&gt;
+					&lt;/div&gt;
+					&lt;footer className="card-footer"&gt;
+						&lt;button onClick={() =&gt; handleExpandReports("Events")}&gt;
+							&lt;BarIcon size={16} /&gt; Expand Event Reports
+						&lt;/button&gt;
+					&lt;/footer&gt;
+				&lt;/article&gt;
 &nbsp;
 				{/* Planners Card */}
-<span class="cstat-no" title="statement not covered" >				&lt;article className="report-summary-card"&gt;</span>
-<span class="cstat-no" title="statement not covered" >					&lt;header className="card-header"&gt;</span>
-<span class="cstat-no" title="statement not covered" >						&lt;Users className="header-icon" /&gt;</span>
-<span class="cstat-no" title="statement not covered" >						&lt;h2&gt;Planners Overview&lt;/h2&gt;</span>
-<span class="cstat-no" title="statement not covered" >					&lt;/header&gt;</span>
-<span class="cstat-no" title="statement not covered" >					&lt;div className="card-body"&gt;</span>
-<span class="cstat-no" title="statement not covered" >						&lt;KpiCard</span>
-<span class="cstat-no" title="statement not covered" >							value={formatNumber(</span>
-<span class="cstat-no" title="statement not covered" >								platformSummary?.totals?.planners</span>
-<span class="cstat-no" title="statement not covered" >							)}</span>
-<span class="cstat-no" title="statement not covered" >							label="Total Planners"</span>
-<span class="cstat-no" title="statement not covered" >							icon={Users}</span>
-<span class="cstat-no" title="statement not covered" >						/&gt;</span>
-<span class="cstat-no" title="statement not covered" >						&lt;KpiCard</span>
-<span class="cstat-no" title="statement not covered" >							value={formatNumber(</span>
-<span class="cstat-no" title="statement not covered" >								platformSummary?.plannerInsights</span>
+				&lt;article className="report-summary-card"&gt;
+					&lt;header className="card-header"&gt;
+						&lt;Users className="header-icon" /&gt;
+						&lt;h2&gt;Planners Overview&lt;/h2&gt;
+					&lt;/header&gt;
+					&lt;div className="card-body"&gt;
+						&lt;KpiCard
+							value={formatNumber(
+<span class="branch-0 cbranch-no" title="branch not covered" >								platformSummary?.totals?.planners</span>
+							)}
+							label="Total Planners"
+							icon={Users}
+						/&gt;
+						&lt;KpiCard
+							value={formatNumber(
+<span class="branch-0 cbranch-no" title="branch not covered" >								platformSummary?.plannerInsights</span>
 <span class="cstat-no" title="statement not covered" >									?.avgEventsPerPlanner</span>
-<span class="cstat-no" title="statement not covered" >							)}</span>
-<span class="cstat-no" title="statement not covered" >							label="Avg Events/Planner"</span>
-<span class="cstat-no" title="statement not covered" >							icon={Calendar}</span>
-<span class="cstat-no" title="statement not covered" >						/&gt;</span>
-<span class="cstat-no" title="statement not covered" >						&lt;KpiCard</span>
-<span class="cstat-no" title="statement not covered" >							value={formatNumber(</span>
-<span class="cstat-no" title="statement not covered" >								platformSummary?.totals?.guests</span>
-<span class="cstat-no" title="statement not covered" >							)}</span>
-<span class="cstat-no" title="statement not covered" >							label="Total Guests"</span>
-<span class="cstat-no" title="statement not covered" >							icon={UserCheck}</span>
-<span class="cstat-no" title="statement not covered" >						/&gt;</span>
-<span class="cstat-no" title="statement not covered" >					&lt;/div&gt;</span>
-<span class="cstat-no" title="statement not covered" >					&lt;footer className="card-footer"&gt;</span>
-<span class="cstat-no" title="statement not covered" >						&lt;button onClick={() =&gt; handleExpandReports("Planners")}&gt;</span>
-<span class="cstat-no" title="statement not covered" >							&lt;PieIcon size={16} /&gt; Expand Planner Reports</span>
-<span class="cstat-no" title="statement not covered" >						&lt;/button&gt;</span>
-<span class="cstat-no" title="statement not covered" >					&lt;/footer&gt;</span>
-<span class="cstat-no" title="statement not covered" >				&lt;/article&gt;</span>
+							)}
+							label="Avg Events/Planner"
+							icon={Calendar}
+						/&gt;
+						&lt;KpiCard
+							value={formatNumber(
+<span class="branch-0 cbranch-no" title="branch not covered" >								platformSummary?.totals?.guests</span>
+							)}
+							label="Total Guests"
+							icon={UserCheck}
+						/&gt;
+					&lt;/div&gt;
+					&lt;footer className="card-footer"&gt;
+						&lt;button onClick={() =&gt; handleExpandReports("Planners")}&gt;
+							&lt;PieIcon size={16} /&gt; Expand Planner Reports
+						&lt;/button&gt;
+					&lt;/footer&gt;
+				&lt;/article&gt;
 &nbsp;
 				{/* Vendors Card */}
-<span class="cstat-no" title="statement not covered" >				&lt;article className="report-summary-card"&gt;</span>
-<span class="cstat-no" title="statement not covered" >					&lt;header className="card-header"&gt;</span>
-<span class="cstat-no" title="statement not covered" >						&lt;Users className="header-icon" /&gt;</span>
-<span class="cstat-no" title="statement not covered" >						&lt;h2&gt;Vendors Overview&lt;/h2&gt;</span>
-<span class="cstat-no" title="statement not covered" >					&lt;/header&gt;</span>
-<span class="cstat-no" title="statement not covered" >					&lt;div className="card-body"&gt;</span>
-<span class="cstat-no" title="statement not covered" >						&lt;KpiCard</span>
-<span class="cstat-no" title="statement not covered" >							value={formatNumber(</span>
-<span class="cstat-no" title="statement not covered" >								platformSummary?.totals?.vendors</span>
-<span class="cstat-no" title="statement not covered" >							)}</span>
-<span class="cstat-no" title="statement not covered" >							label="Total Vendors"</span>
-<span class="cstat-no" title="statement not covered" >							icon={Users}</span>
-<span class="cstat-no" title="statement not covered" >						/&gt;</span>
-<span class="cstat-no" title="statement not covered" >						&lt;KpiCard</span>
-<span class="cstat-no" title="statement not covered" >							value={`${Math.round(</span>
-<span class="cstat-no" title="statement not covered" >								(platformSummary?.vendorInsights</span>
-<span class="cstat-no" title="statement not covered" >									?.vendorServiceRatio || 0) * 100</span>
-<span class="cstat-no" title="statement not covered" >							)}%`}</span>
-<span class="cstat-no" title="statement not covered" >							label="With Services"</span>
-<span class="cstat-no" title="statement not covered" >							icon={UserCheck}</span>
-<span class="cstat-no" title="statement not covered" >						/&gt;</span>
-<span class="cstat-no" title="statement not covered" >						&lt;KpiCard</span>
-<span class="cstat-no" title="statement not covered" >							value={formatNumber(</span>
-<span class="cstat-no" title="statement not covered" >								platformSummary?.totals?.services</span>
-<span class="cstat-no" title="statement not covered" >							)}</span>
-<span class="cstat-no" title="statement not covered" >							label="Total Services"</span>
-<span class="cstat-no" title="statement not covered" >							icon={Calendar}</span>
-<span class="cstat-no" title="statement not covered" >						/&gt;</span>
-<span class="cstat-no" title="statement not covered" >					&lt;/div&gt;</span>
-<span class="cstat-no" title="statement not covered" >					&lt;footer className="card-footer"&gt;</span>
-<span class="cstat-no" title="statement not covered" >						&lt;button onClick={() =&gt; handleExpandReports("Vendors")}&gt;</span>
-<span class="cstat-no" title="statement not covered" >							&lt;BarIcon size={16} /&gt; Expand Vendor Reports</span>
-<span class="cstat-no" title="statement not covered" >						&lt;/button&gt;</span>
-<span class="cstat-no" title="statement not covered" >					&lt;/footer&gt;</span>
-<span class="cstat-no" title="statement not covered" >				&lt;/article&gt;</span>
+				&lt;article className="report-summary-card"&gt;
+					&lt;header className="card-header"&gt;
+						&lt;Users className="header-icon" /&gt;
+						&lt;h2&gt;Vendors Overview&lt;/h2&gt;
+					&lt;/header&gt;
+					&lt;div className="card-body"&gt;
+						&lt;KpiCard
+							value={formatNumber(
+<span class="branch-0 cbranch-no" title="branch not covered" >								platformSummary?.totals?.vendors</span>
+							)}
+							label="Total Vendors"
+							icon={Users}
+						/&gt;
+						&lt;KpiCard
+							value={`${Math.round(
+								(<span class="branch-0 cbranch-no" title="branch not covered" >platformSummary?.vendorInsights</span>
+									?.vendorServiceRatio || 0) * 100
+							)}%`}
+							label="With Services"
+							icon={UserCheck}
+						/&gt;
+						&lt;KpiCard
+							value={formatNumber(
+<span class="branch-0 cbranch-no" title="branch not covered" >								platformSummary?.totals?.services</span>
+							)}
+							label="Total Services"
+							icon={Calendar}
+						/&gt;
+					&lt;/div&gt;
+					&lt;footer className="card-footer"&gt;
+						&lt;button onClick={() =&gt; handleExpandReports("Vendors")}&gt;
+							&lt;BarIcon size={16} /&gt; Expand Vendor Reports
+						&lt;/button&gt;
+					&lt;/footer&gt;
+				&lt;/article&gt;
 &nbsp;
 				{/* Financial Card */}
-<span class="cstat-no" title="statement not covered" >				&lt;article className="report-summary-card"&gt;</span>
-<span class="cstat-no" title="statement not covered" >					&lt;header className="card-header"&gt;</span>
-<span class="cstat-no" title="statement not covered" >						&lt;DollarSign className="header-icon" /&gt;</span>
-<span class="cstat-no" title="statement not covered" >						&lt;h2&gt;Financial Overview&lt;/h2&gt;</span>
-<span class="cstat-no" title="statement not covered" >					&lt;/header&gt;</span>
-<span class="cstat-no" title="statement not covered" >					&lt;div className="card-body"&gt;</span>
-<span class="cstat-no" title="statement not covered" >						&lt;KpiCard</span>
-<span class="cstat-no" title="statement not covered" >							value={formatCurrency(</span>
-<span class="cstat-no" title="statement not covered" >								platformSummary?.eventInsights?.budget</span>
+				&lt;article className="report-summary-card"&gt;
+					&lt;header className="card-header"&gt;
+						&lt;DollarSign className="header-icon" /&gt;
+						&lt;h2&gt;Financial Overview&lt;/h2&gt;
+					&lt;/header&gt;
+					&lt;div className="card-body"&gt;
+						&lt;KpiCard
+							value={formatCurrency(
+<span class="branch-0 cbranch-no" title="branch not covered" >								platformSummary?.eventInsights?.budget</span>
 <span class="cstat-no" title="statement not covered" >									?.totalBudget</span>
-<span class="cstat-no" title="statement not covered" >							)}</span>
-<span class="cstat-no" title="statement not covered" >							label="Total Budget"</span>
-<span class="cstat-no" title="statement not covered" >							icon={DollarSign}</span>
-<span class="cstat-no" title="statement not covered" >						/&gt;</span>
-<span class="cstat-no" title="statement not covered" >						&lt;KpiCard</span>
-<span class="cstat-no" title="statement not covered" >							value={formatCurrency(</span>
-<span class="cstat-no" title="statement not covered" >								platformSummary?.eventInsights?.budget</span>
+							)}
+							label="Total Budget"
+							icon={DollarSign}
+						/&gt;
+						&lt;KpiCard
+							value={formatCurrency(
+<span class="branch-0 cbranch-no" title="branch not covered" >								platformSummary?.eventInsights?.budget</span>
 <span class="cstat-no" title="statement not covered" >									?.totalNegotiatedSpend</span>
-<span class="cstat-no" title="statement not covered" >							)}</span>
-<span class="cstat-no" title="statement not covered" >							label="Total Spending"</span>
-<span class="cstat-no" title="statement not covered" >							icon={DollarSign}</span>
-<span class="cstat-no" title="statement not covered" >						/&gt;</span>
-<span class="cstat-no" title="statement not covered" >						&lt;KpiCard</span>
-<span class="cstat-no" title="statement not covered" >							value={formatCurrency(</span>
-<span class="cstat-no" title="statement not covered" >								platformSummary?.eventInsights?.budget</span>
+							)}
+							label="Total Spending"
+							icon={DollarSign}
+						/&gt;
+						&lt;KpiCard
+							value={formatCurrency(
+<span class="branch-0 cbranch-no" title="branch not covered" >								platformSummary?.eventInsights?.budget</span>
 <span class="cstat-no" title="statement not covered" >									?.avgSpendPerEvent</span>
-<span class="cstat-no" title="statement not covered" >							)}</span>
-<span class="cstat-no" title="statement not covered" >							label="Avg Spend/Event"</span>
-<span class="cstat-no" title="statement not covered" >							icon={DollarSign}</span>
-<span class="cstat-no" title="statement not covered" >						/&gt;</span>
-<span class="cstat-no" title="statement not covered" >					&lt;/div&gt;</span>
-<span class="cstat-no" title="statement not covered" >					&lt;footer className="card-footer"&gt;</span>
-<span class="cstat-no" title="statement not covered" >						&lt;button</span>
-<span class="cstat-no" title="statement not covered" >							onClick={() =&gt; handleExpandReports("Financial")}</span>
+							)}
+							label="Avg Spend/Event"
+							icon={DollarSign}
+						/&gt;
+					&lt;/div&gt;
+					&lt;footer className="card-footer"&gt;
+						&lt;button
+							onClick={() =&gt; handleExpandReports("Financial")}
 						&gt;
-<span class="cstat-no" title="statement not covered" >							&lt;BarIcon size={16} /&gt; Expand Financial Reports</span>
-<span class="cstat-no" title="statement not covered" >						&lt;/button&gt;</span>
-<span class="cstat-no" title="statement not covered" >					&lt;/footer&gt;</span>
-<span class="cstat-no" title="statement not covered" >				&lt;/article&gt;</span>
-<span class="cstat-no" title="statement not covered" >			&lt;/section&gt;</span>
+							&lt;BarIcon size={16} /&gt; Expand Financial Reports
+						&lt;/button&gt;
+					&lt;/footer&gt;
+				&lt;/article&gt;
+			&lt;/section&gt;
 &nbsp;
 			{/* Main Charts Section (same as before) */}
-<span class="cstat-no" title="statement not covered" >			&lt;div className="charts-grid"&gt;</span>
+			&lt;div className="charts-grid"&gt;
 				{/* Your existing charts remain here */}
-<span class="cstat-no" title="statement not covered" >			&lt;/div&gt;</span>
+			&lt;/div&gt;
 &nbsp;
 			{/* Enhanced Popup */}
-<span class="cstat-no" title="statement not covered" >			&lt;Popup isOpen={isPopupOpen} onClose={() =&gt; setIsPopupOpen(false)}&gt;</span>
-<span class="cstat-no" title="statement not covered" >				&lt;h2&gt;{popupTitle}&lt;/h2&gt;</span>
-&nbsp;
-<span class="cstat-no" title="statement not covered" >				&lt;div className="popup-content"&gt;{popupContent}&lt;/div&gt;</span>
-<span class="cstat-no" title="statement not covered" >			&lt;/Popup&gt;</span>
-<span class="cstat-no" title="statement not covered" >		&lt;/main&gt;</span>
+			&lt;Popup isOpen={isPopupOpen} onClose={() =&gt; setIsPopupOpen(false)}&gt;
+				&lt;h2&gt;{popupTitle}&lt;/h2&gt;
+&nbsp;
+				&lt;div className="popup-content"&gt;{popupContent}&lt;/div&gt;
+			&lt;/Popup&gt;
+		&lt;/main&gt;
 	);
-<span class="cstat-no" title="statement not covered" >};</span>
+};
 &nbsp;
 export default AdminReports;
 &nbsp;</pre></td></tr></table></pre>
@@ -2464,11 +2464,7 @@
             <div class='footer quiet pad2 space-top1 center small'>
                 Code coverage generated by
                 <a href="https://istanbul.js.org/" target="_blank" rel="noopener noreferrer">istanbul</a>
-<<<<<<< HEAD
-                at 2025-09-29T23:57:26.984Z
-=======
                 at 2025-09-30T10:49:42.632Z
->>>>>>> 735e2fca
             </div>
         <script src="../../../../prettify.js"></script>
         <script>
