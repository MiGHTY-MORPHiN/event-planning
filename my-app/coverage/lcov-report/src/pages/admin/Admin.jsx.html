
<!doctype html>
<html lang="en">

<head>
    <title>Code coverage report for src/pages/admin/Admin.jsx</title>
    <meta charset="utf-8" />
    <link rel="stylesheet" href="../../../prettify.css" />
    <link rel="stylesheet" href="../../../base.css" />
    <link rel="shortcut icon" type="image/x-icon" href="../../../favicon.png" />
    <meta name="viewport" content="width=device-width, initial-scale=1" />
    <style type='text/css'>
        .coverage-summary .sorter {
            background-image: url(../../../sort-arrow-sprite.png);
        }
    </style>
</head>
    
<body>
<div class='wrapper'>
    <div class='pad1'>
        <h1><a href="../../../index.html">All files</a> / <a href="index.html">src/pages/admin</a> Admin.jsx</h1>
        <div class='clearfix'>
            
            <div class='fl pad1y space-right2'>
                <span class="strong">12.14% </span>
                <span class="quiet">Statements</span>
                <span class='fraction'>13/107</span>
            </div>
        
            
            <div class='fl pad1y space-right2'>
                <span class="strong">100% </span>
                <span class="quiet">Branches</span>
                <span class='fraction'>0/0</span>
            </div>
        
            
            <div class='fl pad1y space-right2'>
                <span class="strong">0% </span>
                <span class="quiet">Functions</span>
                <span class='fraction'>0/1</span>
            </div>
        
            
            <div class='fl pad1y space-right2'>
                <span class="strong">12.14% </span>
                <span class="quiet">Lines</span>
                <span class='fraction'>13/107</span>
            </div>
        
            
        </div>
        <p class="quiet">
            Press <em>n</em> or <em>j</em> to go to the next uncovered block, <em>b</em>, <em>p</em> or <em>k</em> for the previous block.
        </p>
        <template id="filterTemplate">
            <div class="quiet">
                Filter:
                <input type="search" id="fileSearch">
            </div>
        </template>
    </div>
    <div class='status-line low'></div>
    <pre><table class="coverage">
<tr><td class="line-count quiet"><a name='L1'></a><a href='#L1'>1</a>
<a name='L2'></a><a href='#L2'>2</a>
<a name='L3'></a><a href='#L3'>3</a>
<a name='L4'></a><a href='#L4'>4</a>
<a name='L5'></a><a href='#L5'>5</a>
<a name='L6'></a><a href='#L6'>6</a>
<a name='L7'></a><a href='#L7'>7</a>
<a name='L8'></a><a href='#L8'>8</a>
<a name='L9'></a><a href='#L9'>9</a>
<a name='L10'></a><a href='#L10'>10</a>
<a name='L11'></a><a href='#L11'>11</a>
<a name='L12'></a><a href='#L12'>12</a>
<a name='L13'></a><a href='#L13'>13</a>
<a name='L14'></a><a href='#L14'>14</a>
<a name='L15'></a><a href='#L15'>15</a>
<a name='L16'></a><a href='#L16'>16</a>
<a name='L17'></a><a href='#L17'>17</a>
<a name='L18'></a><a href='#L18'>18</a>
<a name='L19'></a><a href='#L19'>19</a>
<a name='L20'></a><a href='#L20'>20</a>
<a name='L21'></a><a href='#L21'>21</a>
<a name='L22'></a><a href='#L22'>22</a>
<a name='L23'></a><a href='#L23'>23</a>
<a name='L24'></a><a href='#L24'>24</a>
<a name='L25'></a><a href='#L25'>25</a>
<a name='L26'></a><a href='#L26'>26</a>
<a name='L27'></a><a href='#L27'>27</a>
<a name='L28'></a><a href='#L28'>28</a>
<a name='L29'></a><a href='#L29'>29</a>
<a name='L30'></a><a href='#L30'>30</a>
<a name='L31'></a><a href='#L31'>31</a>
<a name='L32'></a><a href='#L32'>32</a>
<a name='L33'></a><a href='#L33'>33</a>
<a name='L34'></a><a href='#L34'>34</a>
<a name='L35'></a><a href='#L35'>35</a>
<a name='L36'></a><a href='#L36'>36</a>
<a name='L37'></a><a href='#L37'>37</a>
<a name='L38'></a><a href='#L38'>38</a>
<a name='L39'></a><a href='#L39'>39</a>
<a name='L40'></a><a href='#L40'>40</a>
<a name='L41'></a><a href='#L41'>41</a>
<a name='L42'></a><a href='#L42'>42</a>
<a name='L43'></a><a href='#L43'>43</a>
<a name='L44'></a><a href='#L44'>44</a>
<a name='L45'></a><a href='#L45'>45</a>
<a name='L46'></a><a href='#L46'>46</a>
<a name='L47'></a><a href='#L47'>47</a>
<a name='L48'></a><a href='#L48'>48</a>
<a name='L49'></a><a href='#L49'>49</a>
<a name='L50'></a><a href='#L50'>50</a>
<a name='L51'></a><a href='#L51'>51</a>
<a name='L52'></a><a href='#L52'>52</a>
<a name='L53'></a><a href='#L53'>53</a>
<a name='L54'></a><a href='#L54'>54</a>
<a name='L55'></a><a href='#L55'>55</a>
<a name='L56'></a><a href='#L56'>56</a>
<a name='L57'></a><a href='#L57'>57</a>
<a name='L58'></a><a href='#L58'>58</a>
<a name='L59'></a><a href='#L59'>59</a>
<a name='L60'></a><a href='#L60'>60</a>
<a name='L61'></a><a href='#L61'>61</a>
<a name='L62'></a><a href='#L62'>62</a>
<a name='L63'></a><a href='#L63'>63</a>
<a name='L64'></a><a href='#L64'>64</a>
<a name='L65'></a><a href='#L65'>65</a>
<a name='L66'></a><a href='#L66'>66</a>
<a name='L67'></a><a href='#L67'>67</a>
<a name='L68'></a><a href='#L68'>68</a>
<a name='L69'></a><a href='#L69'>69</a>
<a name='L70'></a><a href='#L70'>70</a>
<a name='L71'></a><a href='#L71'>71</a>
<a name='L72'></a><a href='#L72'>72</a>
<a name='L73'></a><a href='#L73'>73</a>
<a name='L74'></a><a href='#L74'>74</a>
<a name='L75'></a><a href='#L75'>75</a>
<a name='L76'></a><a href='#L76'>76</a>
<a name='L77'></a><a href='#L77'>77</a>
<a name='L78'></a><a href='#L78'>78</a>
<a name='L79'></a><a href='#L79'>79</a>
<a name='L80'></a><a href='#L80'>80</a>
<a name='L81'></a><a href='#L81'>81</a>
<a name='L82'></a><a href='#L82'>82</a>
<a name='L83'></a><a href='#L83'>83</a>
<a name='L84'></a><a href='#L84'>84</a>
<a name='L85'></a><a href='#L85'>85</a>
<a name='L86'></a><a href='#L86'>86</a>
<a name='L87'></a><a href='#L87'>87</a>
<a name='L88'></a><a href='#L88'>88</a>
<a name='L89'></a><a href='#L89'>89</a>
<a name='L90'></a><a href='#L90'>90</a>
<a name='L91'></a><a href='#L91'>91</a>
<a name='L92'></a><a href='#L92'>92</a>
<a name='L93'></a><a href='#L93'>93</a>
<a name='L94'></a><a href='#L94'>94</a>
<a name='L95'></a><a href='#L95'>95</a>
<a name='L96'></a><a href='#L96'>96</a>
<a name='L97'></a><a href='#L97'>97</a>
<a name='L98'></a><a href='#L98'>98</a>
<a name='L99'></a><a href='#L99'>99</a>
<a name='L100'></a><a href='#L100'>100</a>
<a name='L101'></a><a href='#L101'>101</a>
<a name='L102'></a><a href='#L102'>102</a>
<a name='L103'></a><a href='#L103'>103</a>
<a name='L104'></a><a href='#L104'>104</a>
<a name='L105'></a><a href='#L105'>105</a>
<a name='L106'></a><a href='#L106'>106</a>
<a name='L107'></a><a href='#L107'>107</a>
<a name='L108'></a><a href='#L108'>108</a>
<a name='L109'></a><a href='#L109'>109</a>
<a name='L110'></a><a href='#L110'>110</a>
<a name='L111'></a><a href='#L111'>111</a>
<a name='L112'></a><a href='#L112'>112</a>
<a name='L113'></a><a href='#L113'>113</a>
<a name='L114'></a><a href='#L114'>114</a>
<a name='L115'></a><a href='#L115'>115</a>
<a name='L116'></a><a href='#L116'>116</a>
<a name='L117'></a><a href='#L117'>117</a>
<a name='L118'></a><a href='#L118'>118</a>
<a name='L119'></a><a href='#L119'>119</a>
<a name='L120'></a><a href='#L120'>120</a>
<a name='L121'></a><a href='#L121'>121</a>
<a name='L122'></a><a href='#L122'>122</a>
<a name='L123'></a><a href='#L123'>123</a>
<a name='L124'></a><a href='#L124'>124</a>
<a name='L125'></a><a href='#L125'>125</a>
<a name='L126'></a><a href='#L126'>126</a>
<a name='L127'></a><a href='#L127'>127</a>
<a name='L128'></a><a href='#L128'>128</a>
<a name='L129'></a><a href='#L129'>129</a>
<a name='L130'></a><a href='#L130'>130</a>
<a name='L131'></a><a href='#L131'>131</a>
<a name='L132'></a><a href='#L132'>132</a>
<a name='L133'></a><a href='#L133'>133</a>
<a name='L134'></a><a href='#L134'>134</a>
<a name='L135'></a><a href='#L135'>135</a>
<a name='L136'></a><a href='#L136'>136</a>
<a name='L137'></a><a href='#L137'>137</a>
<a name='L138'></a><a href='#L138'>138</a></td><td class="line-coverage quiet"><span class="cline-any cline-neutral">&nbsp;</span>
<span class="cline-any cline-yes">1x</span>
<span class="cline-any cline-yes">1x</span>
<span class="cline-any cline-yes">1x</span>
<span class="cline-any cline-neutral">&nbsp;</span>
<span class="cline-any cline-neutral">&nbsp;</span>
<span class="cline-any cline-neutral">&nbsp;</span>
<span class="cline-any cline-neutral">&nbsp;</span>
<span class="cline-any cline-neutral">&nbsp;</span>
<span class="cline-any cline-neutral">&nbsp;</span>
<span class="cline-any cline-neutral">&nbsp;</span>
<span class="cline-any cline-yes">1x</span>
<span class="cline-any cline-yes">1x</span>
<span class="cline-any cline-yes">1x</span>
<span class="cline-any cline-yes">1x</span>
<span class="cline-any cline-yes">1x</span>
<span class="cline-any cline-yes">1x</span>
<span class="cline-any cline-yes">1x</span>
<span class="cline-any cline-yes">1x</span>
<span class="cline-any cline-neutral">&nbsp;</span>
<span class="cline-any cline-yes">1x</span>
<span class="cline-any cline-no">&nbsp;</span>
<span class="cline-any cline-no">&nbsp;</span>
<span class="cline-any cline-neutral">&nbsp;</span>
<span class="cline-any cline-no">&nbsp;</span>
<span class="cline-any cline-neutral">&nbsp;</span>
<span class="cline-any cline-no">&nbsp;</span>
<span class="cline-any cline-no">&nbsp;</span>
<span class="cline-any cline-no">&nbsp;</span>
<span class="cline-any cline-no">&nbsp;</span>
<span class="cline-any cline-no">&nbsp;</span>
<span class="cline-any cline-no">&nbsp;</span>
<span class="cline-any cline-no">&nbsp;</span>
<span class="cline-any cline-neutral">&nbsp;</span>
<span class="cline-any cline-no">&nbsp;</span>
<span class="cline-any cline-no">&nbsp;</span>
<span class="cline-any cline-no">&nbsp;</span>
<span class="cline-any cline-no">&nbsp;</span>
<span class="cline-any cline-no">&nbsp;</span>
<span class="cline-any cline-no">&nbsp;</span>
<span class="cline-any cline-no">&nbsp;</span>
<span class="cline-any cline-no">&nbsp;</span>
<span class="cline-any cline-no">&nbsp;</span>
<span class="cline-any cline-no">&nbsp;</span>
<span class="cline-any cline-no">&nbsp;</span>
<span class="cline-any cline-no">&nbsp;</span>
<span class="cline-any cline-neutral">&nbsp;</span>
<span class="cline-any cline-no">&nbsp;</span>
<span class="cline-any cline-no">&nbsp;</span>
<span class="cline-any cline-no">&nbsp;</span>
<span class="cline-any cline-no">&nbsp;</span>
<span class="cline-any cline-no">&nbsp;</span>
<span class="cline-any cline-neutral">&nbsp;</span>
<span class="cline-any cline-no">&nbsp;</span>
<span class="cline-any cline-no">&nbsp;</span>
<span class="cline-any cline-no">&nbsp;</span>
<span class="cline-any cline-neutral">&nbsp;</span>
<span class="cline-any cline-neutral">&nbsp;</span>
<span class="cline-any cline-no">&nbsp;</span>
<span class="cline-any cline-no">&nbsp;</span>
<span class="cline-any cline-no">&nbsp;</span>
<span class="cline-any cline-no">&nbsp;</span>
<span class="cline-any cline-no">&nbsp;</span>
<span class="cline-any cline-no">&nbsp;</span>
<span class="cline-any cline-no">&nbsp;</span>
<span class="cline-any cline-no">&nbsp;</span>
<span class="cline-any cline-no">&nbsp;</span>
<span class="cline-any cline-no">&nbsp;</span>
<span class="cline-any cline-no">&nbsp;</span>
<span class="cline-any cline-no">&nbsp;</span>
<span class="cline-any cline-no">&nbsp;</span>
<span class="cline-any cline-no">&nbsp;</span>
<span class="cline-any cline-no">&nbsp;</span>
<span class="cline-any cline-no">&nbsp;</span>
<span class="cline-any cline-neutral">&nbsp;</span>
<span class="cline-any cline-neutral">&nbsp;</span>
<span class="cline-any cline-no">&nbsp;</span>
<span class="cline-any cline-no">&nbsp;</span>
<span class="cline-any cline-no">&nbsp;</span>
<span class="cline-any cline-no">&nbsp;</span>
<span class="cline-any cline-no">&nbsp;</span>
<span class="cline-any cline-no">&nbsp;</span>
<span class="cline-any cline-neutral">&nbsp;</span>
<span class="cline-any cline-no">&nbsp;</span>
<span class="cline-any cline-no">&nbsp;</span>
<span class="cline-any cline-no">&nbsp;</span>
<span class="cline-any cline-no">&nbsp;</span>
<span class="cline-any cline-neutral">&nbsp;</span>
<span class="cline-any cline-no">&nbsp;</span>
<span class="cline-any cline-no">&nbsp;</span>
<span class="cline-any cline-neutral">&nbsp;</span>
<span class="cline-any cline-no">&nbsp;</span>
<span class="cline-any cline-no">&nbsp;</span>
<span class="cline-any cline-no">&nbsp;</span>
<span class="cline-any cline-no">&nbsp;</span>
<span class="cline-any cline-no">&nbsp;</span>
<span class="cline-any cline-no">&nbsp;</span>
<span class="cline-any cline-no">&nbsp;</span>
<span class="cline-any cline-neutral">&nbsp;</span>
<span class="cline-any cline-no">&nbsp;</span>
<span class="cline-any cline-no">&nbsp;</span>
<span class="cline-any cline-no">&nbsp;</span>
<span class="cline-any cline-neutral">&nbsp;</span>
<span class="cline-any cline-no">&nbsp;</span>
<span class="cline-any cline-no">&nbsp;</span>
<span class="cline-any cline-no">&nbsp;</span>
<span class="cline-any cline-no">&nbsp;</span>
<span class="cline-any cline-no">&nbsp;</span>
<span class="cline-any cline-neutral">&nbsp;</span>
<span class="cline-any cline-no">&nbsp;</span>
<span class="cline-any cline-no">&nbsp;</span>
<span class="cline-any cline-no">&nbsp;</span>
<span class="cline-any cline-no">&nbsp;</span>
<span class="cline-any cline-no">&nbsp;</span>
<span class="cline-any cline-no">&nbsp;</span>
<span class="cline-any cline-no">&nbsp;</span>
<span class="cline-any cline-no">&nbsp;</span>
<span class="cline-any cline-no">&nbsp;</span>
<span class="cline-any cline-no">&nbsp;</span>
<span class="cline-any cline-neutral">&nbsp;</span>
<span class="cline-any cline-no">&nbsp;</span>
<span class="cline-any cline-no">&nbsp;</span>
<span class="cline-any cline-no">&nbsp;</span>
<span class="cline-any cline-neutral">&nbsp;</span>
<span class="cline-any cline-no">&nbsp;</span>
<span class="cline-any cline-no">&nbsp;</span>
<span class="cline-any cline-no">&nbsp;</span>
<span class="cline-any cline-no">&nbsp;</span>
<span class="cline-any cline-no">&nbsp;</span>
<span class="cline-any cline-neutral">&nbsp;</span>
<span class="cline-any cline-neutral">&nbsp;</span>
<span class="cline-any cline-no">&nbsp;</span>
<span class="cline-any cline-no">&nbsp;</span>
<span class="cline-any cline-neutral">&nbsp;</span>
<span class="cline-any cline-no">&nbsp;</span>
<span class="cline-any cline-neutral">&nbsp;</span>
<span class="cline-any cline-yes">1x</span>
<span class="cline-any cline-neutral">&nbsp;</span></td><td class="text"><pre class="prettyprint lang-js">// Admin.jsx
import React, { useState } from "react";
import { useNavigate } from "react-router-dom";
import {
  User,
  Users,
  Calendar,
  ArrowLeft,
  Building2,
  House,
} from "lucide-react";
import AdminHome from "./adminHomeDashboard/AdminHomeDashboard.jsx";
import AdminReports from "./adminReportsAndAnalytics/AdminReports.jsx";
import AdminAllEvents from "./adminEventManagement/AdminAllEvents.jsx";
import AdminProfile from "./adminProfile/AdminProfile.jsx";
import "./Admin.css";
import AdminVendorManagement from "./adminVendorManagement/AdminVendorManagement.jsx";
import AdminPlannerManagement from "./adminPlannerManagement/AdminPlannerManagement.jsx";
import AdminViewEvent from "./adminEventManagement/AdminViewEvent.jsx";
&nbsp;
const Admin = <span class="fstat-no" title="function not covered" >() =&gt; {</span>
<span class="cstat-no" title="statement not covered" >  const [activePage, setActivePage] = useState("home");</span>
<span class="cstat-no" title="statement not covered" >  const [selectedEvent, setSelectedEvent] = useState(null);</span>
&nbsp;
<span class="cstat-no" title="statement not covered" >  const navigate = useNavigate();</span>
&nbsp;
<span class="cstat-no" title="statement not covered" >  const navigationItems = [</span>
<span class="cstat-no" title="statement not covered" >    { id: "home", label: "Reports &amp; Analytics", icon: House },</span>
<span class="cstat-no" title="statement not covered" >    { id: "event-management", label: "Event Management", icon: Calendar },</span>
<span class="cstat-no" title="statement not covered" >    { id: "planner-management", label: "Planner Management", icon: Users },</span>
<span class="cstat-no" title="statement not covered" >    { id: "vendor-management", label: "Vendor Management", icon: Users },</span>
<span class="cstat-no" title="statement not covered" >    { id: "my-profile", label: "My Profile", icon: User },</span>
<span class="cstat-no" title="statement not covered" >  ];</span>
&nbsp;
<span class="cstat-no" title="statement not covered" >  const renderPlaceholderPage = (pageTitle) =&gt; (</span>
<span class="cstat-no" title="statement not covered" >    &lt;section className="placeholder-page"&gt;</span>
<span class="cstat-no" title="statement not covered" >      &lt;section className="placeholder-content"&gt;</span>
<span class="cstat-no" title="statement not covered" >        &lt;section className="placeholder-icon"&gt;</span>
<span class="cstat-no" title="statement not covered" >          {navigationItems.find((item) =&gt; item.id === activePage)?.icon &amp;&amp;</span>
<span class="cstat-no" title="statement not covered" >            React.createElement(</span>
<span class="cstat-no" title="statement not covered" >              navigationItems.find((item) =&gt; item.id === activePage).icon,</span>
<span class="cstat-no" title="statement not covered" >              { size: 32 }</span>
<span class="cstat-no" title="statement not covered" >            )}</span>
<span class="cstat-no" title="statement not covered" >        &lt;/section&gt;</span>
<span class="cstat-no" title="statement not covered" >        &lt;h1 className="placeholder-title"&gt;{pageTitle}&lt;/h1&gt;</span>
<span class="cstat-no" title="statement not covered" >        &lt;p className="placeholder-text"&gt;</span>
          This page is coming soon. All the functionality will be built here.
<span class="cstat-no" title="statement not covered" >        &lt;/p&gt;</span>
<span class="cstat-no" title="statement not covered" >        &lt;button</span>
<span class="cstat-no" title="statement not covered" >          onClick={() =&gt; setActivePage("home")}</span>
<span class="cstat-no" title="statement not covered" >          className="back-to-home-btn"</span>
<span class="cstat-no" title="statement not covered" >        &gt;</span>
          Back to Dashboard
<span class="cstat-no" title="statement not covered" >        &lt;/button&gt;</span>
<span class="cstat-no" title="statement not covered" >      &lt;/section&gt;</span>
<span class="cstat-no" title="statement not covered" >    &lt;/section&gt;</span>
  );
&nbsp;
<span class="cstat-no" title="statement not covered" >  const renderCurrentPage = () =&gt; {</span>
<span class="cstat-no" title="statement not covered" >    switch (activePage) {</span>
<span class="cstat-no" title="statement not covered" >      case "home":</span>
<span class="cstat-no" title="statement not covered" >        return &lt;AdminHome setActivePage={setActivePage} /&gt;;</span>
<span class="cstat-no" title="statement not covered" >      case "planner-management":</span>
<span class="cstat-no" title="statement not covered" >        return &lt;AdminPlannerManagement setActivePage={setActivePage} /&gt;;</span>
<span class="cstat-no" title="statement not covered" >      case "vendor-management":</span>
<span class="cstat-no" title="statement not covered" >        return &lt;AdminVendorManagement setActivePage={setActivePage} /&gt;;</span>
<span class="cstat-no" title="statement not covered" >      case "my-profile":</span>
<span class="cstat-no" title="statement not covered" >        return &lt;AdminProfile setActivePage={setActivePage} /&gt;;</span>
<span class="cstat-no" title="statement not covered" >	case "event-management":</span>
<span class="cstat-no" title="statement not covered" >			return (</span>
<span class="cstat-no" title="statement not covered" >				&lt;AdminAllEvents</span>
<span class="cstat-no" title="statement not covered" >				setActivePage={setActivePage}</span>
<span class="cstat-no" title="statement not covered" >				setSelectedEvent={setSelectedEvent}   // pass setter</span>
<span class="cstat-no" title="statement not covered" >				/&gt;</span>
			);
&nbsp;
<span class="cstat-no" title="statement not covered" >	case "AdminViewEvent":</span>
<span class="cstat-no" title="statement not covered" >			return (</span>
<span class="cstat-no" title="statement not covered" >				&lt;AdminViewEvent</span>
<span class="cstat-no" title="statement not covered" >				setActivePage={setActivePage}</span>
<span class="cstat-no" title="statement not covered" >				event={selectedEvent}   // pass full event object</span>
<span class="cstat-no" title="statement not covered" >				/&gt;</span>
			);
<span class="cstat-no" title="statement not covered" >      default:</span>
<span class="cstat-no" title="statement not covered" >        return &lt;AdminHome setActivePage={setActivePage} /&gt;;</span>
<span class="cstat-no" title="statement not covered" >    }</span>
<span class="cstat-no" title="statement not covered" >  };</span>
&nbsp;
<span class="cstat-no" title="statement not covered" >  return (</span>
<span class="cstat-no" title="statement not covered" >    &lt;section className="admin-app"&gt;</span>
      {/* Navigation Bar */}
<span class="cstat-no" title="statement not covered" >      &lt;nav className="admin-navbar"&gt;</span>
<span class="cstat-no" title="statement not covered" >        &lt;section className="navbar-container"&gt;</span>
<span class="cstat-no" title="statement not covered" >          &lt;section className="navbar-content"&gt;</span>
<span class="cstat-no" title="statement not covered" >            &lt;section className="navbar-left"&gt;</span>
<span class="cstat-no" title="statement not covered" >              &lt;button</span>
<span class="cstat-no" title="statement not covered" >                className="home-btn"</span>
<span class="cstat-no" title="statement not covered" >                onClick={() =&gt; navigate("/home")}</span>
              &gt;
<span class="cstat-no" title="statement not covered" >                &lt;ArrowLeft size={20} /&gt;</span>
<span class="cstat-no" title="statement not covered" >                &lt;section&gt;Home&lt;/section&gt;</span>
<span class="cstat-no" title="statement not covered" >              &lt;/button&gt;</span>
&nbsp;
<span class="cstat-no" title="statement not covered" >              &lt;section className="admin-logo"&gt;</span>
<span class="cstat-no" title="statement not covered" >                &lt;Building2 size={24} /&gt;</span>
<span class="cstat-no" title="statement not covered" >                &lt;section className="logo-text"&gt;AdminHub&lt;/section&gt;</span>
<span class="cstat-no" title="statement not covered" >              &lt;/section&gt;</span>
<span class="cstat-no" title="statement not covered" >            &lt;/section&gt;</span>
&nbsp;
<span class="cstat-no" title="statement not covered" >            &lt;section className="navbar-right"&gt;</span>
<span class="cstat-no" title="statement not covered" >              {navigationItems.map((item) =&gt; {</span>
<span class="cstat-no" title="statement not covered" >                const Icon = item.icon;</span>
<span class="cstat-no" title="statement not covered" >                return (</span>
<span class="cstat-no" title="statement not covered" >                  &lt;button</span>
<span class="cstat-no" title="statement not covered" >                    key={item.id}</span>
<span class="cstat-no" title="statement not covered" >                    className={`nav-btn ${</span>
<span class="cstat-no" title="statement not covered" >                      activePage === item.id ? "active" : ""</span>
<span class="cstat-no" title="statement not covered" >                    }`}</span>
<span class="cstat-no" title="statement not covered" >                    onClick={() =&gt; setActivePage(item.id)}</span>
                  &gt;
<span class="cstat-no" title="statement not covered" >                    &lt;Icon size={18} /&gt;</span>
<span class="cstat-no" title="statement not covered" >                    {item.label}</span>
<span class="cstat-no" title="statement not covered" >                  &lt;/button&gt;</span>
                );
<span class="cstat-no" title="statement not covered" >              })}</span>
<span class="cstat-no" title="statement not covered" >            &lt;/section&gt;</span>
<span class="cstat-no" title="statement not covered" >          &lt;/section&gt;</span>
<span class="cstat-no" title="statement not covered" >        &lt;/section&gt;</span>
<span class="cstat-no" title="statement not covered" >      &lt;/nav&gt;</span>
&nbsp;
      {/* Main Content */}
<span class="cstat-no" title="statement not covered" >      &lt;main className="admin-main"&gt;{renderCurrentPage()}&lt;/main&gt;</span>
<span class="cstat-no" title="statement not covered" >    &lt;/section&gt;</span>
  );
<span class="cstat-no" title="statement not covered" >};</span>
&nbsp;
export default Admin;
&nbsp;</pre></td></tr></table></pre>

                <div class='push'></div><!-- for sticky footer -->
            </div><!-- /wrapper -->
            <div class='footer quiet pad2 space-top1 center small'>
                Code coverage generated by
                <a href="https://istanbul.js.org/" target="_blank" rel="noopener noreferrer">istanbul</a>
<<<<<<< HEAD
                at 2025-09-29T23:57:26.984Z
=======
                at 2025-09-30T10:49:42.632Z
>>>>>>> 735e2fca
            </div>
        <script src="../../../prettify.js"></script>
        <script>
            window.onload = function () {
                prettyPrint();
            };
        </script>
        <script src="../../../sorter.js"></script>
        <script src="../../../block-navigation.js"></script>
    </body>
</html>
    <|MERGE_RESOLUTION|>--- conflicted
+++ resolved
@@ -23,30 +23,30 @@
         <div class='clearfix'>
             
             <div class='fl pad1y space-right2'>
-                <span class="strong">12.14% </span>
+                <span class="strong">71.96% </span>
                 <span class="quiet">Statements</span>
-                <span class='fraction'>13/107</span>
+                <span class='fraction'>77/107</span>
             </div>
         
             
             <div class='fl pad1y space-right2'>
-                <span class="strong">100% </span>
+                <span class="strong">76.92% </span>
                 <span class="quiet">Branches</span>
-                <span class='fraction'>0/0</span>
+                <span class='fraction'>10/13</span>
             </div>
         
             
             <div class='fl pad1y space-right2'>
-                <span class="strong">0% </span>
+                <span class="strong">60% </span>
                 <span class="quiet">Functions</span>
-                <span class='fraction'>0/1</span>
+                <span class='fraction'>3/5</span>
             </div>
         
             
             <div class='fl pad1y space-right2'>
-                <span class="strong">12.14% </span>
+                <span class="strong">71.96% </span>
                 <span class="quiet">Lines</span>
-                <span class='fraction'>13/107</span>
+                <span class='fraction'>77/107</span>
             </div>
         
             
@@ -61,7 +61,7 @@
             </div>
         </template>
     </div>
-    <div class='status-line low'></div>
+    <div class='status-line medium'></div>
     <pre><table class="coverage">
 <tr><td class="line-count quiet"><a name='L1'></a><a href='#L1'>1</a>
 <a name='L2'></a><a href='#L2'>2</a>
@@ -221,120 +221,120 @@
 <span class="cline-any cline-yes">1x</span>
 <span class="cline-any cline-neutral">&nbsp;</span>
 <span class="cline-any cline-yes">1x</span>
-<span class="cline-any cline-no">&nbsp;</span>
-<span class="cline-any cline-no">&nbsp;</span>
-<span class="cline-any cline-neutral">&nbsp;</span>
-<span class="cline-any cline-no">&nbsp;</span>
-<span class="cline-any cline-neutral">&nbsp;</span>
-<span class="cline-any cline-no">&nbsp;</span>
-<span class="cline-any cline-no">&nbsp;</span>
-<span class="cline-any cline-no">&nbsp;</span>
-<span class="cline-any cline-no">&nbsp;</span>
-<span class="cline-any cline-no">&nbsp;</span>
-<span class="cline-any cline-no">&nbsp;</span>
-<span class="cline-any cline-no">&nbsp;</span>
-<span class="cline-any cline-neutral">&nbsp;</span>
-<span class="cline-any cline-no">&nbsp;</span>
-<span class="cline-any cline-no">&nbsp;</span>
-<span class="cline-any cline-no">&nbsp;</span>
-<span class="cline-any cline-no">&nbsp;</span>
-<span class="cline-any cline-no">&nbsp;</span>
-<span class="cline-any cline-no">&nbsp;</span>
-<span class="cline-any cline-no">&nbsp;</span>
-<span class="cline-any cline-no">&nbsp;</span>
-<span class="cline-any cline-no">&nbsp;</span>
-<span class="cline-any cline-no">&nbsp;</span>
-<span class="cline-any cline-no">&nbsp;</span>
-<span class="cline-any cline-no">&nbsp;</span>
-<span class="cline-any cline-neutral">&nbsp;</span>
-<span class="cline-any cline-no">&nbsp;</span>
-<span class="cline-any cline-no">&nbsp;</span>
-<span class="cline-any cline-no">&nbsp;</span>
-<span class="cline-any cline-no">&nbsp;</span>
-<span class="cline-any cline-no">&nbsp;</span>
-<span class="cline-any cline-neutral">&nbsp;</span>
-<span class="cline-any cline-no">&nbsp;</span>
-<span class="cline-any cline-no">&nbsp;</span>
-<span class="cline-any cline-no">&nbsp;</span>
-<span class="cline-any cline-neutral">&nbsp;</span>
-<span class="cline-any cline-neutral">&nbsp;</span>
-<span class="cline-any cline-no">&nbsp;</span>
-<span class="cline-any cline-no">&nbsp;</span>
-<span class="cline-any cline-no">&nbsp;</span>
-<span class="cline-any cline-no">&nbsp;</span>
-<span class="cline-any cline-no">&nbsp;</span>
-<span class="cline-any cline-no">&nbsp;</span>
-<span class="cline-any cline-no">&nbsp;</span>
-<span class="cline-any cline-no">&nbsp;</span>
-<span class="cline-any cline-no">&nbsp;</span>
-<span class="cline-any cline-no">&nbsp;</span>
-<span class="cline-any cline-no">&nbsp;</span>
-<span class="cline-any cline-no">&nbsp;</span>
-<span class="cline-any cline-no">&nbsp;</span>
-<span class="cline-any cline-no">&nbsp;</span>
-<span class="cline-any cline-no">&nbsp;</span>
-<span class="cline-any cline-no">&nbsp;</span>
-<span class="cline-any cline-neutral">&nbsp;</span>
-<span class="cline-any cline-neutral">&nbsp;</span>
-<span class="cline-any cline-no">&nbsp;</span>
-<span class="cline-any cline-no">&nbsp;</span>
-<span class="cline-any cline-no">&nbsp;</span>
-<span class="cline-any cline-no">&nbsp;</span>
-<span class="cline-any cline-no">&nbsp;</span>
-<span class="cline-any cline-no">&nbsp;</span>
-<span class="cline-any cline-neutral">&nbsp;</span>
-<span class="cline-any cline-no">&nbsp;</span>
-<span class="cline-any cline-no">&nbsp;</span>
-<span class="cline-any cline-no">&nbsp;</span>
-<span class="cline-any cline-no">&nbsp;</span>
-<span class="cline-any cline-neutral">&nbsp;</span>
-<span class="cline-any cline-no">&nbsp;</span>
-<span class="cline-any cline-no">&nbsp;</span>
-<span class="cline-any cline-neutral">&nbsp;</span>
-<span class="cline-any cline-no">&nbsp;</span>
-<span class="cline-any cline-no">&nbsp;</span>
-<span class="cline-any cline-no">&nbsp;</span>
-<span class="cline-any cline-no">&nbsp;</span>
-<span class="cline-any cline-no">&nbsp;</span>
-<span class="cline-any cline-no">&nbsp;</span>
-<span class="cline-any cline-no">&nbsp;</span>
-<span class="cline-any cline-neutral">&nbsp;</span>
-<span class="cline-any cline-no">&nbsp;</span>
-<span class="cline-any cline-no">&nbsp;</span>
-<span class="cline-any cline-no">&nbsp;</span>
-<span class="cline-any cline-neutral">&nbsp;</span>
-<span class="cline-any cline-no">&nbsp;</span>
-<span class="cline-any cline-no">&nbsp;</span>
-<span class="cline-any cline-no">&nbsp;</span>
-<span class="cline-any cline-no">&nbsp;</span>
-<span class="cline-any cline-no">&nbsp;</span>
-<span class="cline-any cline-neutral">&nbsp;</span>
-<span class="cline-any cline-no">&nbsp;</span>
-<span class="cline-any cline-no">&nbsp;</span>
-<span class="cline-any cline-no">&nbsp;</span>
-<span class="cline-any cline-no">&nbsp;</span>
-<span class="cline-any cline-no">&nbsp;</span>
-<span class="cline-any cline-no">&nbsp;</span>
-<span class="cline-any cline-no">&nbsp;</span>
-<span class="cline-any cline-no">&nbsp;</span>
-<span class="cline-any cline-no">&nbsp;</span>
-<span class="cline-any cline-no">&nbsp;</span>
-<span class="cline-any cline-neutral">&nbsp;</span>
-<span class="cline-any cline-no">&nbsp;</span>
-<span class="cline-any cline-no">&nbsp;</span>
-<span class="cline-any cline-no">&nbsp;</span>
-<span class="cline-any cline-neutral">&nbsp;</span>
-<span class="cline-any cline-no">&nbsp;</span>
-<span class="cline-any cline-no">&nbsp;</span>
-<span class="cline-any cline-no">&nbsp;</span>
-<span class="cline-any cline-no">&nbsp;</span>
-<span class="cline-any cline-no">&nbsp;</span>
-<span class="cline-any cline-neutral">&nbsp;</span>
-<span class="cline-any cline-neutral">&nbsp;</span>
-<span class="cline-any cline-no">&nbsp;</span>
-<span class="cline-any cline-no">&nbsp;</span>
-<span class="cline-any cline-neutral">&nbsp;</span>
-<span class="cline-any cline-no">&nbsp;</span>
+<span class="cline-any cline-yes">8x</span>
+<span class="cline-any cline-yes">8x</span>
+<span class="cline-any cline-neutral">&nbsp;</span>
+<span class="cline-any cline-yes">8x</span>
+<span class="cline-any cline-neutral">&nbsp;</span>
+<span class="cline-any cline-yes">8x</span>
+<span class="cline-any cline-yes">8x</span>
+<span class="cline-any cline-yes">8x</span>
+<span class="cline-any cline-yes">8x</span>
+<span class="cline-any cline-yes">8x</span>
+<span class="cline-any cline-yes">8x</span>
+<span class="cline-any cline-yes">8x</span>
+<span class="cline-any cline-neutral">&nbsp;</span>
+<span class="cline-any cline-yes">8x</span>
+<span class="cline-any cline-no">&nbsp;</span>
+<span class="cline-any cline-no">&nbsp;</span>
+<span class="cline-any cline-no">&nbsp;</span>
+<span class="cline-any cline-no">&nbsp;</span>
+<span class="cline-any cline-no">&nbsp;</span>
+<span class="cline-any cline-no">&nbsp;</span>
+<span class="cline-any cline-no">&nbsp;</span>
+<span class="cline-any cline-no">&nbsp;</span>
+<span class="cline-any cline-no">&nbsp;</span>
+<span class="cline-any cline-no">&nbsp;</span>
+<span class="cline-any cline-no">&nbsp;</span>
+<span class="cline-any cline-neutral">&nbsp;</span>
+<span class="cline-any cline-no">&nbsp;</span>
+<span class="cline-any cline-no">&nbsp;</span>
+<span class="cline-any cline-no">&nbsp;</span>
+<span class="cline-any cline-no">&nbsp;</span>
+<span class="cline-any cline-no">&nbsp;</span>
+<span class="cline-any cline-neutral">&nbsp;</span>
+<span class="cline-any cline-no">&nbsp;</span>
+<span class="cline-any cline-no">&nbsp;</span>
+<span class="cline-any cline-no">&nbsp;</span>
+<span class="cline-any cline-neutral">&nbsp;</span>
+<span class="cline-any cline-neutral">&nbsp;</span>
+<span class="cline-any cline-yes">8x</span>
+<span class="cline-any cline-yes">8x</span>
+<span class="cline-any cline-yes">8x</span>
+<span class="cline-any cline-yes">5x</span>
+<span class="cline-any cline-yes">8x</span>
+<span class="cline-any cline-yes">1x</span>
+<span class="cline-any cline-yes">8x</span>
+<span class="cline-any cline-yes">1x</span>
+<span class="cline-any cline-yes">8x</span>
+<span class="cline-any cline-yes">1x</span>
+<span class="cline-any cline-yes">8x</span>
+<span class="cline-any cline-no">&nbsp;</span>
+<span class="cline-any cline-no">&nbsp;</span>
+<span class="cline-any cline-no">&nbsp;</span>
+<span class="cline-any cline-no">&nbsp;</span>
+<span class="cline-any cline-no">&nbsp;</span>
+<span class="cline-any cline-neutral">&nbsp;</span>
+<span class="cline-any cline-neutral">&nbsp;</span>
+<span class="cline-any cline-yes">8x</span>
+<span class="cline-any cline-no">&nbsp;</span>
+<span class="cline-any cline-no">&nbsp;</span>
+<span class="cline-any cline-no">&nbsp;</span>
+<span class="cline-any cline-no">&nbsp;</span>
+<span class="cline-any cline-no">&nbsp;</span>
+<span class="cline-any cline-neutral">&nbsp;</span>
+<span class="cline-any cline-yes">8x</span>
+<span class="cline-any cline-no">&nbsp;</span>
+<span class="cline-any cline-yes">8x</span>
+<span class="cline-any cline-yes">8x</span>
+<span class="cline-any cline-neutral">&nbsp;</span>
+<span class="cline-any cline-yes">8x</span>
+<span class="cline-any cline-yes">8x</span>
+<span class="cline-any cline-neutral">&nbsp;</span>
+<span class="cline-any cline-yes">8x</span>
+<span class="cline-any cline-yes">8x</span>
+<span class="cline-any cline-yes">8x</span>
+<span class="cline-any cline-yes">8x</span>
+<span class="cline-any cline-yes">8x</span>
+<span class="cline-any cline-yes">8x</span>
+<span class="cline-any cline-yes">8x</span>
+<span class="cline-any cline-neutral">&nbsp;</span>
+<span class="cline-any cline-yes">8x</span>
+<span class="cline-any cline-yes">8x</span>
+<span class="cline-any cline-yes">8x</span>
+<span class="cline-any cline-neutral">&nbsp;</span>
+<span class="cline-any cline-yes">8x</span>
+<span class="cline-any cline-yes">8x</span>
+<span class="cline-any cline-yes">8x</span>
+<span class="cline-any cline-yes">8x</span>
+<span class="cline-any cline-yes">8x</span>
+<span class="cline-any cline-neutral">&nbsp;</span>
+<span class="cline-any cline-yes">8x</span>
+<span class="cline-any cline-yes">8x</span>
+<span class="cline-any cline-yes">40x</span>
+<span class="cline-any cline-yes">40x</span>
+<span class="cline-any cline-yes">40x</span>
+<span class="cline-any cline-yes">40x</span>
+<span class="cline-any cline-yes">40x</span>
+<span class="cline-any cline-yes">40x</span>
+<span class="cline-any cline-yes">40x</span>
+<span class="cline-any cline-yes">40x</span>
+<span class="cline-any cline-neutral">&nbsp;</span>
+<span class="cline-any cline-yes">40x</span>
+<span class="cline-any cline-yes">40x</span>
+<span class="cline-any cline-yes">40x</span>
+<span class="cline-any cline-neutral">&nbsp;</span>
+<span class="cline-any cline-yes">8x</span>
+<span class="cline-any cline-yes">8x</span>
+<span class="cline-any cline-yes">8x</span>
+<span class="cline-any cline-yes">8x</span>
+<span class="cline-any cline-yes">8x</span>
+<span class="cline-any cline-neutral">&nbsp;</span>
+<span class="cline-any cline-neutral">&nbsp;</span>
+<span class="cline-any cline-yes">8x</span>
+<span class="cline-any cline-yes">8x</span>
+<span class="cline-any cline-neutral">&nbsp;</span>
+<span class="cline-any cline-yes">8x</span>
 <span class="cline-any cline-neutral">&nbsp;</span>
 <span class="cline-any cline-yes">1x</span>
 <span class="cline-any cline-neutral">&nbsp;</span></td><td class="text"><pre class="prettyprint lang-js">// Admin.jsx
@@ -357,21 +357,21 @@
 import AdminPlannerManagement from "./adminPlannerManagement/AdminPlannerManagement.jsx";
 import AdminViewEvent from "./adminEventManagement/AdminViewEvent.jsx";
 &nbsp;
-const Admin = <span class="fstat-no" title="function not covered" >() =&gt; {</span>
-<span class="cstat-no" title="statement not covered" >  const [activePage, setActivePage] = useState("home");</span>
-<span class="cstat-no" title="statement not covered" >  const [selectedEvent, setSelectedEvent] = useState(null);</span>
-&nbsp;
-<span class="cstat-no" title="statement not covered" >  const navigate = useNavigate();</span>
-&nbsp;
-<span class="cstat-no" title="statement not covered" >  const navigationItems = [</span>
-<span class="cstat-no" title="statement not covered" >    { id: "home", label: "Reports &amp; Analytics", icon: House },</span>
-<span class="cstat-no" title="statement not covered" >    { id: "event-management", label: "Event Management", icon: Calendar },</span>
-<span class="cstat-no" title="statement not covered" >    { id: "planner-management", label: "Planner Management", icon: Users },</span>
-<span class="cstat-no" title="statement not covered" >    { id: "vendor-management", label: "Vendor Management", icon: Users },</span>
-<span class="cstat-no" title="statement not covered" >    { id: "my-profile", label: "My Profile", icon: User },</span>
-<span class="cstat-no" title="statement not covered" >  ];</span>
-&nbsp;
-<span class="cstat-no" title="statement not covered" >  const renderPlaceholderPage = (pageTitle) =&gt; (</span>
+const Admin = () =&gt; {
+  const [activePage, setActivePage] = useState("home");
+  const [selectedEvent, setSelectedEvent] = useState(null);
+&nbsp;
+  const navigate = useNavigate();
+&nbsp;
+  const navigationItems = [
+    { id: "home", label: "Reports &amp; Analytics", icon: House },
+    { id: "event-management", label: "Event Management", icon: Calendar },
+    { id: "planner-management", label: "Planner Management", icon: Users },
+    { id: "vendor-management", label: "Vendor Management", icon: Users },
+    { id: "my-profile", label: "My Profile", icon: User },
+  ];
+&nbsp;
+  const renderPlaceholderPage = <span class="fstat-no" title="function not covered" >(pageTitle) =&gt; (</span>
 <span class="cstat-no" title="statement not covered" >    &lt;section className="placeholder-page"&gt;</span>
 <span class="cstat-no" title="statement not covered" >      &lt;section className="placeholder-content"&gt;</span>
 <span class="cstat-no" title="statement not covered" >        &lt;section className="placeholder-icon"&gt;</span>
@@ -395,17 +395,17 @@
 <span class="cstat-no" title="statement not covered" >    &lt;/section&gt;</span>
   );
 &nbsp;
-<span class="cstat-no" title="statement not covered" >  const renderCurrentPage = () =&gt; {</span>
-<span class="cstat-no" title="statement not covered" >    switch (activePage) {</span>
-<span class="cstat-no" title="statement not covered" >      case "home":</span>
-<span class="cstat-no" title="statement not covered" >        return &lt;AdminHome setActivePage={setActivePage} /&gt;;</span>
-<span class="cstat-no" title="statement not covered" >      case "planner-management":</span>
-<span class="cstat-no" title="statement not covered" >        return &lt;AdminPlannerManagement setActivePage={setActivePage} /&gt;;</span>
-<span class="cstat-no" title="statement not covered" >      case "vendor-management":</span>
-<span class="cstat-no" title="statement not covered" >        return &lt;AdminVendorManagement setActivePage={setActivePage} /&gt;;</span>
-<span class="cstat-no" title="statement not covered" >      case "my-profile":</span>
-<span class="cstat-no" title="statement not covered" >        return &lt;AdminProfile setActivePage={setActivePage} /&gt;;</span>
-<span class="cstat-no" title="statement not covered" >	case "event-management":</span>
+  const renderCurrentPage = () =&gt; {
+    switch (activePage) {
+      case "home":
+        return &lt;AdminHome setActivePage={setActivePage} /&gt;;
+      case "planner-management":
+        return &lt;AdminPlannerManagement setActivePage={setActivePage} /&gt;;
+      case "vendor-management":
+        return &lt;AdminVendorManagement setActivePage={setActivePage} /&gt;;
+      case "my-profile":
+        return &lt;AdminProfile setActivePage={setActivePage} /&gt;;
+<span class="branch-0 cbranch-no" title="branch not covered" >	case "event-management":</span>
 <span class="cstat-no" title="statement not covered" >			return (</span>
 <span class="cstat-no" title="statement not covered" >				&lt;AdminAllEvents</span>
 <span class="cstat-no" title="statement not covered" >				setActivePage={setActivePage}</span>
@@ -413,65 +413,65 @@
 <span class="cstat-no" title="statement not covered" >				/&gt;</span>
 			);
 &nbsp;
-<span class="cstat-no" title="statement not covered" >	case "AdminViewEvent":</span>
+<span class="branch-0 cbranch-no" title="branch not covered" >	case "AdminViewEvent":</span>
 <span class="cstat-no" title="statement not covered" >			return (</span>
 <span class="cstat-no" title="statement not covered" >				&lt;AdminViewEvent</span>
 <span class="cstat-no" title="statement not covered" >				setActivePage={setActivePage}</span>
 <span class="cstat-no" title="statement not covered" >				event={selectedEvent}   // pass full event object</span>
 <span class="cstat-no" title="statement not covered" >				/&gt;</span>
 			);
-<span class="cstat-no" title="statement not covered" >      default:</span>
+<span class="branch-0 cbranch-no" title="branch not covered" >      default:</span>
 <span class="cstat-no" title="statement not covered" >        return &lt;AdminHome setActivePage={setActivePage} /&gt;;</span>
-<span class="cstat-no" title="statement not covered" >    }</span>
-<span class="cstat-no" title="statement not covered" >  };</span>
-&nbsp;
-<span class="cstat-no" title="statement not covered" >  return (</span>
-<span class="cstat-no" title="statement not covered" >    &lt;section className="admin-app"&gt;</span>
+    }
+  };
+&nbsp;
+  return (
+    &lt;section className="admin-app"&gt;
       {/* Navigation Bar */}
-<span class="cstat-no" title="statement not covered" >      &lt;nav className="admin-navbar"&gt;</span>
-<span class="cstat-no" title="statement not covered" >        &lt;section className="navbar-container"&gt;</span>
-<span class="cstat-no" title="statement not covered" >          &lt;section className="navbar-content"&gt;</span>
-<span class="cstat-no" title="statement not covered" >            &lt;section className="navbar-left"&gt;</span>
-<span class="cstat-no" title="statement not covered" >              &lt;button</span>
-<span class="cstat-no" title="statement not covered" >                className="home-btn"</span>
-<span class="cstat-no" title="statement not covered" >                onClick={() =&gt; navigate("/home")}</span>
+      &lt;nav className="admin-navbar"&gt;
+        &lt;section className="navbar-container"&gt;
+          &lt;section className="navbar-content"&gt;
+            &lt;section className="navbar-left"&gt;
+              &lt;button
+                className="home-btn"
+                onClick={<span class="fstat-no" title="function not covered" >() =&gt; navigate("/home")}</span>
               &gt;
-<span class="cstat-no" title="statement not covered" >                &lt;ArrowLeft size={20} /&gt;</span>
-<span class="cstat-no" title="statement not covered" >                &lt;section&gt;Home&lt;/section&gt;</span>
-<span class="cstat-no" title="statement not covered" >              &lt;/button&gt;</span>
-&nbsp;
-<span class="cstat-no" title="statement not covered" >              &lt;section className="admin-logo"&gt;</span>
-<span class="cstat-no" title="statement not covered" >                &lt;Building2 size={24} /&gt;</span>
-<span class="cstat-no" title="statement not covered" >                &lt;section className="logo-text"&gt;AdminHub&lt;/section&gt;</span>
-<span class="cstat-no" title="statement not covered" >              &lt;/section&gt;</span>
-<span class="cstat-no" title="statement not covered" >            &lt;/section&gt;</span>
-&nbsp;
-<span class="cstat-no" title="statement not covered" >            &lt;section className="navbar-right"&gt;</span>
-<span class="cstat-no" title="statement not covered" >              {navigationItems.map((item) =&gt; {</span>
-<span class="cstat-no" title="statement not covered" >                const Icon = item.icon;</span>
-<span class="cstat-no" title="statement not covered" >                return (</span>
-<span class="cstat-no" title="statement not covered" >                  &lt;button</span>
-<span class="cstat-no" title="statement not covered" >                    key={item.id}</span>
-<span class="cstat-no" title="statement not covered" >                    className={`nav-btn ${</span>
-<span class="cstat-no" title="statement not covered" >                      activePage === item.id ? "active" : ""</span>
-<span class="cstat-no" title="statement not covered" >                    }`}</span>
-<span class="cstat-no" title="statement not covered" >                    onClick={() =&gt; setActivePage(item.id)}</span>
+                &lt;ArrowLeft size={20} /&gt;
+                &lt;section&gt;Home&lt;/section&gt;
+              &lt;/button&gt;
+&nbsp;
+              &lt;section className="admin-logo"&gt;
+                &lt;Building2 size={24} /&gt;
+                &lt;section className="logo-text"&gt;AdminHub&lt;/section&gt;
+              &lt;/section&gt;
+            &lt;/section&gt;
+&nbsp;
+            &lt;section className="navbar-right"&gt;
+              {navigationItems.map((item) =&gt; {
+                const Icon = item.icon;
+                return (
+                  &lt;button
+                    key={item.id}
+                    className={`nav-btn ${
+                      activePage === item.id ? "active" : ""
+                    }`}
+                    onClick={() =&gt; setActivePage(item.id)}
                   &gt;
-<span class="cstat-no" title="statement not covered" >                    &lt;Icon size={18} /&gt;</span>
-<span class="cstat-no" title="statement not covered" >                    {item.label}</span>
-<span class="cstat-no" title="statement not covered" >                  &lt;/button&gt;</span>
+                    &lt;Icon size={18} /&gt;
+                    {item.label}
+                  &lt;/button&gt;
                 );
-<span class="cstat-no" title="statement not covered" >              })}</span>
-<span class="cstat-no" title="statement not covered" >            &lt;/section&gt;</span>
-<span class="cstat-no" title="statement not covered" >          &lt;/section&gt;</span>
-<span class="cstat-no" title="statement not covered" >        &lt;/section&gt;</span>
-<span class="cstat-no" title="statement not covered" >      &lt;/nav&gt;</span>
+              })}
+            &lt;/section&gt;
+          &lt;/section&gt;
+        &lt;/section&gt;
+      &lt;/nav&gt;
 &nbsp;
       {/* Main Content */}
-<span class="cstat-no" title="statement not covered" >      &lt;main className="admin-main"&gt;{renderCurrentPage()}&lt;/main&gt;</span>
-<span class="cstat-no" title="statement not covered" >    &lt;/section&gt;</span>
+      &lt;main className="admin-main"&gt;{renderCurrentPage()}&lt;/main&gt;
+    &lt;/section&gt;
   );
-<span class="cstat-no" title="statement not covered" >};</span>
+};
 &nbsp;
 export default Admin;
 &nbsp;</pre></td></tr></table></pre>
@@ -481,11 +481,7 @@
             <div class='footer quiet pad2 space-top1 center small'>
                 Code coverage generated by
                 <a href="https://istanbul.js.org/" target="_blank" rel="noopener noreferrer">istanbul</a>
-<<<<<<< HEAD
-                at 2025-09-29T23:57:26.984Z
-=======
                 at 2025-09-30T10:49:42.632Z
->>>>>>> 735e2fca
             </div>
         <script src="../../../prettify.js"></script>
         <script>
