--- conflicted
+++ resolved
@@ -23,30 +23,30 @@
         <div class='clearfix'>
             
             <div class='fl pad1y space-right2'>
-                <span class="strong">2.06% </span>
+                <span class="strong">77.87% </span>
                 <span class="quiet">Statements</span>
-                <span class='fraction'>7/339</span>
+                <span class='fraction'>264/339</span>
             </div>
         
             
             <div class='fl pad1y space-right2'>
-                <span class="strong">100% </span>
+                <span class="strong">71.62% </span>
                 <span class="quiet">Branches</span>
-                <span class='fraction'>0/0</span>
+                <span class='fraction'>53/74</span>
             </div>
         
             
             <div class='fl pad1y space-right2'>
-                <span class="strong">0% </span>
+                <span class="strong">58.82% </span>
                 <span class="quiet">Functions</span>
-                <span class='fraction'>0/2</span>
+                <span class='fraction'>10/17</span>
             </div>
         
             
             <div class='fl pad1y space-right2'>
-                <span class="strong">2.06% </span>
+                <span class="strong">77.87% </span>
                 <span class="quiet">Lines</span>
-                <span class='fraction'>7/339</span>
+                <span class='fraction'>264/339</span>
             </div>
         
             
@@ -61,7 +61,7 @@
             </div>
         </template>
     </div>
-    <div class='status-line low'></div>
+    <div class='status-line medium'></div>
     <pre><table class="coverage">
 <tr><td class="line-count quiet"><a name='L1'></a><a href='#L1'>1</a>
 <a name='L2'></a><a href='#L2'>2</a>
@@ -509,410 +509,410 @@
 <span class="cline-any cline-yes">1x</span>
 <span class="cline-any cline-neutral">&nbsp;</span>
 <span class="cline-any cline-neutral">&nbsp;</span>
-<span class="cline-any cline-no">&nbsp;</span>
-<span class="cline-any cline-no">&nbsp;</span>
-<span class="cline-any cline-neutral">&nbsp;</span>
-<span class="cline-any cline-neutral">&nbsp;</span>
-<span class="cline-any cline-no">&nbsp;</span>
-<span class="cline-any cline-no">&nbsp;</span>
-<span class="cline-any cline-no">&nbsp;</span>
-<span class="cline-any cline-no">&nbsp;</span>
-<span class="cline-any cline-no">&nbsp;</span>
-<span class="cline-any cline-no">&nbsp;</span>
-<span class="cline-any cline-no">&nbsp;</span>
-<span class="cline-any cline-no">&nbsp;</span>
-<span class="cline-any cline-neutral">&nbsp;</span>
-<span class="cline-any cline-neutral">&nbsp;</span>
-<span class="cline-any cline-no">&nbsp;</span>
-<span class="cline-any cline-no">&nbsp;</span>
-<span class="cline-any cline-no">&nbsp;</span>
-<span class="cline-any cline-neutral">&nbsp;</span>
-<span class="cline-any cline-neutral">&nbsp;</span>
-<span class="cline-any cline-no">&nbsp;</span>
-<span class="cline-any cline-no">&nbsp;</span>
-<span class="cline-any cline-no">&nbsp;</span>
-<span class="cline-any cline-neutral">&nbsp;</span>
-<span class="cline-any cline-no">&nbsp;</span>
-<span class="cline-any cline-no">&nbsp;</span>
-<span class="cline-any cline-neutral">&nbsp;</span>
-<span class="cline-any cline-yes">1x</span>
-<span class="cline-any cline-no">&nbsp;</span>
-<span class="cline-any cline-no">&nbsp;</span>
-<span class="cline-any cline-no">&nbsp;</span>
-<span class="cline-any cline-no">&nbsp;</span>
-<span class="cline-any cline-no">&nbsp;</span>
-<span class="cline-any cline-no">&nbsp;</span>
-<span class="cline-any cline-no">&nbsp;</span>
-<span class="cline-any cline-no">&nbsp;</span>
-<span class="cline-any cline-no">&nbsp;</span>
-<span class="cline-any cline-no">&nbsp;</span>
-<span class="cline-any cline-no">&nbsp;</span>
-<span class="cline-any cline-no">&nbsp;</span>
-<span class="cline-any cline-neutral">&nbsp;</span>
-<span class="cline-any cline-no">&nbsp;</span>
-<span class="cline-any cline-neutral">&nbsp;</span>
-<span class="cline-any cline-neutral">&nbsp;</span>
-<span class="cline-any cline-no">&nbsp;</span>
-<span class="cline-any cline-no">&nbsp;</span>
-<span class="cline-any cline-no">&nbsp;</span>
-<span class="cline-any cline-no">&nbsp;</span>
-<span class="cline-any cline-no">&nbsp;</span>
-<span class="cline-any cline-no">&nbsp;</span>
-<span class="cline-any cline-no">&nbsp;</span>
-<span class="cline-any cline-neutral">&nbsp;</span>
-<span class="cline-any cline-no">&nbsp;</span>
-<span class="cline-any cline-no">&nbsp;</span>
-<span class="cline-any cline-no">&nbsp;</span>
-<span class="cline-any cline-no">&nbsp;</span>
-<span class="cline-any cline-no">&nbsp;</span>
-<span class="cline-any cline-no">&nbsp;</span>
-<span class="cline-any cline-no">&nbsp;</span>
-<span class="cline-any cline-no">&nbsp;</span>
-<span class="cline-any cline-neutral">&nbsp;</span>
-<span class="cline-any cline-no">&nbsp;</span>
-<span class="cline-any cline-no">&nbsp;</span>
-<span class="cline-any cline-no">&nbsp;</span>
-<span class="cline-any cline-no">&nbsp;</span>
-<span class="cline-any cline-no">&nbsp;</span>
-<span class="cline-any cline-no">&nbsp;</span>
-<span class="cline-any cline-no">&nbsp;</span>
-<span class="cline-any cline-neutral">&nbsp;</span>
-<span class="cline-any cline-no">&nbsp;</span>
-<span class="cline-any cline-no">&nbsp;</span>
-<span class="cline-any cline-no">&nbsp;</span>
-<span class="cline-any cline-no">&nbsp;</span>
-<span class="cline-any cline-no">&nbsp;</span>
-<span class="cline-any cline-no">&nbsp;</span>
-<span class="cline-any cline-neutral">&nbsp;</span>
-<span class="cline-any cline-no">&nbsp;</span>
-<span class="cline-any cline-no">&nbsp;</span>
-<span class="cline-any cline-no">&nbsp;</span>
-<span class="cline-any cline-no">&nbsp;</span>
-<span class="cline-any cline-no">&nbsp;</span>
-<span class="cline-any cline-no">&nbsp;</span>
-<span class="cline-any cline-no">&nbsp;</span>
-<span class="cline-any cline-no">&nbsp;</span>
-<span class="cline-any cline-neutral">&nbsp;</span>
-<span class="cline-any cline-no">&nbsp;</span>
-<span class="cline-any cline-no">&nbsp;</span>
-<span class="cline-any cline-neutral">&nbsp;</span>
-<span class="cline-any cline-neutral">&nbsp;</span>
-<span class="cline-any cline-no">&nbsp;</span>
-<span class="cline-any cline-no">&nbsp;</span>
-<span class="cline-any cline-no">&nbsp;</span>
-<span class="cline-any cline-no">&nbsp;</span>
-<span class="cline-any cline-no">&nbsp;</span>
-<span class="cline-any cline-no">&nbsp;</span>
-<span class="cline-any cline-no">&nbsp;</span>
-<span class="cline-any cline-neutral">&nbsp;</span>
-<span class="cline-any cline-no">&nbsp;</span>
-<span class="cline-any cline-no">&nbsp;</span>
-<span class="cline-any cline-no">&nbsp;</span>
-<span class="cline-any cline-no">&nbsp;</span>
-<span class="cline-any cline-no">&nbsp;</span>
-<span class="cline-any cline-neutral">&nbsp;</span>
-<span class="cline-any cline-no">&nbsp;</span>
-<span class="cline-any cline-no">&nbsp;</span>
-<span class="cline-any cline-no">&nbsp;</span>
-<span class="cline-any cline-no">&nbsp;</span>
-<span class="cline-any cline-neutral">&nbsp;</span>
-<span class="cline-any cline-no">&nbsp;</span>
-<span class="cline-any cline-neutral">&nbsp;</span>
-<span class="cline-any cline-no">&nbsp;</span>
-<span class="cline-any cline-no">&nbsp;</span>
-<span class="cline-any cline-no">&nbsp;</span>
-<span class="cline-any cline-no">&nbsp;</span>
-<span class="cline-any cline-no">&nbsp;</span>
-<span class="cline-any cline-no">&nbsp;</span>
-<span class="cline-any cline-no">&nbsp;</span>
-<span class="cline-any cline-no">&nbsp;</span>
-<span class="cline-any cline-no">&nbsp;</span>
-<span class="cline-any cline-no">&nbsp;</span>
-<span class="cline-any cline-no">&nbsp;</span>
-<span class="cline-any cline-no">&nbsp;</span>
-<span class="cline-any cline-no">&nbsp;</span>
-<span class="cline-any cline-neutral">&nbsp;</span>
-<span class="cline-any cline-no">&nbsp;</span>
-<span class="cline-any cline-no">&nbsp;</span>
-<span class="cline-any cline-no">&nbsp;</span>
-<span class="cline-any cline-no">&nbsp;</span>
-<span class="cline-any cline-neutral">&nbsp;</span>
-<span class="cline-any cline-no">&nbsp;</span>
-<span class="cline-any cline-neutral">&nbsp;</span>
-<span class="cline-any cline-neutral">&nbsp;</span>
-<span class="cline-any cline-no">&nbsp;</span>
-<span class="cline-any cline-no">&nbsp;</span>
-<span class="cline-any cline-no">&nbsp;</span>
-<span class="cline-any cline-no">&nbsp;</span>
-<span class="cline-any cline-no">&nbsp;</span>
-<span class="cline-any cline-no">&nbsp;</span>
-<span class="cline-any cline-no">&nbsp;</span>
-<span class="cline-any cline-no">&nbsp;</span>
-<span class="cline-any cline-no">&nbsp;</span>
-<span class="cline-any cline-no">&nbsp;</span>
-<span class="cline-any cline-no">&nbsp;</span>
-<span class="cline-any cline-no">&nbsp;</span>
-<span class="cline-any cline-no">&nbsp;</span>
-<span class="cline-any cline-no">&nbsp;</span>
-<span class="cline-any cline-no">&nbsp;</span>
-<span class="cline-any cline-no">&nbsp;</span>
-<span class="cline-any cline-no">&nbsp;</span>
-<span class="cline-any cline-no">&nbsp;</span>
-<span class="cline-any cline-no">&nbsp;</span>
-<span class="cline-any cline-no">&nbsp;</span>
-<span class="cline-any cline-no">&nbsp;</span>
-<span class="cline-any cline-no">&nbsp;</span>
-<span class="cline-any cline-no">&nbsp;</span>
-<span class="cline-any cline-no">&nbsp;</span>
-<span class="cline-any cline-no">&nbsp;</span>
-<span class="cline-any cline-no">&nbsp;</span>
-<span class="cline-any cline-neutral">&nbsp;</span>
-<span class="cline-any cline-neutral">&nbsp;</span>
-<span class="cline-any cline-no">&nbsp;</span>
-<span class="cline-any cline-no">&nbsp;</span>
-<span class="cline-any cline-no">&nbsp;</span>
-<span class="cline-any cline-no">&nbsp;</span>
-<span class="cline-any cline-neutral">&nbsp;</span>
-<span class="cline-any cline-no">&nbsp;</span>
-<span class="cline-any cline-no">&nbsp;</span>
-<span class="cline-any cline-no">&nbsp;</span>
-<span class="cline-any cline-no">&nbsp;</span>
-<span class="cline-any cline-no">&nbsp;</span>
-<span class="cline-any cline-no">&nbsp;</span>
-<span class="cline-any cline-no">&nbsp;</span>
-<span class="cline-any cline-neutral">&nbsp;</span>
-<span class="cline-any cline-no">&nbsp;</span>
-<span class="cline-any cline-no">&nbsp;</span>
-<span class="cline-any cline-no">&nbsp;</span>
-<span class="cline-any cline-no">&nbsp;</span>
-<span class="cline-any cline-no">&nbsp;</span>
-<span class="cline-any cline-no">&nbsp;</span>
-<span class="cline-any cline-no">&nbsp;</span>
-<span class="cline-any cline-neutral">&nbsp;</span>
-<span class="cline-any cline-no">&nbsp;</span>
-<span class="cline-any cline-no">&nbsp;</span>
-<span class="cline-any cline-no">&nbsp;</span>
-<span class="cline-any cline-neutral">&nbsp;</span>
-<span class="cline-any cline-no">&nbsp;</span>
-<span class="cline-any cline-no">&nbsp;</span>
-<span class="cline-any cline-no">&nbsp;</span>
-<span class="cline-any cline-no">&nbsp;</span>
-<span class="cline-any cline-no">&nbsp;</span>
-<span class="cline-any cline-no">&nbsp;</span>
-<span class="cline-any cline-no">&nbsp;</span>
-<span class="cline-any cline-no">&nbsp;</span>
-<span class="cline-any cline-no">&nbsp;</span>
-<span class="cline-any cline-no">&nbsp;</span>
-<span class="cline-any cline-no">&nbsp;</span>
-<span class="cline-any cline-neutral">&nbsp;</span>
-<span class="cline-any cline-no">&nbsp;</span>
-<span class="cline-any cline-no">&nbsp;</span>
-<span class="cline-any cline-neutral">&nbsp;</span>
-<span class="cline-any cline-neutral">&nbsp;</span>
-<span class="cline-any cline-no">&nbsp;</span>
-<span class="cline-any cline-no">&nbsp;</span>
-<span class="cline-any cline-no">&nbsp;</span>
-<span class="cline-any cline-no">&nbsp;</span>
-<span class="cline-any cline-neutral">&nbsp;</span>
-<span class="cline-any cline-no">&nbsp;</span>
-<span class="cline-any cline-no">&nbsp;</span>
-<span class="cline-any cline-no">&nbsp;</span>
-<span class="cline-any cline-no">&nbsp;</span>
-<span class="cline-any cline-no">&nbsp;</span>
-<span class="cline-any cline-no">&nbsp;</span>
-<span class="cline-any cline-neutral">&nbsp;</span>
-<span class="cline-any cline-neutral">&nbsp;</span>
-<span class="cline-any cline-no">&nbsp;</span>
-<span class="cline-any cline-no">&nbsp;</span>
-<span class="cline-any cline-neutral">&nbsp;</span>
-<span class="cline-any cline-no">&nbsp;</span>
-<span class="cline-any cline-no">&nbsp;</span>
-<span class="cline-any cline-no">&nbsp;</span>
-<span class="cline-any cline-no">&nbsp;</span>
-<span class="cline-any cline-no">&nbsp;</span>
-<span class="cline-any cline-no">&nbsp;</span>
-<span class="cline-any cline-no">&nbsp;</span>
-<span class="cline-any cline-no">&nbsp;</span>
-<span class="cline-any cline-no">&nbsp;</span>
-<span class="cline-any cline-no">&nbsp;</span>
-<span class="cline-any cline-no">&nbsp;</span>
-<span class="cline-any cline-neutral">&nbsp;</span>
-<span class="cline-any cline-neutral">&nbsp;</span>
-<span class="cline-any cline-no">&nbsp;</span>
-<span class="cline-any cline-no">&nbsp;</span>
-<span class="cline-any cline-no">&nbsp;</span>
-<span class="cline-any cline-no">&nbsp;</span>
-<span class="cline-any cline-neutral">&nbsp;</span>
-<span class="cline-any cline-no">&nbsp;</span>
-<span class="cline-any cline-no">&nbsp;</span>
-<span class="cline-any cline-no">&nbsp;</span>
-<span class="cline-any cline-neutral">&nbsp;</span>
-<span class="cline-any cline-no">&nbsp;</span>
-<span class="cline-any cline-no">&nbsp;</span>
-<span class="cline-any cline-no">&nbsp;</span>
-<span class="cline-any cline-no">&nbsp;</span>
-<span class="cline-any cline-no">&nbsp;</span>
-<span class="cline-any cline-no">&nbsp;</span>
-<span class="cline-any cline-no">&nbsp;</span>
-<span class="cline-any cline-no">&nbsp;</span>
-<span class="cline-any cline-no">&nbsp;</span>
-<span class="cline-any cline-neutral">&nbsp;</span>
-<span class="cline-any cline-no">&nbsp;</span>
-<span class="cline-any cline-no">&nbsp;</span>
-<span class="cline-any cline-no">&nbsp;</span>
-<span class="cline-any cline-no">&nbsp;</span>
-<span class="cline-any cline-no">&nbsp;</span>
-<span class="cline-any cline-neutral">&nbsp;</span>
-<span class="cline-any cline-no">&nbsp;</span>
-<span class="cline-any cline-no">&nbsp;</span>
-<span class="cline-any cline-no">&nbsp;</span>
-<span class="cline-any cline-no">&nbsp;</span>
-<span class="cline-any cline-no">&nbsp;</span>
-<span class="cline-any cline-no">&nbsp;</span>
-<span class="cline-any cline-no">&nbsp;</span>
-<span class="cline-any cline-neutral">&nbsp;</span>
-<span class="cline-any cline-no">&nbsp;</span>
-<span class="cline-any cline-no">&nbsp;</span>
-<span class="cline-any cline-no">&nbsp;</span>
-<span class="cline-any cline-no">&nbsp;</span>
-<span class="cline-any cline-no">&nbsp;</span>
-<span class="cline-any cline-no">&nbsp;</span>
-<span class="cline-any cline-no">&nbsp;</span>
-<span class="cline-any cline-no">&nbsp;</span>
-<span class="cline-any cline-no">&nbsp;</span>
-<span class="cline-any cline-no">&nbsp;</span>
-<span class="cline-any cline-no">&nbsp;</span>
-<span class="cline-any cline-no">&nbsp;</span>
-<span class="cline-any cline-no">&nbsp;</span>
-<span class="cline-any cline-no">&nbsp;</span>
-<span class="cline-any cline-no">&nbsp;</span>
-<span class="cline-any cline-no">&nbsp;</span>
-<span class="cline-any cline-no">&nbsp;</span>
-<span class="cline-any cline-no">&nbsp;</span>
-<span class="cline-any cline-no">&nbsp;</span>
-<span class="cline-any cline-no">&nbsp;</span>
-<span class="cline-any cline-no">&nbsp;</span>
-<span class="cline-any cline-no">&nbsp;</span>
-<span class="cline-any cline-neutral">&nbsp;</span>
-<span class="cline-any cline-no">&nbsp;</span>
-<span class="cline-any cline-no">&nbsp;</span>
-<span class="cline-any cline-no">&nbsp;</span>
-<span class="cline-any cline-no">&nbsp;</span>
-<span class="cline-any cline-no">&nbsp;</span>
-<span class="cline-any cline-no">&nbsp;</span>
-<span class="cline-any cline-no">&nbsp;</span>
-<span class="cline-any cline-no">&nbsp;</span>
-<span class="cline-any cline-neutral">&nbsp;</span>
-<span class="cline-any cline-no">&nbsp;</span>
-<span class="cline-any cline-no">&nbsp;</span>
-<span class="cline-any cline-no">&nbsp;</span>
-<span class="cline-any cline-no">&nbsp;</span>
-<span class="cline-any cline-no">&nbsp;</span>
-<span class="cline-any cline-no">&nbsp;</span>
-<span class="cline-any cline-no">&nbsp;</span>
-<span class="cline-any cline-neutral">&nbsp;</span>
-<span class="cline-any cline-no">&nbsp;</span>
-<span class="cline-any cline-no">&nbsp;</span>
-<span class="cline-any cline-no">&nbsp;</span>
-<span class="cline-any cline-no">&nbsp;</span>
-<span class="cline-any cline-no">&nbsp;</span>
-<span class="cline-any cline-no">&nbsp;</span>
-<span class="cline-any cline-no">&nbsp;</span>
-<span class="cline-any cline-no">&nbsp;</span>
-<span class="cline-any cline-no">&nbsp;</span>
-<span class="cline-any cline-neutral">&nbsp;</span>
-<span class="cline-any cline-no">&nbsp;</span>
-<span class="cline-any cline-no">&nbsp;</span>
-<span class="cline-any cline-no">&nbsp;</span>
-<span class="cline-any cline-neutral">&nbsp;</span>
-<span class="cline-any cline-no">&nbsp;</span>
-<span class="cline-any cline-neutral">&nbsp;</span>
-<span class="cline-any cline-no">&nbsp;</span>
-<span class="cline-any cline-no">&nbsp;</span>
-<span class="cline-any cline-neutral">&nbsp;</span>
-<span class="cline-any cline-no">&nbsp;</span>
-<span class="cline-any cline-neutral">&nbsp;</span>
-<span class="cline-any cline-no">&nbsp;</span>
-<span class="cline-any cline-no">&nbsp;</span>
-<span class="cline-any cline-no">&nbsp;</span>
-<span class="cline-any cline-no">&nbsp;</span>
-<span class="cline-any cline-no">&nbsp;</span>
-<span class="cline-any cline-no">&nbsp;</span>
-<span class="cline-any cline-no">&nbsp;</span>
-<span class="cline-any cline-no">&nbsp;</span>
-<span class="cline-any cline-no">&nbsp;</span>
-<span class="cline-any cline-neutral">&nbsp;</span>
-<span class="cline-any cline-no">&nbsp;</span>
-<span class="cline-any cline-no">&nbsp;</span>
-<span class="cline-any cline-no">&nbsp;</span>
-<span class="cline-any cline-neutral">&nbsp;</span>
-<span class="cline-any cline-no">&nbsp;</span>
-<span class="cline-any cline-neutral">&nbsp;</span>
-<span class="cline-any cline-no">&nbsp;</span>
-<span class="cline-any cline-no">&nbsp;</span>
-<span class="cline-any cline-neutral">&nbsp;</span>
-<span class="cline-any cline-no">&nbsp;</span>
-<span class="cline-any cline-neutral">&nbsp;</span>
-<span class="cline-any cline-no">&nbsp;</span>
-<span class="cline-any cline-no">&nbsp;</span>
-<span class="cline-any cline-no">&nbsp;</span>
-<span class="cline-any cline-no">&nbsp;</span>
-<span class="cline-any cline-no">&nbsp;</span>
-<span class="cline-any cline-no">&nbsp;</span>
-<span class="cline-any cline-neutral">&nbsp;</span>
-<span class="cline-any cline-no">&nbsp;</span>
-<span class="cline-any cline-no">&nbsp;</span>
-<span class="cline-any cline-no">&nbsp;</span>
-<span class="cline-any cline-no">&nbsp;</span>
-<span class="cline-any cline-neutral">&nbsp;</span>
-<span class="cline-any cline-no">&nbsp;</span>
-<span class="cline-any cline-no">&nbsp;</span>
-<span class="cline-any cline-neutral">&nbsp;</span>
-<span class="cline-any cline-no">&nbsp;</span>
-<span class="cline-any cline-no">&nbsp;</span>
-<span class="cline-any cline-no">&nbsp;</span>
-<span class="cline-any cline-neutral">&nbsp;</span>
-<span class="cline-any cline-no">&nbsp;</span>
-<span class="cline-any cline-no">&nbsp;</span>
-<span class="cline-any cline-neutral">&nbsp;</span>
-<span class="cline-any cline-no">&nbsp;</span>
-<span class="cline-any cline-no">&nbsp;</span>
-<span class="cline-any cline-no">&nbsp;</span>
-<span class="cline-any cline-neutral">&nbsp;</span>
-<span class="cline-any cline-no">&nbsp;</span>
-<span class="cline-any cline-no">&nbsp;</span>
-<span class="cline-any cline-no">&nbsp;</span>
-<span class="cline-any cline-neutral">&nbsp;</span>
-<span class="cline-any cline-no">&nbsp;</span>
-<span class="cline-any cline-no">&nbsp;</span>
-<span class="cline-any cline-no">&nbsp;</span>
-<span class="cline-any cline-no">&nbsp;</span>
-<span class="cline-any cline-no">&nbsp;</span>
-<span class="cline-any cline-no">&nbsp;</span>
-<span class="cline-any cline-no">&nbsp;</span>
-<span class="cline-any cline-neutral">&nbsp;</span>
-<span class="cline-any cline-neutral">&nbsp;</span>
-<span class="cline-any cline-no">&nbsp;</span>
-<span class="cline-any cline-no">&nbsp;</span>
-<span class="cline-any cline-no">&nbsp;</span>
-<span class="cline-any cline-no">&nbsp;</span>
-<span class="cline-any cline-no">&nbsp;</span>
-<span class="cline-any cline-no">&nbsp;</span>
-<span class="cline-any cline-no">&nbsp;</span>
-<span class="cline-any cline-no">&nbsp;</span>
-<span class="cline-any cline-neutral">&nbsp;</span>
-<span class="cline-any cline-no">&nbsp;</span>
-<span class="cline-any cline-no">&nbsp;</span>
-<span class="cline-any cline-no">&nbsp;</span>
-<span class="cline-any cline-neutral">&nbsp;</span>
-<span class="cline-any cline-no">&nbsp;</span>
-<span class="cline-any cline-no">&nbsp;</span>
-<span class="cline-any cline-no">&nbsp;</span>
-<span class="cline-any cline-no">&nbsp;</span>
-<span class="cline-any cline-no">&nbsp;</span>
-<span class="cline-any cline-no">&nbsp;</span>
-<span class="cline-any cline-neutral">&nbsp;</span>
-<span class="cline-any cline-no">&nbsp;</span>
+<span class="cline-any cline-yes">26x</span>
+<span class="cline-any cline-yes">26x</span>
+<span class="cline-any cline-neutral">&nbsp;</span>
+<span class="cline-any cline-neutral">&nbsp;</span>
+<span class="cline-any cline-no">&nbsp;</span>
+<span class="cline-any cline-no">&nbsp;</span>
+<span class="cline-any cline-no">&nbsp;</span>
+<span class="cline-any cline-no">&nbsp;</span>
+<span class="cline-any cline-yes">26x</span>
+<span class="cline-any cline-no">&nbsp;</span>
+<span class="cline-any cline-no">&nbsp;</span>
+<span class="cline-any cline-no">&nbsp;</span>
+<span class="cline-any cline-neutral">&nbsp;</span>
+<span class="cline-any cline-neutral">&nbsp;</span>
+<span class="cline-any cline-no">&nbsp;</span>
+<span class="cline-any cline-no">&nbsp;</span>
+<span class="cline-any cline-no">&nbsp;</span>
+<span class="cline-any cline-neutral">&nbsp;</span>
+<span class="cline-any cline-neutral">&nbsp;</span>
+<span class="cline-any cline-no">&nbsp;</span>
+<span class="cline-any cline-no">&nbsp;</span>
+<span class="cline-any cline-no">&nbsp;</span>
+<span class="cline-any cline-neutral">&nbsp;</span>
+<span class="cline-any cline-no">&nbsp;</span>
+<span class="cline-any cline-no">&nbsp;</span>
+<span class="cline-any cline-neutral">&nbsp;</span>
+<span class="cline-any cline-yes">1x</span>
+<span class="cline-any cline-yes">29x</span>
+<span class="cline-any cline-yes">29x</span>
+<span class="cline-any cline-yes">29x</span>
+<span class="cline-any cline-yes">29x</span>
+<span class="cline-any cline-yes">29x</span>
+<span class="cline-any cline-yes">29x</span>
+<span class="cline-any cline-yes">29x</span>
+<span class="cline-any cline-yes">29x</span>
+<span class="cline-any cline-yes">29x</span>
+<span class="cline-any cline-yes">29x</span>
+<span class="cline-any cline-yes">29x</span>
+<span class="cline-any cline-yes">29x</span>
+<span class="cline-any cline-neutral">&nbsp;</span>
+<span class="cline-any cline-yes">29x</span>
+<span class="cline-any cline-neutral">&nbsp;</span>
+<span class="cline-any cline-neutral">&nbsp;</span>
+<span class="cline-any cline-yes">29x</span>
+<span class="cline-any cline-yes">12x</span>
+<span class="cline-any cline-yes">12x</span>
+<span class="cline-any cline-yes">1x</span>
+<span class="cline-any cline-yes">1x</span>
+<span class="cline-any cline-yes">1x</span>
+<span class="cline-any cline-yes">1x</span>
+<span class="cline-any cline-neutral">&nbsp;</span>
+<span class="cline-any cline-yes">11x</span>
+<span class="cline-any cline-yes">11x</span>
+<span class="cline-any cline-yes">11x</span>
+<span class="cline-any cline-yes">11x</span>
+<span class="cline-any cline-yes">11x</span>
+<span class="cline-any cline-yes">11x</span>
+<span class="cline-any cline-yes">11x</span>
+<span class="cline-any cline-yes">11x</span>
+<span class="cline-any cline-neutral">&nbsp;</span>
+<span class="cline-any cline-yes">12x</span>
+<span class="cline-any cline-yes">1x</span>
+<span class="cline-any cline-yes">1x</span>
+<span class="cline-any cline-yes">1x</span>
+<span class="cline-any cline-no">&nbsp;</span>
+<span class="cline-any cline-no">&nbsp;</span>
+<span class="cline-any cline-no">&nbsp;</span>
+<span class="cline-any cline-neutral">&nbsp;</span>
+<span class="cline-any cline-yes">9x</span>
+<span class="cline-any cline-yes">12x</span>
+<span class="cline-any cline-yes">8x</span>
+<span class="cline-any cline-yes">8x</span>
+<span class="cline-any cline-yes">8x</span>
+<span class="cline-any cline-yes">12x</span>
+<span class="cline-any cline-neutral">&nbsp;</span>
+<span class="cline-any cline-yes">12x</span>
+<span class="cline-any cline-yes">12x</span>
+<span class="cline-any cline-yes">3x</span>
+<span class="cline-any cline-yes">3x</span>
+<span class="cline-any cline-yes">12x</span>
+<span class="cline-any cline-yes">11x</span>
+<span class="cline-any cline-yes">11x</span>
+<span class="cline-any cline-yes">12x</span>
+<span class="cline-any cline-neutral">&nbsp;</span>
+<span class="cline-any cline-yes">12x</span>
+<span class="cline-any cline-yes">29x</span>
+<span class="cline-any cline-neutral">&nbsp;</span>
+<span class="cline-any cline-neutral">&nbsp;</span>
+<span class="cline-any cline-yes">29x</span>
+<span class="cline-any cline-yes">10x</span>
+<span class="cline-any cline-yes">10x</span>
+<span class="cline-any cline-yes">10x</span>
+<span class="cline-any cline-yes">10x</span>
+<span class="cline-any cline-yes">7x</span>
+<span class="cline-any cline-yes">10x</span>
+<span class="cline-any cline-neutral">&nbsp;</span>
+<span class="cline-any cline-yes">29x</span>
+<span class="cline-any cline-yes">2x</span>
+<span class="cline-any cline-no">&nbsp;</span>
+<span class="cline-any cline-no">&nbsp;</span>
+<span class="cline-any cline-no">&nbsp;</span>
+<span class="cline-any cline-neutral">&nbsp;</span>
+<span class="cline-any cline-yes">2x</span>
+<span class="cline-any cline-no">&nbsp;</span>
+<span class="cline-any cline-no">&nbsp;</span>
+<span class="cline-any cline-no">&nbsp;</span>
+<span class="cline-any cline-neutral">&nbsp;</span>
+<span class="cline-any cline-yes">2x</span>
+<span class="cline-any cline-neutral">&nbsp;</span>
+<span class="cline-any cline-yes">2x</span>
+<span class="cline-any cline-yes">2x</span>
+<span class="cline-any cline-yes">2x</span>
+<span class="cline-any cline-yes">2x</span>
+<span class="cline-any cline-yes">2x</span>
+<span class="cline-any cline-yes">2x</span>
+<span class="cline-any cline-yes">2x</span>
+<span class="cline-any cline-yes">2x</span>
+<span class="cline-any cline-yes">2x</span>
+<span class="cline-any cline-yes">2x</span>
+<span class="cline-any cline-yes">2x</span>
+<span class="cline-any cline-yes">2x</span>
+<span class="cline-any cline-yes">2x</span>
+<span class="cline-any cline-neutral">&nbsp;</span>
+<span class="cline-any cline-yes">2x</span>
+<span class="cline-any cline-yes">2x</span>
+<span class="cline-any cline-yes">2x</span>
+<span class="cline-any cline-no">&nbsp;</span>
+<span class="cline-any cline-neutral">&nbsp;</span>
+<span class="cline-any cline-yes">2x</span>
+<span class="cline-any cline-neutral">&nbsp;</span>
+<span class="cline-any cline-neutral">&nbsp;</span>
+<span class="cline-any cline-yes">2x</span>
+<span class="cline-any cline-yes">2x</span>
+<span class="cline-any cline-yes">2x</span>
+<span class="cline-any cline-yes">2x</span>
+<span class="cline-any cline-yes">2x</span>
+<span class="cline-any cline-yes">2x</span>
+<span class="cline-any cline-yes">2x</span>
+<span class="cline-any cline-yes">2x</span>
+<span class="cline-any cline-yes">2x</span>
+<span class="cline-any cline-yes">2x</span>
+<span class="cline-any cline-yes">2x</span>
+<span class="cline-any cline-yes">2x</span>
+<span class="cline-any cline-yes">2x</span>
+<span class="cline-any cline-yes">2x</span>
+<span class="cline-any cline-yes">2x</span>
+<span class="cline-any cline-yes">2x</span>
+<span class="cline-any cline-no">&nbsp;</span>
+<span class="cline-any cline-yes">2x</span>
+<span class="cline-any cline-yes">2x</span>
+<span class="cline-any cline-yes">2x</span>
+<span class="cline-any cline-no">&nbsp;</span>
+<span class="cline-any cline-no">&nbsp;</span>
+<span class="cline-any cline-yes">2x</span>
+<span class="cline-any cline-yes">2x</span>
+<span class="cline-any cline-yes">2x</span>
+<span class="cline-any cline-yes">2x</span>
+<span class="cline-any cline-neutral">&nbsp;</span>
+<span class="cline-any cline-neutral">&nbsp;</span>
+<span class="cline-any cline-yes">29x</span>
+<span class="cline-any cline-no">&nbsp;</span>
+<span class="cline-any cline-no">&nbsp;</span>
+<span class="cline-any cline-no">&nbsp;</span>
+<span class="cline-any cline-neutral">&nbsp;</span>
+<span class="cline-any cline-yes">29x</span>
+<span class="cline-any cline-no">&nbsp;</span>
+<span class="cline-any cline-no">&nbsp;</span>
+<span class="cline-any cline-no">&nbsp;</span>
+<span class="cline-any cline-no">&nbsp;</span>
+<span class="cline-any cline-no">&nbsp;</span>
+<span class="cline-any cline-no">&nbsp;</span>
+<span class="cline-any cline-neutral">&nbsp;</span>
+<span class="cline-any cline-yes">29x</span>
+<span class="cline-any cline-no">&nbsp;</span>
+<span class="cline-any cline-no">&nbsp;</span>
+<span class="cline-any cline-no">&nbsp;</span>
+<span class="cline-any cline-no">&nbsp;</span>
+<span class="cline-any cline-no">&nbsp;</span>
+<span class="cline-any cline-no">&nbsp;</span>
+<span class="cline-any cline-neutral">&nbsp;</span>
+<span class="cline-any cline-yes">29x</span>
+<span class="cline-any cline-yes">1x</span>
+<span class="cline-any cline-yes">1x</span>
+<span class="cline-any cline-neutral">&nbsp;</span>
+<span class="cline-any cline-yes">29x</span>
+<span class="cline-any cline-no">&nbsp;</span>
+<span class="cline-any cline-no">&nbsp;</span>
+<span class="cline-any cline-no">&nbsp;</span>
+<span class="cline-any cline-no">&nbsp;</span>
+<span class="cline-any cline-no">&nbsp;</span>
+<span class="cline-any cline-no">&nbsp;</span>
+<span class="cline-any cline-no">&nbsp;</span>
+<span class="cline-any cline-no">&nbsp;</span>
+<span class="cline-any cline-no">&nbsp;</span>
+<span class="cline-any cline-no">&nbsp;</span>
+<span class="cline-any cline-neutral">&nbsp;</span>
+<span class="cline-any cline-no">&nbsp;</span>
+<span class="cline-any cline-no">&nbsp;</span>
+<span class="cline-any cline-neutral">&nbsp;</span>
+<span class="cline-any cline-neutral">&nbsp;</span>
+<span class="cline-any cline-yes">29x</span>
+<span class="cline-any cline-yes">29x</span>
+<span class="cline-any cline-yes">28x</span>
+<span class="cline-any cline-yes">1x</span>
+<span class="cline-any cline-neutral">&nbsp;</span>
+<span class="cline-any cline-yes">29x</span>
+<span class="cline-any cline-yes">29x</span>
+<span class="cline-any cline-yes">12x</span>
+<span class="cline-any cline-yes">12x</span>
+<span class="cline-any cline-yes">12x</span>
+<span class="cline-any cline-yes">12x</span>
+<span class="cline-any cline-neutral">&nbsp;</span>
+<span class="cline-any cline-neutral">&nbsp;</span>
+<span class="cline-any cline-yes">29x</span>
+<span class="cline-any cline-yes">29x</span>
+<span class="cline-any cline-neutral">&nbsp;</span>
+<span class="cline-any cline-yes">12x</span>
+<span class="cline-any cline-yes">12x</span>
+<span class="cline-any cline-yes">12x</span>
+<span class="cline-any cline-no">&nbsp;</span>
+<span class="cline-any cline-no">&nbsp;</span>
+<span class="cline-any cline-no">&nbsp;</span>
+<span class="cline-any cline-no">&nbsp;</span>
+<span class="cline-any cline-no">&nbsp;</span>
+<span class="cline-any cline-no">&nbsp;</span>
+<span class="cline-any cline-no">&nbsp;</span>
+<span class="cline-any cline-no">&nbsp;</span>
+<span class="cline-any cline-neutral">&nbsp;</span>
+<span class="cline-any cline-neutral">&nbsp;</span>
+<span class="cline-any cline-yes">29x</span>
+<span class="cline-any cline-yes">29x</span>
+<span class="cline-any cline-yes">29x</span>
+<span class="cline-any cline-yes">29x</span>
+<span class="cline-any cline-neutral">&nbsp;</span>
+<span class="cline-any cline-yes">29x</span>
+<span class="cline-any cline-no">&nbsp;</span>
+<span class="cline-any cline-no">&nbsp;</span>
+<span class="cline-any cline-neutral">&nbsp;</span>
+<span class="cline-any cline-yes">29x</span>
+<span class="cline-any cline-yes">29x</span>
+<span class="cline-any cline-yes">29x</span>
+<span class="cline-any cline-yes">29x</span>
+<span class="cline-any cline-yes">29x</span>
+<span class="cline-any cline-yes">29x</span>
+<span class="cline-any cline-yes">29x</span>
+<span class="cline-any cline-yes">29x</span>
+<span class="cline-any cline-yes">29x</span>
+<span class="cline-any cline-neutral">&nbsp;</span>
+<span class="cline-any cline-yes">29x</span>
+<span class="cline-any cline-yes">29x</span>
+<span class="cline-any cline-yes">13x</span>
+<span class="cline-any cline-yes">13x</span>
+<span class="cline-any cline-yes">13x</span>
+<span class="cline-any cline-neutral">&nbsp;</span>
+<span class="cline-any cline-yes">13x</span>
+<span class="cline-any cline-yes">13x</span>
+<span class="cline-any cline-yes">13x</span>
+<span class="cline-any cline-yes">13x</span>
+<span class="cline-any cline-yes">13x</span>
+<span class="cline-any cline-yes">13x</span>
+<span class="cline-any cline-yes">13x</span>
+<span class="cline-any cline-neutral">&nbsp;</span>
+<span class="cline-any cline-yes">13x</span>
+<span class="cline-any cline-yes">13x</span>
+<span class="cline-any cline-yes">13x</span>
+<span class="cline-any cline-yes">13x</span>
+<span class="cline-any cline-yes">13x</span>
+<span class="cline-any cline-yes">13x</span>
+<span class="cline-any cline-yes">13x</span>
+<span class="cline-any cline-yes">13x</span>
+<span class="cline-any cline-yes">13x</span>
+<span class="cline-any cline-yes">13x</span>
+<span class="cline-any cline-yes">13x</span>
+<span class="cline-any cline-yes">13x</span>
+<span class="cline-any cline-yes">13x</span>
+<span class="cline-any cline-yes">13x</span>
+<span class="cline-any cline-yes">13x</span>
+<span class="cline-any cline-yes">13x</span>
+<span class="cline-any cline-yes">13x</span>
+<span class="cline-any cline-yes">13x</span>
+<span class="cline-any cline-yes">13x</span>
+<span class="cline-any cline-yes">13x</span>
+<span class="cline-any cline-yes">13x</span>
+<span class="cline-any cline-yes">13x</span>
+<span class="cline-any cline-neutral">&nbsp;</span>
+<span class="cline-any cline-yes">13x</span>
+<span class="cline-any cline-yes">13x</span>
+<span class="cline-any cline-yes">13x</span>
+<span class="cline-any cline-yes">13x</span>
+<span class="cline-any cline-yes">13x</span>
+<span class="cline-any cline-yes">13x</span>
+<span class="cline-any cline-yes">13x</span>
+<span class="cline-any cline-yes">13x</span>
+<span class="cline-any cline-neutral">&nbsp;</span>
+<span class="cline-any cline-yes">13x</span>
+<span class="cline-any cline-yes">13x</span>
+<span class="cline-any cline-yes">13x</span>
+<span class="cline-any cline-yes">13x</span>
+<span class="cline-any cline-no">&nbsp;</span>
+<span class="cline-any cline-no">&nbsp;</span>
+<span class="cline-any cline-no">&nbsp;</span>
+<span class="cline-any cline-neutral">&nbsp;</span>
+<span class="cline-any cline-yes">13x</span>
+<span class="cline-any cline-yes">13x</span>
+<span class="cline-any cline-yes">13x</span>
+<span class="cline-any cline-yes">13x</span>
+<span class="cline-any cline-yes">1x</span>
+<span class="cline-any cline-yes">1x</span>
+<span class="cline-any cline-yes">1x</span>
+<span class="cline-any cline-yes">1x</span>
+<span class="cline-any cline-yes">1x</span>
+<span class="cline-any cline-neutral">&nbsp;</span>
+<span class="cline-any cline-yes">13x</span>
+<span class="cline-any cline-yes">13x</span>
+<span class="cline-any cline-yes">10x</span>
+<span class="cline-any cline-neutral">&nbsp;</span>
+<span class="cline-any cline-yes">13x</span>
+<span class="cline-any cline-neutral">&nbsp;</span>
+<span class="cline-any cline-yes">13x</span>
+<span class="cline-any cline-yes">2x</span>
+<span class="cline-any cline-neutral">&nbsp;</span>
+<span class="cline-any cline-yes">11x</span>
+<span class="cline-any cline-neutral">&nbsp;</span>
+<span class="cline-any cline-yes">13x</span>
+<span class="cline-any cline-yes">13x</span>
+<span class="cline-any cline-yes">13x</span>
+<span class="cline-any cline-yes">13x</span>
+<span class="cline-any cline-yes">1x</span>
+<span class="cline-any cline-yes">1x</span>
+<span class="cline-any cline-yes">1x</span>
+<span class="cline-any cline-yes">1x</span>
+<span class="cline-any cline-yes">1x</span>
+<span class="cline-any cline-neutral">&nbsp;</span>
+<span class="cline-any cline-yes">13x</span>
+<span class="cline-any cline-yes">13x</span>
+<span class="cline-any cline-yes">12x</span>
+<span class="cline-any cline-neutral">&nbsp;</span>
+<span class="cline-any cline-yes">13x</span>
+<span class="cline-any cline-neutral">&nbsp;</span>
+<span class="cline-any cline-yes">13x</span>
+<span class="cline-any cline-yes">2x</span>
+<span class="cline-any cline-neutral">&nbsp;</span>
+<span class="cline-any cline-yes">11x</span>
+<span class="cline-any cline-neutral">&nbsp;</span>
+<span class="cline-any cline-yes">13x</span>
+<span class="cline-any cline-yes">13x</span>
+<span class="cline-any cline-yes">13x</span>
+<span class="cline-any cline-yes">13x</span>
+<span class="cline-any cline-yes">13x</span>
+<span class="cline-any cline-yes">13x</span>
+<span class="cline-any cline-neutral">&nbsp;</span>
+<span class="cline-any cline-yes">13x</span>
+<span class="cline-any cline-yes">13x</span>
+<span class="cline-any cline-yes">13x</span>
+<span class="cline-any cline-yes">13x</span>
+<span class="cline-any cline-neutral">&nbsp;</span>
+<span class="cline-any cline-yes">13x</span>
+<span class="cline-any cline-yes">13x</span>
+<span class="cline-any cline-neutral">&nbsp;</span>
+<span class="cline-any cline-yes">13x</span>
+<span class="cline-any cline-yes">13x</span>
+<span class="cline-any cline-yes">13x</span>
+<span class="cline-any cline-neutral">&nbsp;</span>
+<span class="cline-any cline-yes">13x</span>
+<span class="cline-any cline-yes">13x</span>
+<span class="cline-any cline-neutral">&nbsp;</span>
+<span class="cline-any cline-yes">13x</span>
+<span class="cline-any cline-yes">13x</span>
+<span class="cline-any cline-yes">13x</span>
+<span class="cline-any cline-neutral">&nbsp;</span>
+<span class="cline-any cline-yes">13x</span>
+<span class="cline-any cline-yes">13x</span>
+<span class="cline-any cline-yes">13x</span>
+<span class="cline-any cline-neutral">&nbsp;</span>
+<span class="cline-any cline-yes">13x</span>
+<span class="cline-any cline-yes">13x</span>
+<span class="cline-any cline-yes">13x</span>
+<span class="cline-any cline-yes">13x</span>
+<span class="cline-any cline-yes">13x</span>
+<span class="cline-any cline-yes">13x</span>
+<span class="cline-any cline-yes">13x</span>
+<span class="cline-any cline-neutral">&nbsp;</span>
+<span class="cline-any cline-neutral">&nbsp;</span>
+<span class="cline-any cline-yes">13x</span>
+<span class="cline-any cline-yes">13x</span>
+<span class="cline-any cline-yes">13x</span>
+<span class="cline-any cline-yes">13x</span>
+<span class="cline-any cline-no">&nbsp;</span>
+<span class="cline-any cline-no">&nbsp;</span>
+<span class="cline-any cline-no">&nbsp;</span>
+<span class="cline-any cline-no">&nbsp;</span>
+<span class="cline-any cline-neutral">&nbsp;</span>
+<span class="cline-any cline-no">&nbsp;</span>
+<span class="cline-any cline-no">&nbsp;</span>
+<span class="cline-any cline-no">&nbsp;</span>
+<span class="cline-any cline-neutral">&nbsp;</span>
+<span class="cline-any cline-yes">13x</span>
+<span class="cline-any cline-yes">13x</span>
+<span class="cline-any cline-yes">13x</span>
+<span class="cline-any cline-yes">29x</span>
+<span class="cline-any cline-yes">29x</span>
+<span class="cline-any cline-yes">29x</span>
+<span class="cline-any cline-neutral">&nbsp;</span>
+<span class="cline-any cline-yes">29x</span>
 <span class="cline-any cline-neutral">&nbsp;</span>
 <span class="cline-any cline-yes">1x</span>
 <span class="cline-any cline-neutral">&nbsp;</span></td><td class="text"><pre class="prettyprint lang-js">import React, { useState, useEffect } from "react";
@@ -935,15 +935,15 @@
 import ChatComponent from "../planner/ChatComponent.jsx";
 &nbsp;
 // ---------- Format Date ----------
-<span class="cstat-no" title="statement not covered" ><span class="fstat-no" title="function not covered" >function formatDate(date) {</span></span>
-<span class="cstat-no" title="statement not covered" >  if (!date) return "";</span>
+function formatDate(date) {
+  if (!date) return <span class="branch-0 cbranch-no" title="branch not covered" >"";</span>
 &nbsp;
   // Firestore timestamp
 <span class="cstat-no" title="statement not covered" >  if (</span>
 <span class="cstat-no" title="statement not covered" >    typeof date === "object" &amp;&amp;</span>
-<span class="cstat-no" title="statement not covered" >    typeof date._seconds === "number" &amp;&amp;</span>
+<span class="cstat-no" title="statement not covered" >    typeof date._seconds === <span class="branch-0 cbranch-no" title="branch not covered" >"number" &amp;&amp;</span></span>
 <span class="cstat-no" title="statement not covered" >    typeof date._nanoseconds === "number"</span>
-<span class="cstat-no" title="statement not covered" >  ) {</span>
+  ) <span class="branch-0 cbranch-no" title="branch not covered" >{</span>
 <span class="cstat-no" title="statement not covered" >    const jsDate = new Date(date._seconds * 1000 + date._nanoseconds / 1e6);</span>
 <span class="cstat-no" title="statement not covered" >    return jsDate.toLocaleString();</span>
 <span class="cstat-no" title="statement not covered" >  }</span>
@@ -961,145 +961,145 @@
 <span class="cstat-no" title="statement not covered" >  return String(date); // fallback</span>
 <span class="cstat-no" title="statement not covered" >}</span>
 &nbsp;
-const VendorBooking = <span class="fstat-no" title="function not covered" >({ setActivePage }) =&gt; {</span>
-<span class="cstat-no" title="statement not covered" >  const [filter, setFilter] = useState("all");</span>
-<span class="cstat-no" title="statement not covered" >  const [bookings, setBookings] = useState([]);</span>
-<span class="cstat-no" title="statement not covered" >  const [loading, setLoading] = useState(true);</span>
-<span class="cstat-no" title="statement not covered" >  const [error, setError] = useState("");</span>
-<span class="cstat-no" title="statement not covered" >  const [isUpdating, setIsUpdating] = useState(null);</span>
-<span class="cstat-no" title="statement not covered" >  const [selectedEvent, setSelectedEvent] = useState(null);</span>
-<span class="cstat-no" title="statement not covered" >  const [showEventModal, setShowEventModal] = useState(false);</span>
-<span class="cstat-no" title="statement not covered" >  const [showChat, setShowChat] = useState(false);</span>
-<span class="cstat-no" title="statement not covered" >  const [chatEventId, setChatEventId] = useState(null);</span>
-<span class="cstat-no" title="statement not covered" >  const [chatPlannerId, setChatPlannerId] = useState(null);</span>
-<span class="cstat-no" title="statement not covered" >  const [chatEventName, setChatEventName] = useState(null);</span>
-<span class="cstat-no" title="statement not covered" >  const [chatVendorName, setChatVendorName] = useState(null);</span>
-&nbsp;
-<span class="cstat-no" title="statement not covered" >  const vendorId = auth.currentUser?.uid;</span>
+const VendorBooking = ({ setActivePage }) =&gt; {
+  const [filter, setFilter] = useState("all");
+  const [bookings, setBookings] = useState([]);
+  const [loading, setLoading] = useState(true);
+  const [error, setError] = useState("");
+  const [isUpdating, setIsUpdating] = useState(null);
+  const [selectedEvent, setSelectedEvent] = useState(null);
+  const [showEventModal, setShowEventModal] = useState(false);
+  const [showChat, setShowChat] = useState(false);
+  const [chatEventId, setChatEventId] = useState(null);
+  const [chatPlannerId, setChatPlannerId] = useState(null);
+  const [chatEventName, setChatEventName] = useState(null);
+  const [chatVendorName, setChatVendorName] = useState(null);
+&nbsp;
+  const vendorId = auth.currentUser?.uid;
 &nbsp;
   // -------- Fetch Bookings --------
-<span class="cstat-no" title="statement not covered" >  useEffect(() =&gt; {</span>
-<span class="cstat-no" title="statement not covered" >    const fetchBookings = async () =&gt; {</span>
-<span class="cstat-no" title="statement not covered" >      if (!auth.currentUser) {</span>
-<span class="cstat-no" title="statement not covered" >        setError("User not authenticated");</span>
-<span class="cstat-no" title="statement not covered" >        setLoading(false);</span>
-<span class="cstat-no" title="statement not covered" >        return;</span>
-<span class="cstat-no" title="statement not covered" >      }</span>
-&nbsp;
-<span class="cstat-no" title="statement not covered" >      try {</span>
-<span class="cstat-no" title="statement not covered" >        const token = await auth.currentUser.getIdToken();</span>
-<span class="cstat-no" title="statement not covered" >        const res = await fetch(</span>
-<span class="cstat-no" title="statement not covered" >          "https://us-central1-planit-sdp.cloudfunctions.net/api/vendor/bookings/services",</span>
-<span class="cstat-no" title="statement not covered" >          {</span>
-<span class="cstat-no" title="statement not covered" >            headers: { Authorization: `Bearer ${token}` },</span>
-<span class="cstat-no" title="statement not covered" >          }</span>
-<span class="cstat-no" title="statement not covered" >        );</span>
-&nbsp;
-<span class="cstat-no" title="statement not covered" >        if (!res.ok) {</span>
-<span class="cstat-no" title="statement not covered" >          const contentType = res.headers.get("content-type");</span>
-<span class="cstat-no" title="statement not covered" >          const errorText = contentType?.includes("application/json")</span>
-<span class="cstat-no" title="statement not covered" >            ? (await res.json()).message</span>
-<span class="cstat-no" title="statement not covered" >            : await res.text();</span>
+  useEffect(() =&gt; {
+    const fetchBookings = async () =&gt; {
+      if (!auth.currentUser) {
+        setError("User not authenticated");
+        setLoading(false);
+        return;
+      }
+&nbsp;
+      try {
+        const token = await auth.currentUser.getIdToken();
+        const res = await fetch(
+          "https://us-central1-planit-sdp.cloudfunctions.net/api/vendor/bookings/services",
+          {
+            headers: { Authorization: `Bearer ${token}` },
+          }
+        );
+&nbsp;
+        if (!res.ok) {
+          const contentType = res.headers.get("content-type");
+          const errorText = contentType?.includes("application/json")
+            ? (await res.json()).<span class="branch-0 cbranch-no" title="branch not covered" >message</span>
+<span class="cstat-no" title="statement not covered" >            : await res.text(<span class="branch-0 cbranch-no" title="branch not covered" >);</span></span>
 <span class="cstat-no" title="statement not covered" >          throw new Error(`Failed to fetch bookings: ${errorText}`);</span>
 <span class="cstat-no" title="statement not covered" >        }</span>
 &nbsp;
-<span class="cstat-no" title="statement not covered" >        const data = await res.json();</span>
-<span class="cstat-no" title="statement not covered" >        const formattedBookings = (data.bookings || []).map((booking) =&gt; ({</span>
-<span class="cstat-no" title="statement not covered" >          ...booking,</span>
-<span class="cstat-no" title="statement not covered" >          overallStatus: getOverallBookingStatus(booking.vendorServices),</span>
-<span class="cstat-no" title="statement not covered" >          contractUploaded: false, // placeholder</span>
-<span class="cstat-no" title="statement not covered" >        }));</span>
-&nbsp;
-<span class="cstat-no" title="statement not covered" >        setBookings(formattedBookings);</span>
-<span class="cstat-no" title="statement not covered" >      } catch (err) {</span>
-<span class="cstat-no" title="statement not covered" >        console.error(err);</span>
-<span class="cstat-no" title="statement not covered" >        setError(err.message);</span>
-<span class="cstat-no" title="statement not covered" >      } finally {</span>
-<span class="cstat-no" title="statement not covered" >        setLoading(false);</span>
-<span class="cstat-no" title="statement not covered" >      }</span>
-<span class="cstat-no" title="statement not covered" >    };</span>
-&nbsp;
-<span class="cstat-no" title="statement not covered" >    fetchBookings();</span>
-<span class="cstat-no" title="statement not covered" >  }, []);</span>
+        const data = await res.json();
+        const formattedBookings = (data.<span class="branch-0 cbranch-no" title="branch not covered" >bookings || []).m</span>ap((booking) =&gt; ({
+          ...booking,
+          overallStatus: getOverallBookingStatus(booking.vendorServices),
+          contractUploaded: false, // placeholder
+        }));
+&nbsp;
+        setBookings(formattedBookings);
+      } catch (err) {
+        console.error(err);
+        setError(err.message);
+      } finally {
+        setLoading(false);
+      }
+    };
+&nbsp;
+    fetchBookings();
+  }, []);
 &nbsp;
   // -------- Status Functions --------
-<span class="cstat-no" title="statement not covered" >  const getOverallBookingStatus = (vendorServices) =&gt; {</span>
-<span class="cstat-no" title="statement not covered" >    if (!vendorServices || vendorServices.length === 0) return "pending";</span>
-<span class="cstat-no" title="statement not covered" >    const statuses = vendorServices.map((s) =&gt; s.status || "pending");</span>
-<span class="cstat-no" title="statement not covered" >    if (statuses.every((s) =&gt; s === "accepted")) return "accepted";</span>
-<span class="cstat-no" title="statement not covered" >    if (statuses.some((s) =&gt; s === "rejected")) return "rejected";</span>
-<span class="cstat-no" title="statement not covered" >    return "pending";</span>
-<span class="cstat-no" title="statement not covered" >  };</span>
-&nbsp;
-<span class="cstat-no" title="statement not covered" >  const updateVendorStatus = async (eventId, vendorId, newStatus) =&gt; {</span>
-<span class="cstat-no" title="statement not covered" >    if (!auth.currentUser) {</span>
+  const getOverallBookingStatus = (vendorServices) =&gt; {
+    if (!vendorServices || vendorServices.length === 0) <span class="branch-0 cbranch-no" title="branch not covered" >return "pending";</span>
+    const statuses = vendorServices.map((s) =&gt; s.status || "pending");
+    if (statuses.every((s) =&gt; s === "accepted")) return "accepted";
+    if (statuses.some((s) =&gt; s === "rejected")) return "rejected";
+    return "pending";
+  };
+&nbsp;
+  const updateVendorStatus = async (eventId, vendorId, newStatus) =&gt; {
+    if (!auth.currentUser) <span class="branch-0 cbranch-no" title="branch not covered" >{</span>
 <span class="cstat-no" title="statement not covered" >      alert("User not authenticated");</span>
 <span class="cstat-no" title="statement not covered" >      return;</span>
 <span class="cstat-no" title="statement not covered" >    }</span>
 &nbsp;
-<span class="cstat-no" title="statement not covered" >    if (isUpdating) {</span>
+    if (isUpdating) <span class="branch-0 cbranch-no" title="branch not covered" >{</span>
 <span class="cstat-no" title="statement not covered" >      alert("Another update is in progress");</span>
 <span class="cstat-no" title="statement not covered" >      return;</span>
 <span class="cstat-no" title="statement not covered" >    }</span>
 &nbsp;
-<span class="cstat-no" title="statement not covered" >    setIsUpdating(`${eventId}-${vendorId}`);</span>
-&nbsp;
-<span class="cstat-no" title="statement not covered" >    try {</span>
-<span class="cstat-no" title="statement not covered" >      const token = await auth.currentUser.getIdToken();</span>
-<span class="cstat-no" title="statement not covered" >      const res = await fetch(</span>
-<span class="cstat-no" title="statement not covered" >        `https://us-central1-planit-sdp.cloudfunctions.net/api/event/${eventId}/vendor/${vendorId}/status`,</span>
-<span class="cstat-no" title="statement not covered" >        {</span>
-<span class="cstat-no" title="statement not covered" >          method: "PUT",</span>
-<span class="cstat-no" title="statement not covered" >          headers: {</span>
-<span class="cstat-no" title="statement not covered" >            Authorization: `Bearer ${token}`,</span>
-<span class="cstat-no" title="statement not covered" >            "Content-Type": "application/json",</span>
-<span class="cstat-no" title="statement not covered" >          },</span>
-<span class="cstat-no" title="statement not covered" >          body: JSON.stringify({ status: newStatus }),</span>
-<span class="cstat-no" title="statement not covered" >        }</span>
-<span class="cstat-no" title="statement not covered" >      );</span>
-&nbsp;
-<span class="cstat-no" title="statement not covered" >      const contentType = res.headers.get("content-type");</span>
-<span class="cstat-no" title="statement not covered" >      const data = contentType?.includes("application/json")</span>
-<span class="cstat-no" title="statement not covered" >        ? await res.json()</span>
+    setIsUpdating(`${eventId}-${vendorId}`);
+&nbsp;
+    try {
+      const token = await auth.currentUser.getIdToken();
+      const res = await fetch(
+        `https://us-central1-planit-sdp.cloudfunctions.net/api/event/${eventId}/vendor/${vendorId}/status`,
+        {
+          method: "PUT",
+          headers: {
+            Authorization: `Bearer ${token}`,
+            "Content-Type": "application/json",
+          },
+          body: JSON.stringify({ status: newStatus }),
+        }
+      );
+&nbsp;
+      const contentType = res.headers.get("content-type");
+      const data = contentType?.includes("application/json")
+        ? await res.json(<span class="branch-0 cbranch-no" title="branch not covered" >)</span>
 <span class="cstat-no" title="statement not covered" >        : { message: await res.text() };</span>
 &nbsp;
-<span class="cstat-no" title="statement not covered" >      if (!res.ok) throw new Error(data.message || `Failed (HTTP ${res.status})`);</span>
+      if (!res.ok) <span class="branch-0 cbranch-no" title="branch not covered" >throw new Error(data.message || `Failed (HTTP ${res.status})`);</span>
 &nbsp;
       // Update local state
-<span class="cstat-no" title="statement not covered" >      setBookings((prev) =&gt;</span>
-<span class="cstat-no" title="statement not covered" >        prev.map((booking) =&gt;</span>
-<span class="cstat-no" title="statement not covered" >          booking.eventId === eventId</span>
-<span class="cstat-no" title="statement not covered" >            ? {</span>
-<span class="cstat-no" title="statement not covered" >                ...booking,</span>
-<span class="cstat-no" title="statement not covered" >                vendorServices: booking.vendorServices.map((service) =&gt; ({</span>
-<span class="cstat-no" title="statement not covered" >                  ...service,</span>
-<span class="cstat-no" title="statement not covered" >                  status: newStatus,</span>
-<span class="cstat-no" title="statement not covered" >                })),</span>
-<span class="cstat-no" title="statement not covered" >                overallStatus: getOverallBookingStatus(</span>
-<span class="cstat-no" title="statement not covered" >                  booking.vendorServices.map((service) =&gt; ({</span>
-<span class="cstat-no" title="statement not covered" >                    ...service,</span>
-<span class="cstat-no" title="statement not covered" >                    status: newStatus,</span>
-<span class="cstat-no" title="statement not covered" >                  }))</span>
-<span class="cstat-no" title="statement not covered" >                ),</span>
-<span class="cstat-no" title="statement not covered" >              }</span>
+      setBookings((prev) =&gt;
+        prev.map((booking) =&gt;
+          booking.eventId === eventId
+            ? {
+                ...booking,
+                vendorServices: booking.vendorServices.map((service) =&gt; ({
+                  ...service,
+                  status: newStatus,
+                })),
+                overallStatus: getOverallBookingStatus(
+                  booking.vendorServices.map((service) =&gt; ({
+                    ...service,
+                    status: newStatus,
+                  }))
+                ),
+<span class="branch-0 cbranch-no" title="branch not covered" >              }</span>
 <span class="cstat-no" title="statement not covered" >            : booking</span>
-<span class="cstat-no" title="statement not covered" >        )</span>
-<span class="cstat-no" title="statement not covered" >      );</span>
-<span class="cstat-no" title="statement not covered" >    } catch (err) {</span>
+        )
+      );
+<span class="branch-0 cbranch-no" title="branch not covered" >    } catch (err) {</span>
 <span class="cstat-no" title="statement not covered" >      console.error(err);</span>
 <span class="cstat-no" title="statement not covered" >      alert(`Failed to update status: ${err.message}`);</span>
-<span class="cstat-no" title="statement not covered" >    } finally {</span>
-<span class="cstat-no" title="statement not covered" >      setIsUpdating(null);</span>
-<span class="cstat-no" title="statement not covered" >    }</span>
-<span class="cstat-no" title="statement not covered" >  };</span>
+    } finally {
+      setIsUpdating(null);
+    }
+  };
 &nbsp;
   // -------- Event &amp; Chat Handlers --------
-<span class="cstat-no" title="statement not covered" >  const handleViewEvent = (booking) =&gt; {</span>
+  const handleViewEvent = <span class="fstat-no" title="function not covered" >(booking) =&gt; {</span>
 <span class="cstat-no" title="statement not covered" >    setSelectedEvent(booking);</span>
 <span class="cstat-no" title="statement not covered" >    setShowEventModal(true);</span>
 <span class="cstat-no" title="statement not covered" >  };</span>
 &nbsp;
-<span class="cstat-no" title="statement not covered" >  const handleOpenChat = (booking) =&gt; {</span>
+  const handleOpenChat = <span class="fstat-no" title="function not covered" >(booking) =&gt; {</span>
 <span class="cstat-no" title="statement not covered" >    setChatEventId(booking.eventId);</span>
 <span class="cstat-no" title="statement not covered" >    setChatPlannerId(booking.eventPlanner);</span>
 <span class="cstat-no" title="statement not covered" >    setChatEventName(booking.eventName);</span>
@@ -1107,7 +1107,7 @@
 <span class="cstat-no" title="statement not covered" >    setShowChat(true);</span>
 <span class="cstat-no" title="statement not covered" >  };</span>
 &nbsp;
-<span class="cstat-no" title="statement not covered" >  const onCloseChat = () =&gt; {</span>
+  const onCloseChat = <span class="fstat-no" title="function not covered" >() =&gt; {</span>
 <span class="cstat-no" title="statement not covered" >    setChatEventId(null);</span>
 <span class="cstat-no" title="statement not covered" >    setChatPlannerId(null);</span>
 <span class="cstat-no" title="statement not covered" >    setChatEventName(null);</span>
@@ -1115,11 +1115,11 @@
 <span class="cstat-no" title="statement not covered" >    setShowChat(false);</span>
 <span class="cstat-no" title="statement not covered" >  };</span>
 &nbsp;
-<span class="cstat-no" title="statement not covered" >  const handleUploadContract = (eventId) =&gt; {</span>
-<span class="cstat-no" title="statement not covered" >    setActivePage("contracts");</span>
-<span class="cstat-no" title="statement not covered" >  };</span>
-&nbsp;
-<span class="cstat-no" title="statement not covered" >  const handleAcceptBooking = async (booking) =&gt; {</span>
+  const handleUploadContract = (eventId) =&gt; {
+    setActivePage("contracts");
+  };
+&nbsp;
+  const handleAcceptBooking = <span class="fstat-no" title="function not covered" >async (booking) =&gt; {</span>
 <span class="cstat-no" title="statement not covered" >    if (!booking.contractUploaded) {</span>
 <span class="cstat-no" title="statement not covered" >      if (</span>
 <span class="cstat-no" title="statement not covered" >        window.confirm(</span>
@@ -1135,25 +1135,25 @@
 <span class="cstat-no" title="statement not covered" >  };</span>
 &nbsp;
   // -------- Filtering --------
-<span class="cstat-no" title="statement not covered" >  const filteredBookings =</span>
-<span class="cstat-no" title="statement not covered" >    filter === "all"</span>
-<span class="cstat-no" title="statement not covered" >      ? bookings</span>
-<span class="cstat-no" title="statement not covered" >      : bookings.filter((b) =&gt; b.overallStatus === filter);</span>
-&nbsp;
-<span class="cstat-no" title="statement not covered" >  if (loading)</span>
-<span class="cstat-no" title="statement not covered" >    return (</span>
-<span class="cstat-no" title="statement not covered" >      &lt;div className="loading-screen"&gt;</span>
-<span class="cstat-no" title="statement not covered" >        &lt;div className="spinner"&gt;&lt;/div&gt;</span>
-<span class="cstat-no" title="statement not covered" >        &lt;p&gt;Loading your bookings...&lt;/p&gt;</span>
-<span class="cstat-no" title="statement not covered" >      &lt;/div&gt;</span>
+  const filteredBookings =
+    filter === "all"
+      ? bookings
+      : bookings.filter((b) =&gt; b.overallStatus === filter);
+&nbsp;
+  if (loading)
+    return (
+      &lt;div className="loading-screen"&gt;
+        &lt;div className="spinner"&gt;&lt;/div&gt;
+        &lt;p&gt;Loading your bookings...&lt;/p&gt;
+      &lt;/div&gt;
     );
 &nbsp;
-<span class="cstat-no" title="statement not covered" >  if (error) return &lt;p className="error"&gt;{error}&lt;/p&gt;;</span>
-<span class="cstat-no" title="statement not covered" >  if (!bookings.length) return &lt;p className="no-bookings"&gt;No bookings found.&lt;/p&gt;;</span>
-&nbsp;
-<span class="cstat-no" title="statement not covered" >  return (</span>
-<span class="cstat-no" title="statement not covered" >    &lt;section className="booking-page"&gt;</span>
-<span class="cstat-no" title="statement not covered" >      {showChat &amp;&amp; (</span>
+  if (error) return &lt;p className="error"&gt;{error}&lt;/p&gt;;
+  if (!bookings.length) return &lt;p className="no-bookings"&gt;No bookings found.&lt;/p&gt;;
+&nbsp;
+  return (
+    &lt;section className="booking-page"&gt;
+      {<span class="branch-0 cbranch-no" title="branch not covered" >showChat &amp;&amp; (</span>
 <span class="cstat-no" title="statement not covered" >        &lt;ChatComponent</span>
 <span class="cstat-no" title="statement not covered" >          eventId={chatEventId}</span>
 <span class="cstat-no" title="statement not covered" >          plannerId={chatPlannerId}</span>
@@ -1164,164 +1164,164 @@
 <span class="cstat-no" title="statement not covered" >        /&gt;</span>
       )}
 &nbsp;
-<span class="cstat-no" title="statement not covered" >      &lt;header&gt;</span>
-<span class="cstat-no" title="statement not covered" >        &lt;h1&gt;Booking Management&lt;/h1&gt;</span>
-<span class="cstat-no" title="statement not covered" >        &lt;p&gt;View, manage, and update your event bookings in one place.&lt;/p&gt;</span>
-<span class="cstat-no" title="statement not covered" >      &lt;/header&gt;</span>
-&nbsp;
-<span class="cstat-no" title="statement not covered" >    {showChat &amp;&amp; (&lt;ChatComponent eventId={chatEventId} plannerId={chatPlannerId} vendorId={vendorId} </span>
+      &lt;header&gt;
+        &lt;h1&gt;Booking Management&lt;/h1&gt;
+        &lt;p&gt;View, manage, and update your event bookings in one place.&lt;/p&gt;
+      &lt;/header&gt;
+&nbsp;
+    {<span class="branch-0 cbranch-no" title="branch not covered" >showChat &amp;&amp; (&lt;ChatComponent eventId={chatEventId} plannerId={chatPlannerId} vendorId={vendorId} </span>
 <span class="cstat-no" title="statement not covered" >      currentUser={{id:vendorId, name: chatVendorName, type: "vendor"}} otherUser={{id:chatPlannerId, name: chatEventName, type: "planner"}}</span>
 <span class="cstat-no" title="statement not covered" >      closeChat={onCloseChat}/&gt;)}</span>
 &nbsp;
-<span class="cstat-no" title="statement not covered" >      &lt;div className="filters"&gt;</span>
-<span class="cstat-no" title="statement not covered" >        &lt;Filter size={20} /&gt;</span>
-<span class="cstat-no" title="statement not covered" >        &lt;select value={filter} onChange={(e) =&gt; setFilter(e.target.value)}&gt;</span>
-<span class="cstat-no" title="statement not covered" >          &lt;option value="all"&gt;All Bookings&lt;/option&gt;</span>
-<span class="cstat-no" title="statement not covered" >          &lt;option value="pending"&gt;Pending&lt;/option&gt;</span>
-<span class="cstat-no" title="statement not covered" >          &lt;option value="accepted"&gt;Accepted&lt;/option&gt;</span>
-<span class="cstat-no" title="statement not covered" >          &lt;option value="rejected"&gt;Rejected&lt;/option&gt;</span>
-<span class="cstat-no" title="statement not covered" >        &lt;/select&gt;</span>
-<span class="cstat-no" title="statement not covered" >      &lt;/div&gt;</span>
-&nbsp;
-<span class="cstat-no" title="statement not covered" >      &lt;div className="booking-list"&gt;</span>
-<span class="cstat-no" title="statement not covered" >        {filteredBookings.map((booking) =&gt; (</span>
-<span class="cstat-no" title="statement not covered" >          &lt;div</span>
-<span class="cstat-no" title="statement not covered" >            key={booking.eventId}</span>
-<span class="cstat-no" title="statement not covered" >            className={`booking-card ${booking.overallStatus}`}</span>
+      &lt;div className="filters"&gt;
+        &lt;Filter size={20} /&gt;
+        &lt;select value={filter} onChange={(e) =&gt; setFilter(e.target.value)}&gt;
+          &lt;option value="all"&gt;All Bookings&lt;/option&gt;
+          &lt;option value="pending"&gt;Pending&lt;/option&gt;
+          &lt;option value="accepted"&gt;Accepted&lt;/option&gt;
+          &lt;option value="rejected"&gt;Rejected&lt;/option&gt;
+        &lt;/select&gt;
+      &lt;/div&gt;
+&nbsp;
+      &lt;div className="booking-list"&gt;
+        {filteredBookings.map((booking) =&gt; (
+          &lt;div
+            key={booking.eventId}
+            className={`booking-card ${booking.overallStatus}`}
           &gt;
-<span class="cstat-no" title="statement not covered" >            &lt;div className="booking-header"&gt;</span>
-<span class="cstat-no" title="statement not covered" >              &lt;h2&gt;{booking.eventName || "Unnamed Event"}&lt;/h2&gt;</span>
-<span class="cstat-no" title="statement not covered" >              &lt;span className={`status-badge status-${booking.overallStatus}`}&gt;</span>
-<span class="cstat-no" title="statement not covered" >                {booking.overallStatus.charAt(0).toUpperCase() +</span>
-<span class="cstat-no" title="statement not covered" >                  booking.overallStatus.slice(1)}</span>
-<span class="cstat-no" title="statement not covered" >              &lt;/span&gt;</span>
-<span class="cstat-no" title="statement not covered" >            &lt;/div&gt;</span>
-&nbsp;
-<span class="cstat-no" title="statement not covered" >            &lt;div className="booking-details"&gt;</span>
-<span class="cstat-no" title="statement not covered" >              &lt;div className="detail-row"&gt;</span>
-<span class="cstat-no" title="statement not covered" >                &lt;Calendar size={16} /&gt;</span>
-<span class="cstat-no" title="statement not covered" >                &lt;span&gt;{formatDate(booking.date)}&lt;/span&gt;</span>
-<span class="cstat-no" title="statement not covered" >              &lt;/div&gt;</span>
-<span class="cstat-no" title="statement not covered" >              &lt;div className="detail-row"&gt;</span>
-<span class="cstat-no" title="statement not covered" >                &lt;Clock size={16} /&gt;</span>
-<span class="cstat-no" title="statement not covered" >                &lt;span&gt;{formatDate(booking.date)}&lt;/span&gt;</span>
-<span class="cstat-no" title="statement not covered" >              &lt;/div&gt;</span>
-<span class="cstat-no" title="statement not covered" >              &lt;div className="detail-row"&gt;</span>
-<span class="cstat-no" title="statement not covered" >                &lt;MapPin size={16} /&gt;</span>
-<span class="cstat-no" title="statement not covered" >                &lt;span&gt;{booking.location || "TBD"}&lt;/span&gt;</span>
-<span class="cstat-no" title="statement not covered" >              &lt;/div&gt;</span>
-<span class="cstat-no" title="statement not covered" >              &lt;div className="detail-row"&gt;</span>
-<span class="cstat-no" title="statement not covered" >                &lt;Users size={16} /&gt;</span>
-<span class="cstat-no" title="statement not covered" >                &lt;span&gt;{booking.expectedGuestCount || "N/A"} guests&lt;/span&gt;</span>
-<span class="cstat-no" title="statement not covered" >              &lt;/div&gt;</span>
-<span class="cstat-no" title="statement not covered" >              &lt;div className="detail-row"&gt;</span>
-<span class="cstat-no" title="statement not covered" >                &lt;DollarSign size={16} /&gt;</span>
-<span class="cstat-no" title="statement not covered" >                &lt;span&gt;Budget: R{booking.budget || "__TBC__"}&lt;/span&gt;</span>
-<span class="cstat-no" title="statement not covered" >              &lt;/div&gt;</span>
-<span class="cstat-no" title="statement not covered" >            &lt;/div&gt;</span>
-&nbsp;
-<span class="cstat-no" title="statement not covered" >            &lt;div className="services-section"&gt;</span>
-<span class="cstat-no" title="statement not covered" >              &lt;h4&gt;Your Services:&lt;/h4&gt;</span>
-<span class="cstat-no" title="statement not covered" >              &lt;div className="services-list"&gt;</span>
-<span class="cstat-no" title="statement not covered" >                {booking.vendorServices.map((service) =&gt; (</span>
-<span class="cstat-no" title="statement not covered" >                  &lt;div key={service.serviceId} className="service-item"&gt;</span>
-<span class="cstat-no" title="statement not covered" >                    &lt;span className="service-name"&gt;{service.serviceName}&lt;/span&gt;</span>
-<span class="cstat-no" title="statement not covered" >                    &lt;span</span>
-<span class="cstat-no" title="statement not covered" >                      className={`service-status status-${service.status || "pending"}`}</span>
+            &lt;div className="booking-header"&gt;
+              &lt;h2&gt;{booking.<span class="branch-0 cbranch-no" title="branch not covered" >eventName || "Unnamed Event"}&lt;</span>/h2&gt;
+              &lt;span className={`status-badge status-${booking.overallStatus}`}&gt;
+                {booking.overallStatus.charAt(0).toUpperCase() +
+                  booking.overallStatus.slice(1)}
+              &lt;/span&gt;
+            &lt;/div&gt;
+&nbsp;
+            &lt;div className="booking-details"&gt;
+              &lt;div className="detail-row"&gt;
+                &lt;Calendar size={16} /&gt;
+                &lt;span&gt;{formatDate(booking.date)}&lt;/span&gt;
+              &lt;/div&gt;
+              &lt;div className="detail-row"&gt;
+                &lt;Clock size={16} /&gt;
+                &lt;span&gt;{formatDate(booking.date)}&lt;/span&gt;
+              &lt;/div&gt;
+              &lt;div className="detail-row"&gt;
+                &lt;MapPin size={16} /&gt;
+                &lt;span&gt;{booking.location || "TBD"}&lt;/span&gt;
+              &lt;/div&gt;
+              &lt;div className="detail-row"&gt;
+                &lt;Users size={16} /&gt;
+                &lt;span&gt;{booking.expectedGuestCount || "N/A"} guests&lt;/span&gt;
+              &lt;/div&gt;
+              &lt;div className="detail-row"&gt;
+                &lt;DollarSign size={16} /&gt;
+                &lt;span&gt;Budget: R{booking.budget || "__TBC__"}&lt;/span&gt;
+              &lt;/div&gt;
+            &lt;/div&gt;
+&nbsp;
+            &lt;div className="services-section"&gt;
+              &lt;h4&gt;Your Services:&lt;/h4&gt;
+              &lt;div className="services-list"&gt;
+                {booking.vendorServices.map((service) =&gt; (
+                  &lt;div key={service.serviceId} className="service-item"&gt;
+                    &lt;span className="service-name"&gt;{service.serviceName}&lt;/span&gt;
+                    &lt;span
+                      className={`service-status status-${service.status || "pending"}`}
                     &gt;
-<span class="cstat-no" title="statement not covered" >                      {(service.status || "pending").charAt(0).toUpperCase() +</span>
-<span class="cstat-no" title="statement not covered" >                        (service.status || "pending").slice(1)}</span>
-<span class="cstat-no" title="statement not covered" >                    &lt;/span&gt;</span>
-<span class="cstat-no" title="statement not covered" >                    {service.lastUpdated &amp;&amp; (</span>
+                      {(service.status || "pending").charAt(0).toUpperCase() +
+                        (service.status || "pending").slice(1)}
+                    &lt;/span&gt;
+                    {service.<span class="branch-0 cbranch-no" title="branch not covered" >lastUpdated &amp;&amp; (</span>
 <span class="cstat-no" title="statement not covered" >                      &lt;span className="service-updated"&gt;</span>
 <span class="cstat-no" title="statement not covered" >                        Last updated: {formatDate(service.lastUpdated)}</span>
 <span class="cstat-no" title="statement not covered" >                      &lt;/span&gt;</span>
                     )}
-<span class="cstat-no" title="statement not covered" >                    &lt;div className="service-actions"&gt;</span>
-<span class="cstat-no" title="statement not covered" >                      &lt;button</span>
-<span class="cstat-no" title="statement not covered" >                        className="approve-btn small"</span>
-<span class="cstat-no" title="statement not covered" >                        onClick={() =&gt;</span>
-<span class="cstat-no" title="statement not covered" >                          updateVendorStatus(</span>
-<span class="cstat-no" title="statement not covered" >                            booking.eventId,</span>
-<span class="cstat-no" title="statement not covered" >                            vendorId,</span>
-<span class="cstat-no" title="statement not covered" >                            "accepted"</span>
-<span class="cstat-no" title="statement not covered" >                          )</span>
+                    &lt;div className="service-actions"&gt;
+                      &lt;button
+                        className="approve-btn small"
+                        onClick={() =&gt;
+                          updateVendorStatus(
+                            booking.eventId,
+                            vendorId,
+                            "accepted"
+                          )
                         }
-<span class="cstat-no" title="statement not covered" >                        disabled={</span>
-<span class="cstat-no" title="statement not covered" >                          service.status === "accepted" ||</span>
-<span class="cstat-no" title="statement not covered" >                          isUpdating === `${booking.eventId}-${vendorId}`</span>
+                        disabled={
+                          service.status === "accepted" ||
+                          isUpdating === `${booking.eventId}-${vendorId}`
                         }
-<span class="cstat-no" title="statement not covered" >                        title="Accept this service"</span>
+                        title="Accept this service"
                       &gt;
-<span class="cstat-no" title="statement not covered" >                        {isUpdating === `${booking.eventId}-${vendorId}` ? (</span>
-<span class="cstat-no" title="statement not covered" >                          "..."</span>
+                        {isUpdating === `${booking.eventId}-${vendorId}` ? (
+                          "..."
                         ) : (
-<span class="cstat-no" title="statement not covered" >                          &lt;CheckCircle size={14} /&gt;</span>
+                          &lt;CheckCircle size={14} /&gt;
                         )}
-<span class="cstat-no" title="statement not covered" >                      &lt;/button&gt;</span>
-<span class="cstat-no" title="statement not covered" >                      &lt;button</span>
-<span class="cstat-no" title="statement not covered" >                        className="reject-btn small"</span>
-<span class="cstat-no" title="statement not covered" >                        onClick={() =&gt;</span>
-<span class="cstat-no" title="statement not covered" >                          updateVendorStatus(</span>
-<span class="cstat-no" title="statement not covered" >                            booking.eventId,</span>
-<span class="cstat-no" title="statement not covered" >                            vendorId,</span>
-<span class="cstat-no" title="statement not covered" >                            "rejected"</span>
-<span class="cstat-no" title="statement not covered" >                          )</span>
+                      &lt;/button&gt;
+                      &lt;button
+                        className="reject-btn small"
+                        onClick={() =&gt;
+                          updateVendorStatus(
+                            booking.eventId,
+                            vendorId,
+                            "rejected"
+                          )
                         }
-<span class="cstat-no" title="statement not covered" >                        disabled={</span>
-<span class="cstat-no" title="statement not covered" >                          service.status === "rejected" ||</span>
-<span class="cstat-no" title="statement not covered" >                          isUpdating === `${booking.eventId}-${vendorId}`</span>
+                        disabled={
+                          service.status === "rejected" ||
+                          isUpdating === `${booking.eventId}-${vendorId}`
                         }
-<span class="cstat-no" title="statement not covered" >                        title="Reject this service"</span>
+                        title="Reject this service"
                       &gt;
-<span class="cstat-no" title="statement not covered" >                        {isUpdating === `${booking.eventId}-${vendorId}` ? (</span>
-<span class="cstat-no" title="statement not covered" >                          "..."</span>
+                        {isUpdating === `${booking.eventId}-${vendorId}` ? (
+                          "..."
                         ) : (
-<span class="cstat-no" title="statement not covered" >                          &lt;XCircle size={14} /&gt;</span>
+                          &lt;XCircle size={14} /&gt;
                         )}
-<span class="cstat-no" title="statement not covered" >                      &lt;/button&gt;</span>
-<span class="cstat-no" title="statement not covered" >                    &lt;/div&gt;</span>
-<span class="cstat-no" title="statement not covered" >                  &lt;/div&gt;</span>
-<span class="cstat-no" title="statement not covered" >                ))}</span>
-<span class="cstat-no" title="statement not covered" >              &lt;/div&gt;</span>
-<span class="cstat-no" title="statement not covered" >            &lt;/div&gt;</span>
-&nbsp;
-<span class="cstat-no" title="statement not covered" >            &lt;div className="booking-actions"&gt;</span>
-<span class="cstat-no" title="statement not covered" >              &lt;button</span>
-<span class="cstat-no" title="statement not covered" >                className="view-details-btn"</span>
-<span class="cstat-no" title="statement not covered" >                onClick={() =&gt; handleViewEvent(booking)}</span>
+                      &lt;/button&gt;
+                    &lt;/div&gt;
+                  &lt;/div&gt;
+                ))}
+              &lt;/div&gt;
+            &lt;/div&gt;
+&nbsp;
+            &lt;div className="booking-actions"&gt;
+              &lt;button
+                className="view-details-btn"
+                onClick={<span class="fstat-no" title="function not covered" >() =&gt; handleViewEvent(booking)}</span>
               &gt;
-<span class="cstat-no" title="statement not covered" >                &lt;Eye size={16} /&gt; View Details</span>
-<span class="cstat-no" title="statement not covered" >              &lt;/button&gt;</span>
-&nbsp;
-<span class="cstat-no" title="statement not covered" >              &lt;button</span>
-<span class="cstat-no" title="statement not covered" >                className="chat-btn"</span>
-<span class="cstat-no" title="statement not covered" >                onClick={() =&gt; handleOpenChat(booking)}</span>
+                &lt;Eye size={16} /&gt; View Details
+              &lt;/button&gt;
+&nbsp;
+              &lt;button
+                className="chat-btn"
+                onClick={<span class="fstat-no" title="function not covered" >() =&gt; handleOpenChat(booking)}</span>
               &gt;
-<span class="cstat-no" title="statement not covered" >                &lt;MessageCircle size={16} /&gt; Chat</span>
-<span class="cstat-no" title="statement not covered" >              &lt;/button&gt;</span>
-&nbsp;
-<span class="cstat-no" title="statement not covered" >              &lt;button</span>
-<span class="cstat-no" title="statement not covered" >                className="upload-contract-btn"</span>
-<span class="cstat-no" title="statement not covered" >                onClick={() =&gt; handleUploadContract(booking.eventId)}</span>
+                &lt;MessageCircle size={16} /&gt; Chat
+              &lt;/button&gt;
+&nbsp;
+              &lt;button
+                className="upload-contract-btn"
+                onClick={() =&gt; handleUploadContract(booking.eventId)}
               &gt;
-<span class="cstat-no" title="statement not covered" >                &lt;Upload size={16} /&gt;{" "}</span>
-<span class="cstat-no" title="statement not covered" >                {booking.contractUploaded ? "View Contract" : "Upload Contract"}</span>
-<span class="cstat-no" title="statement not covered" >              &lt;/button&gt;</span>
-&nbsp;
-<span class="cstat-no" title="statement not covered" >              &lt;button</span>
-<span class="cstat-no" title="statement not covered" >                className={`accept-booking-btn ${</span>
-<span class="cstat-no" title="statement not covered" >                  !booking.contractUploaded ? "disabled" : ""</span>
-<span class="cstat-no" title="statement not covered" >                }`}</span>
-<span class="cstat-no" title="statement not covered" >                onClick={() =&gt; handleAcceptBooking(booking)}</span>
-<span class="cstat-no" title="statement not covered" >                disabled={</span>
-<span class="cstat-no" title="statement not covered" >                  !booking.contractUploaded || booking.overallStatus === "accepted"</span>
+                &lt;Upload size={16} /&gt;{" "}
+                {booking.<span class="branch-0 cbranch-no" title="branch not covered" >contractUploaded ? "View Contract" : "</span>Upload Contract"}
+              &lt;/button&gt;
+&nbsp;
+              &lt;button
+                className={`accept-booking-btn ${
+                  !booking.contractUploaded ? <span class="branch-0 cbranch-no" title="branch not covered" >"disabled" : ""</span>
+                }`}
+                onClick={<span class="fstat-no" title="function not covered" >() =&gt; handleAcceptBooking(booking)}</span>
+                disabled={
+                  !booking.<span class="branch-0 cbranch-no" title="branch not covered" >contractUploaded || booking.overallStatus === "accepted"</span>
                 }
               &gt;
-<span class="cstat-no" title="statement not covered" >                {!booking.contractUploaded ? (</span>
-<span class="cstat-no" title="statement not covered" >                  &lt;&gt;</span>
-<span class="cstat-no" title="statement not covered" >                    &lt;AlertCircle size={16} /&gt; Contract Required</span>
-<span class="cstat-no" title="statement not covered" >                  &lt;/&gt;</span>
+                {!booking.contractUploaded ? (
+                  &lt;&gt;
+                    &lt;AlertCircle size={16} /&gt; Contract Required
+<span class="branch-0 cbranch-no" title="branch not covered" >                  &lt;/&gt;</span>
 <span class="cstat-no" title="statement not covered" >                ) : booking.overallStatus === "accepted" ? (</span>
 <span class="cstat-no" title="statement not covered" >                  &lt;&gt;</span>
 <span class="cstat-no" title="statement not covered" >                    &lt;CheckCircle size={16} /&gt; Accepted</span>
@@ -1331,14 +1331,14 @@
 <span class="cstat-no" title="statement not covered" >                    &lt;CheckCircle size={16} /&gt; Accept Booking</span>
 <span class="cstat-no" title="statement not covered" >                  &lt;/&gt;</span>
                 )}
-<span class="cstat-no" title="statement not covered" >              &lt;/button&gt;</span>
-<span class="cstat-no" title="statement not covered" >            &lt;/div&gt;</span>
-<span class="cstat-no" title="statement not covered" >          &lt;/div&gt;</span>
-<span class="cstat-no" title="statement not covered" >        ))}</span>
-<span class="cstat-no" title="statement not covered" >      &lt;/div&gt;</span>
-<span class="cstat-no" title="statement not covered" >    &lt;/section&gt;</span>
+              &lt;/button&gt;
+            &lt;/div&gt;
+          &lt;/div&gt;
+        ))}
+      &lt;/div&gt;
+    &lt;/section&gt;
   );
-<span class="cstat-no" title="statement not covered" >};</span>
+};
 &nbsp;
 export default VendorBooking;
 &nbsp;</pre></td></tr></table></pre>
@@ -1348,11 +1348,7 @@
             <div class='footer quiet pad2 space-top1 center small'>
                 Code coverage generated by
                 <a href="https://istanbul.js.org/" target="_blank" rel="noopener noreferrer">istanbul</a>
-<<<<<<< HEAD
-                at 2025-09-29T23:57:26.984Z
-=======
                 at 2025-09-30T10:49:42.632Z
->>>>>>> 735e2fca
             </div>
         <script src="../../../prettify.js"></script>
         <script>
