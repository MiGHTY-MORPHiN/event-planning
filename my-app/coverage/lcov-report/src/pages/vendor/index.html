
<!doctype html>
<html lang="en">

<head>
    <title>Code coverage report for src/pages/vendor</title>
    <meta charset="utf-8" />
    <link rel="stylesheet" href="../../../prettify.css" />
    <link rel="stylesheet" href="../../../base.css" />
    <link rel="shortcut icon" type="image/x-icon" href="../../../favicon.png" />
    <meta name="viewport" content="width=device-width, initial-scale=1" />
    <style type='text/css'>
        .coverage-summary .sorter {
            background-image: url(../../../sort-arrow-sprite.png);
        }
    </style>
</head>
    
<body>
<div class='wrapper'>
    <div class='pad1'>
        <h1><a href="../../../index.html">All files</a> src/pages/vendor</h1>
        <div class='clearfix'>
            
            <div class='fl pad1y space-right2'>
<<<<<<< HEAD
                <span class="strong">2.11% </span>
                <span class="quiet">Statements</span>
                <span class='fraction'>62/2934</span>
=======
                <span class="strong">82.84% </span>
                <span class="quiet">Statements</span>
                <span class='fraction'>1420/1714</span>
>>>>>>> 735e2fca
            </div>
        
            
            <div class='fl pad1y space-right2'>
<<<<<<< HEAD
                <span class="strong">100% </span>
                <span class="quiet">Branches</span>
                <span class='fraction'>0/0</span>
=======
                <span class="strong">68.78% </span>
                <span class="quiet">Branches</span>
                <span class='fraction'>249/362</span>
>>>>>>> 735e2fca
            </div>
        
            
            <div class='fl pad1y space-right2'>
<<<<<<< HEAD
                <span class="strong">0% </span>
                <span class="quiet">Functions</span>
                <span class='fraction'>0/14</span>
=======
                <span class="strong">63.51% </span>
                <span class="quiet">Functions</span>
                <span class='fraction'>47/74</span>
>>>>>>> 735e2fca
            </div>
        
            
            <div class='fl pad1y space-right2'>
<<<<<<< HEAD
                <span class="strong">2.11% </span>
                <span class="quiet">Lines</span>
                <span class='fraction'>62/2934</span>
=======
                <span class="strong">82.84% </span>
                <span class="quiet">Lines</span>
                <span class='fraction'>1420/1714</span>
>>>>>>> 735e2fca
            </div>
        
            
        </div>
        <p class="quiet">
            Press <em>n</em> or <em>j</em> to go to the next uncovered block, <em>b</em>, <em>p</em> or <em>k</em> for the previous block.
        </p>
        <template id="filterTemplate">
            <div class="quiet">
                Filter:
                <input type="search" id="fileSearch">
            </div>
        </template>
    </div>
<<<<<<< HEAD
    <div class='status-line low'></div>
=======
    <div class='status-line high'></div>
>>>>>>> 735e2fca
    <div class="pad1">
<table class="coverage-summary">
<thead>
<tr>
   <th data-col="file" data-fmt="html" data-html="true" class="file">File</th>
   <th data-col="pic" data-type="number" data-fmt="html" data-html="true" class="pic"></th>
   <th data-col="statements" data-type="number" data-fmt="pct" class="pct">Statements</th>
   <th data-col="statements_raw" data-type="number" data-fmt="html" class="abs"></th>
   <th data-col="branches" data-type="number" data-fmt="pct" class="pct">Branches</th>
   <th data-col="branches_raw" data-type="number" data-fmt="html" class="abs"></th>
   <th data-col="functions" data-type="number" data-fmt="pct" class="pct">Functions</th>
   <th data-col="functions_raw" data-type="number" data-fmt="html" class="abs"></th>
   <th data-col="lines" data-type="number" data-fmt="pct" class="pct">Lines</th>
   <th data-col="lines_raw" data-type="number" data-fmt="html" class="abs"></th>
</tr>
</thead>
<tbody><tr>
<<<<<<< HEAD
	<td class="file low" data-value="PDFSignatureEditor.jsx"><a href="PDFSignatureEditor.jsx.html">PDFSignatureEditor.jsx</a></td>
	<td data-value="0.81" class="pic low">
	<div class="chart"><div class="cover-fill" style="width: 0%"></div><div class="cover-empty" style="width: 100%"></div></div>
	</td>
	<td data-value="0.81" class="pct low">0.81%</td>
	<td data-value="488" class="abs low">4/488</td>
	<td data-value="100" class="pct high">100%</td>
	<td data-value="0" class="abs high">0/0</td>
	<td data-value="0" class="pct low">0%</td>
	<td data-value="1" class="abs low">0/1</td>
	<td data-value="0.81" class="pct low">0.81%</td>
	<td data-value="488" class="abs low">4/488</td>
	</tr>

<tr>
	<td class="file low" data-value="VendorDashboard.jsx"><a href="VendorDashboard.jsx.html">VendorDashboard.jsx</a></td>
	<td data-value="1.09" class="pic low">
	<div class="chart"><div class="cover-fill" style="width: 1%"></div><div class="cover-empty" style="width: 99%"></div></div>
	</td>
	<td data-value="1.09" class="pct low">1.09%</td>
	<td data-value="640" class="abs low">7/640</td>
	<td data-value="100" class="pct high">100%</td>
	<td data-value="0" class="abs high">0/0</td>
	<td data-value="0" class="pct low">0%</td>
	<td data-value="1" class="abs low">0/1</td>
	<td data-value="1.09" class="pct low">1.09%</td>
	<td data-value="640" class="abs low">7/640</td>
	</tr>

<tr>
	<td class="file low" data-value="VendorWaiting.jsx"><a href="VendorWaiting.jsx.html">VendorWaiting.jsx</a></td>
	<td data-value="15.78" class="pic low">
	<div class="chart"><div class="cover-fill" style="width: 15%"></div><div class="cover-empty" style="width: 85%"></div></div>
=======
	<td class="file high" data-value="VendorWaiting.jsx"><a href="VendorWaiting.jsx.html">VendorWaiting.jsx</a></td>
	<td data-value="100" class="pic high">
	<div class="chart"><div class="cover-fill cover-full" style="width: 100%"></div><div class="cover-empty" style="width: 0%"></div></div>
>>>>>>> 735e2fca
	</td>
	<td data-value="15.78" class="pct low">15.78%</td>
	<td data-value="19" class="abs low">3/19</td>
	<td data-value="100" class="pct high">100%</td>
	<td data-value="0" class="abs high">0/0</td>
	<td data-value="0" class="pct low">0%</td>
	<td data-value="1" class="abs low">0/1</td>
	<td data-value="15.78" class="pct low">15.78%</td>
	<td data-value="19" class="abs low">3/19</td>
	</tr>

<tr>
<<<<<<< HEAD
	<td class="file low" data-value="vendorApp.jsx"><a href="vendorApp.jsx.html">vendorApp.jsx</a></td>
	<td data-value="13.04" class="pic low">
	<div class="chart"><div class="cover-fill" style="width: 13%"></div><div class="cover-empty" style="width: 87%"></div></div>
	</td>
	<td data-value="13.04" class="pct low">13.04%</td>
	<td data-value="92" class="abs low">12/92</td>
	<td data-value="100" class="pct high">100%</td>
	<td data-value="0" class="abs high">0/0</td>
	<td data-value="0" class="pct low">0%</td>
	<td data-value="1" class="abs low">0/1</td>
	<td data-value="13.04" class="pct low">13.04%</td>
	<td data-value="92" class="abs low">12/92</td>
	</tr>

<tr>
	<td class="file low" data-value="vendorApply.jsx"><a href="vendorApply.jsx.html">vendorApply.jsx</a></td>
	<td data-value="2.39" class="pic low">
	<div class="chart"><div class="cover-fill" style="width: 2%"></div><div class="cover-empty" style="width: 98%"></div></div>
=======
	<td class="file medium" data-value="vendorApply.jsx"><a href="vendorApply.jsx.html">vendorApply.jsx</a></td>
	<td data-value="62.87" class="pic medium">
	<div class="chart"><div class="cover-fill" style="width: 62%"></div><div class="cover-empty" style="width: 38%"></div></div>
>>>>>>> 735e2fca
	</td>
	<td data-value="2.39" class="pct low">2.39%</td>
	<td data-value="167" class="abs low">4/167</td>
	<td data-value="100" class="pct high">100%</td>
	<td data-value="0" class="abs high">0/0</td>
	<td data-value="0" class="pct low">0%</td>
	<td data-value="1" class="abs low">0/1</td>
	<td data-value="2.39" class="pct low">2.39%</td>
	<td data-value="167" class="abs low">4/167</td>
	</tr>

<tr>
	<td class="file low" data-value="vendorBooking.jsx"><a href="vendorBooking.jsx.html">vendorBooking.jsx</a></td>
	<td data-value="2.06" class="pic low">
	<div class="chart"><div class="cover-fill" style="width: 2%"></div><div class="cover-empty" style="width: 98%"></div></div>
	</td>
	<td data-value="2.06" class="pct low">2.06%</td>
	<td data-value="339" class="abs low">7/339</td>
	<td data-value="100" class="pct high">100%</td>
	<td data-value="0" class="abs high">0/0</td>
	<td data-value="0" class="pct low">0%</td>
	<td data-value="2" class="abs low">0/2</td>
	<td data-value="2.06" class="pct low">2.06%</td>
	<td data-value="339" class="abs low">7/339</td>
	</tr>

<tr>
	<td class="file low" data-value="vendorFloorplan.jsx"><a href="vendorFloorplan.jsx.html">vendorFloorplan.jsx</a></td>
	<td data-value="3.51" class="pic low">
	<div class="chart"><div class="cover-fill" style="width: 3%"></div><div class="cover-empty" style="width: 97%"></div></div>
	</td>
<<<<<<< HEAD
	<td data-value="3.51" class="pct low">3.51%</td>
	<td data-value="199" class="abs low">7/199</td>
	<td data-value="100" class="pct high">100%</td>
	<td data-value="0" class="abs high">0/0</td>
	<td data-value="0" class="pct low">0%</td>
	<td data-value="3" class="abs low">0/3</td>
	<td data-value="3.51" class="pct low">3.51%</td>
	<td data-value="199" class="abs low">7/199</td>
=======
	<td data-value="87.93" class="pct high">87.93%</td>
	<td data-value="199" class="abs high">175/199</td>
	<td data-value="73.8" class="pct medium">73.8%</td>
	<td data-value="42" class="abs medium">31/42</td>
	<td data-value="75" class="pct medium">75%</td>
	<td data-value="12" class="abs medium">9/12</td>
	<td data-value="87.93" class="pct high">87.93%</td>
	<td data-value="199" class="abs high">175/199</td>
>>>>>>> 735e2fca
	</tr>

<tr>
	<td class="file low" data-value="vendorProfile.jsx"><a href="vendorProfile.jsx.html">vendorProfile.jsx</a></td>
	<td data-value="1.25" class="pic low">
	<div class="chart"><div class="cover-fill" style="width: 1%"></div><div class="cover-empty" style="width: 99%"></div></div>
	</td>
	<td data-value="1.25" class="pct low">1.25%</td>
	<td data-value="558" class="abs low">7/558</td>
	<td data-value="100" class="pct high">100%</td>
	<td data-value="0" class="abs high">0/0</td>
	<td data-value="0" class="pct low">0%</td>
	<td data-value="1" class="abs low">0/1</td>
	<td data-value="1.25" class="pct low">1.25%</td>
	<td data-value="558" class="abs low">7/558</td>
	</tr>

<tr>
	<td class="file low" data-value="vendorProfileEdit.jsx"><a href="vendorProfileEdit.jsx.html">vendorProfileEdit.jsx</a></td>
	<td data-value="2.85" class="pic low">
	<div class="chart"><div class="cover-fill" style="width: 2%"></div><div class="cover-empty" style="width: 98%"></div></div>
	</td>
	<td data-value="2.85" class="pct low">2.85%</td>
	<td data-value="140" class="abs low">4/140</td>
	<td data-value="100" class="pct high">100%</td>
	<td data-value="0" class="abs high">0/0</td>
	<td data-value="0" class="pct low">0%</td>
	<td data-value="1" class="abs low">0/1</td>
	<td data-value="2.85" class="pct low">2.85%</td>
	<td data-value="140" class="abs low">4/140</td>
	</tr>

<tr>
	<td class="file low" data-value="vendorReviews.jsx"><a href="vendorReviews.jsx.html">vendorReviews.jsx</a></td>
	<td data-value="2.39" class="pic low">
	<div class="chart"><div class="cover-fill" style="width: 2%"></div><div class="cover-empty" style="width: 98%"></div></div>
	</td>
	<td data-value="2.39" class="pct low">2.39%</td>
	<td data-value="292" class="abs low">7/292</td>
	<td data-value="100" class="pct high">100%</td>
	<td data-value="0" class="abs high">0/0</td>
	<td data-value="0" class="pct low">0%</td>
	<td data-value="2" class="abs low">0/2</td>
	<td data-value="2.39" class="pct low">2.39%</td>
	<td data-value="292" class="abs low">7/292</td>
	</tr>

</tbody>
</table>
</div>
                <div class='push'></div><!-- for sticky footer -->
            </div><!-- /wrapper -->
            <div class='footer quiet pad2 space-top1 center small'>
                Code coverage generated by
                <a href="https://istanbul.js.org/" target="_blank" rel="noopener noreferrer">istanbul</a>
<<<<<<< HEAD
                at 2025-09-29T23:57:26.984Z
=======
                at 2025-09-30T10:49:42.632Z
>>>>>>> 735e2fca
            </div>
        <script src="../../../prettify.js"></script>
        <script>
            window.onload = function () {
                prettyPrint();
            };
        </script>
        <script src="../../../sorter.js"></script>
        <script src="../../../block-navigation.js"></script>
    </body>
</html>
    <|MERGE_RESOLUTION|>--- conflicted
+++ resolved
@@ -23,54 +23,30 @@
         <div class='clearfix'>
             
             <div class='fl pad1y space-right2'>
-<<<<<<< HEAD
-                <span class="strong">2.11% </span>
-                <span class="quiet">Statements</span>
-                <span class='fraction'>62/2934</span>
-=======
                 <span class="strong">82.84% </span>
                 <span class="quiet">Statements</span>
                 <span class='fraction'>1420/1714</span>
->>>>>>> 735e2fca
-            </div>
-        
-            
-            <div class='fl pad1y space-right2'>
-<<<<<<< HEAD
-                <span class="strong">100% </span>
-                <span class="quiet">Branches</span>
-                <span class='fraction'>0/0</span>
-=======
+            </div>
+        
+            
+            <div class='fl pad1y space-right2'>
                 <span class="strong">68.78% </span>
                 <span class="quiet">Branches</span>
                 <span class='fraction'>249/362</span>
->>>>>>> 735e2fca
-            </div>
-        
-            
-            <div class='fl pad1y space-right2'>
-<<<<<<< HEAD
-                <span class="strong">0% </span>
-                <span class="quiet">Functions</span>
-                <span class='fraction'>0/14</span>
-=======
+            </div>
+        
+            
+            <div class='fl pad1y space-right2'>
                 <span class="strong">63.51% </span>
                 <span class="quiet">Functions</span>
                 <span class='fraction'>47/74</span>
->>>>>>> 735e2fca
-            </div>
-        
-            
-            <div class='fl pad1y space-right2'>
-<<<<<<< HEAD
-                <span class="strong">2.11% </span>
-                <span class="quiet">Lines</span>
-                <span class='fraction'>62/2934</span>
-=======
+            </div>
+        
+            
+            <div class='fl pad1y space-right2'>
                 <span class="strong">82.84% </span>
                 <span class="quiet">Lines</span>
                 <span class='fraction'>1420/1714</span>
->>>>>>> 735e2fca
             </div>
         
             
@@ -85,11 +61,7 @@
             </div>
         </template>
     </div>
-<<<<<<< HEAD
-    <div class='status-line low'></div>
-=======
     <div class='status-line high'></div>
->>>>>>> 735e2fca
     <div class="pad1">
 <table class="coverage-summary">
 <thead>
@@ -107,122 +79,55 @@
 </tr>
 </thead>
 <tbody><tr>
-<<<<<<< HEAD
-	<td class="file low" data-value="PDFSignatureEditor.jsx"><a href="PDFSignatureEditor.jsx.html">PDFSignatureEditor.jsx</a></td>
-	<td data-value="0.81" class="pic low">
-	<div class="chart"><div class="cover-fill" style="width: 0%"></div><div class="cover-empty" style="width: 100%"></div></div>
-	</td>
-	<td data-value="0.81" class="pct low">0.81%</td>
-	<td data-value="488" class="abs low">4/488</td>
-	<td data-value="100" class="pct high">100%</td>
-	<td data-value="0" class="abs high">0/0</td>
-	<td data-value="0" class="pct low">0%</td>
-	<td data-value="1" class="abs low">0/1</td>
-	<td data-value="0.81" class="pct low">0.81%</td>
-	<td data-value="488" class="abs low">4/488</td>
-	</tr>
-
-<tr>
-	<td class="file low" data-value="VendorDashboard.jsx"><a href="VendorDashboard.jsx.html">VendorDashboard.jsx</a></td>
-	<td data-value="1.09" class="pic low">
-	<div class="chart"><div class="cover-fill" style="width: 1%"></div><div class="cover-empty" style="width: 99%"></div></div>
-	</td>
-	<td data-value="1.09" class="pct low">1.09%</td>
-	<td data-value="640" class="abs low">7/640</td>
-	<td data-value="100" class="pct high">100%</td>
-	<td data-value="0" class="abs high">0/0</td>
-	<td data-value="0" class="pct low">0%</td>
-	<td data-value="1" class="abs low">0/1</td>
-	<td data-value="1.09" class="pct low">1.09%</td>
-	<td data-value="640" class="abs low">7/640</td>
-	</tr>
-
-<tr>
-	<td class="file low" data-value="VendorWaiting.jsx"><a href="VendorWaiting.jsx.html">VendorWaiting.jsx</a></td>
-	<td data-value="15.78" class="pic low">
-	<div class="chart"><div class="cover-fill" style="width: 15%"></div><div class="cover-empty" style="width: 85%"></div></div>
-=======
 	<td class="file high" data-value="VendorWaiting.jsx"><a href="VendorWaiting.jsx.html">VendorWaiting.jsx</a></td>
 	<td data-value="100" class="pic high">
 	<div class="chart"><div class="cover-fill cover-full" style="width: 100%"></div><div class="cover-empty" style="width: 0%"></div></div>
->>>>>>> 735e2fca
-	</td>
-	<td data-value="15.78" class="pct low">15.78%</td>
-	<td data-value="19" class="abs low">3/19</td>
-	<td data-value="100" class="pct high">100%</td>
-	<td data-value="0" class="abs high">0/0</td>
-	<td data-value="0" class="pct low">0%</td>
-	<td data-value="1" class="abs low">0/1</td>
-	<td data-value="15.78" class="pct low">15.78%</td>
-	<td data-value="19" class="abs low">3/19</td>
-	</tr>
-
-<tr>
-<<<<<<< HEAD
-	<td class="file low" data-value="vendorApp.jsx"><a href="vendorApp.jsx.html">vendorApp.jsx</a></td>
-	<td data-value="13.04" class="pic low">
-	<div class="chart"><div class="cover-fill" style="width: 13%"></div><div class="cover-empty" style="width: 87%"></div></div>
-	</td>
-	<td data-value="13.04" class="pct low">13.04%</td>
-	<td data-value="92" class="abs low">12/92</td>
-	<td data-value="100" class="pct high">100%</td>
-	<td data-value="0" class="abs high">0/0</td>
-	<td data-value="0" class="pct low">0%</td>
-	<td data-value="1" class="abs low">0/1</td>
-	<td data-value="13.04" class="pct low">13.04%</td>
-	<td data-value="92" class="abs low">12/92</td>
-	</tr>
-
-<tr>
-	<td class="file low" data-value="vendorApply.jsx"><a href="vendorApply.jsx.html">vendorApply.jsx</a></td>
-	<td data-value="2.39" class="pic low">
-	<div class="chart"><div class="cover-fill" style="width: 2%"></div><div class="cover-empty" style="width: 98%"></div></div>
-=======
+	</td>
+	<td data-value="100" class="pct high">100%</td>
+	<td data-value="19" class="abs high">19/19</td>
+	<td data-value="100" class="pct high">100%</td>
+	<td data-value="4" class="abs high">4/4</td>
+	<td data-value="100" class="pct high">100%</td>
+	<td data-value="2" class="abs high">2/2</td>
+	<td data-value="100" class="pct high">100%</td>
+	<td data-value="19" class="abs high">19/19</td>
+	</tr>
+
+<tr>
 	<td class="file medium" data-value="vendorApply.jsx"><a href="vendorApply.jsx.html">vendorApply.jsx</a></td>
 	<td data-value="62.87" class="pic medium">
 	<div class="chart"><div class="cover-fill" style="width: 62%"></div><div class="cover-empty" style="width: 38%"></div></div>
->>>>>>> 735e2fca
-	</td>
-	<td data-value="2.39" class="pct low">2.39%</td>
-	<td data-value="167" class="abs low">4/167</td>
-	<td data-value="100" class="pct high">100%</td>
-	<td data-value="0" class="abs high">0/0</td>
-	<td data-value="0" class="pct low">0%</td>
-	<td data-value="1" class="abs low">0/1</td>
-	<td data-value="2.39" class="pct low">2.39%</td>
-	<td data-value="167" class="abs low">4/167</td>
-	</tr>
-
-<tr>
-	<td class="file low" data-value="vendorBooking.jsx"><a href="vendorBooking.jsx.html">vendorBooking.jsx</a></td>
-	<td data-value="2.06" class="pic low">
-	<div class="chart"><div class="cover-fill" style="width: 2%"></div><div class="cover-empty" style="width: 98%"></div></div>
-	</td>
-	<td data-value="2.06" class="pct low">2.06%</td>
-	<td data-value="339" class="abs low">7/339</td>
-	<td data-value="100" class="pct high">100%</td>
-	<td data-value="0" class="abs high">0/0</td>
-	<td data-value="0" class="pct low">0%</td>
-	<td data-value="2" class="abs low">0/2</td>
-	<td data-value="2.06" class="pct low">2.06%</td>
-	<td data-value="339" class="abs low">7/339</td>
-	</tr>
-
-<tr>
-	<td class="file low" data-value="vendorFloorplan.jsx"><a href="vendorFloorplan.jsx.html">vendorFloorplan.jsx</a></td>
-	<td data-value="3.51" class="pic low">
-	<div class="chart"><div class="cover-fill" style="width: 3%"></div><div class="cover-empty" style="width: 97%"></div></div>
-	</td>
-<<<<<<< HEAD
-	<td data-value="3.51" class="pct low">3.51%</td>
-	<td data-value="199" class="abs low">7/199</td>
-	<td data-value="100" class="pct high">100%</td>
-	<td data-value="0" class="abs high">0/0</td>
-	<td data-value="0" class="pct low">0%</td>
-	<td data-value="3" class="abs low">0/3</td>
-	<td data-value="3.51" class="pct low">3.51%</td>
-	<td data-value="199" class="abs low">7/199</td>
-=======
+	</td>
+	<td data-value="62.87" class="pct medium">62.87%</td>
+	<td data-value="167" class="abs medium">105/167</td>
+	<td data-value="40" class="pct low">40%</td>
+	<td data-value="5" class="abs low">2/5</td>
+	<td data-value="10" class="pct low">10%</td>
+	<td data-value="10" class="abs low">1/10</td>
+	<td data-value="62.87" class="pct medium">62.87%</td>
+	<td data-value="167" class="abs medium">105/167</td>
+	</tr>
+
+<tr>
+	<td class="file medium" data-value="vendorBooking.jsx"><a href="vendorBooking.jsx.html">vendorBooking.jsx</a></td>
+	<td data-value="77.87" class="pic medium">
+	<div class="chart"><div class="cover-fill" style="width: 77%"></div><div class="cover-empty" style="width: 23%"></div></div>
+	</td>
+	<td data-value="77.87" class="pct medium">77.87%</td>
+	<td data-value="339" class="abs medium">264/339</td>
+	<td data-value="71.62" class="pct medium">71.62%</td>
+	<td data-value="74" class="abs medium">53/74</td>
+	<td data-value="58.82" class="pct medium">58.82%</td>
+	<td data-value="17" class="abs medium">10/17</td>
+	<td data-value="77.87" class="pct medium">77.87%</td>
+	<td data-value="339" class="abs medium">264/339</td>
+	</tr>
+
+<tr>
+	<td class="file high" data-value="vendorFloorplan.jsx"><a href="vendorFloorplan.jsx.html">vendorFloorplan.jsx</a></td>
+	<td data-value="87.93" class="pic high">
+	<div class="chart"><div class="cover-fill" style="width: 87%"></div><div class="cover-empty" style="width: 13%"></div></div>
+	</td>
 	<td data-value="87.93" class="pct high">87.93%</td>
 	<td data-value="199" class="abs high">175/199</td>
 	<td data-value="73.8" class="pct medium">73.8%</td>
@@ -231,52 +136,51 @@
 	<td data-value="12" class="abs medium">9/12</td>
 	<td data-value="87.93" class="pct high">87.93%</td>
 	<td data-value="199" class="abs high">175/199</td>
->>>>>>> 735e2fca
-	</tr>
-
-<tr>
-	<td class="file low" data-value="vendorProfile.jsx"><a href="vendorProfile.jsx.html">vendorProfile.jsx</a></td>
-	<td data-value="1.25" class="pic low">
-	<div class="chart"><div class="cover-fill" style="width: 1%"></div><div class="cover-empty" style="width: 99%"></div></div>
-	</td>
-	<td data-value="1.25" class="pct low">1.25%</td>
-	<td data-value="558" class="abs low">7/558</td>
-	<td data-value="100" class="pct high">100%</td>
-	<td data-value="0" class="abs high">0/0</td>
-	<td data-value="0" class="pct low">0%</td>
-	<td data-value="1" class="abs low">0/1</td>
-	<td data-value="1.25" class="pct low">1.25%</td>
-	<td data-value="558" class="abs low">7/558</td>
-	</tr>
-
-<tr>
-	<td class="file low" data-value="vendorProfileEdit.jsx"><a href="vendorProfileEdit.jsx.html">vendorProfileEdit.jsx</a></td>
-	<td data-value="2.85" class="pic low">
-	<div class="chart"><div class="cover-fill" style="width: 2%"></div><div class="cover-empty" style="width: 98%"></div></div>
-	</td>
-	<td data-value="2.85" class="pct low">2.85%</td>
-	<td data-value="140" class="abs low">4/140</td>
-	<td data-value="100" class="pct high">100%</td>
-	<td data-value="0" class="abs high">0/0</td>
-	<td data-value="0" class="pct low">0%</td>
-	<td data-value="1" class="abs low">0/1</td>
-	<td data-value="2.85" class="pct low">2.85%</td>
-	<td data-value="140" class="abs low">4/140</td>
-	</tr>
-
-<tr>
-	<td class="file low" data-value="vendorReviews.jsx"><a href="vendorReviews.jsx.html">vendorReviews.jsx</a></td>
-	<td data-value="2.39" class="pic low">
-	<div class="chart"><div class="cover-fill" style="width: 2%"></div><div class="cover-empty" style="width: 98%"></div></div>
-	</td>
-	<td data-value="2.39" class="pct low">2.39%</td>
-	<td data-value="292" class="abs low">7/292</td>
-	<td data-value="100" class="pct high">100%</td>
-	<td data-value="0" class="abs high">0/0</td>
-	<td data-value="0" class="pct low">0%</td>
-	<td data-value="2" class="abs low">0/2</td>
-	<td data-value="2.39" class="pct low">2.39%</td>
-	<td data-value="292" class="abs low">7/292</td>
+	</tr>
+
+<tr>
+	<td class="file high" data-value="vendorProfile.jsx"><a href="vendorProfile.jsx.html">vendorProfile.jsx</a></td>
+	<td data-value="90.32" class="pic high">
+	<div class="chart"><div class="cover-fill" style="width: 90%"></div><div class="cover-empty" style="width: 10%"></div></div>
+	</td>
+	<td data-value="90.32" class="pct high">90.32%</td>
+	<td data-value="558" class="abs high">504/558</td>
+	<td data-value="70.89" class="pct medium">70.89%</td>
+	<td data-value="134" class="abs medium">95/134</td>
+	<td data-value="70" class="pct medium">70%</td>
+	<td data-value="10" class="abs medium">7/10</td>
+	<td data-value="90.32" class="pct high">90.32%</td>
+	<td data-value="558" class="abs high">504/558</td>
+	</tr>
+
+<tr>
+	<td class="file high" data-value="vendorProfileEdit.jsx"><a href="vendorProfileEdit.jsx.html">vendorProfileEdit.jsx</a></td>
+	<td data-value="96.42" class="pic high">
+	<div class="chart"><div class="cover-fill" style="width: 96%"></div><div class="cover-empty" style="width: 4%"></div></div>
+	</td>
+	<td data-value="96.42" class="pct high">96.42%</td>
+	<td data-value="140" class="abs high">135/140</td>
+	<td data-value="65.38" class="pct medium">65.38%</td>
+	<td data-value="26" class="abs medium">17/26</td>
+	<td data-value="83.33" class="pct high">83.33%</td>
+	<td data-value="12" class="abs high">10/12</td>
+	<td data-value="96.42" class="pct high">96.42%</td>
+	<td data-value="140" class="abs high">135/140</td>
+	</tr>
+
+<tr>
+	<td class="file medium" data-value="vendorReviews.jsx"><a href="vendorReviews.jsx.html">vendorReviews.jsx</a></td>
+	<td data-value="74.65" class="pic medium">
+	<div class="chart"><div class="cover-fill" style="width: 74%"></div><div class="cover-empty" style="width: 26%"></div></div>
+	</td>
+	<td data-value="74.65" class="pct medium">74.65%</td>
+	<td data-value="292" class="abs medium">218/292</td>
+	<td data-value="61.03" class="pct medium">61.03%</td>
+	<td data-value="77" class="abs medium">47/77</td>
+	<td data-value="72.72" class="pct medium">72.72%</td>
+	<td data-value="11" class="abs medium">8/11</td>
+	<td data-value="74.65" class="pct medium">74.65%</td>
+	<td data-value="292" class="abs medium">218/292</td>
 	</tr>
 
 </tbody>
@@ -287,11 +191,7 @@
             <div class='footer quiet pad2 space-top1 center small'>
                 Code coverage generated by
                 <a href="https://istanbul.js.org/" target="_blank" rel="noopener noreferrer">istanbul</a>
-<<<<<<< HEAD
-                at 2025-09-29T23:57:26.984Z
-=======
                 at 2025-09-30T10:49:42.632Z
->>>>>>> 735e2fca
             </div>
         <script src="../../../prettify.js"></script>
         <script>
