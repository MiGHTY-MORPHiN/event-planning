
<!doctype html>
<html lang="en">

<head>
    <title>Code coverage report for src/pages/vendor/VendorWaiting.jsx</title>
    <meta charset="utf-8" />
    <link rel="stylesheet" href="../../../prettify.css" />
    <link rel="stylesheet" href="../../../base.css" />
    <link rel="shortcut icon" type="image/x-icon" href="../../../favicon.png" />
    <meta name="viewport" content="width=device-width, initial-scale=1" />
    <style type='text/css'>
        .coverage-summary .sorter {
            background-image: url(../../../sort-arrow-sprite.png);
        }
    </style>
</head>
    
<body>
<div class='wrapper'>
    <div class='pad1'>
        <h1><a href="../../../index.html">All files</a> / <a href="index.html">src/pages/vendor</a> VendorWaiting.jsx</h1>
        <div class='clearfix'>
            
            <div class='fl pad1y space-right2'>
                <span class="strong">15.78% </span>
                <span class="quiet">Statements</span>
                <span class='fraction'>3/19</span>
            </div>
        
            
            <div class='fl pad1y space-right2'>
                <span class="strong">100% </span>
                <span class="quiet">Branches</span>
                <span class='fraction'>0/0</span>
            </div>
        
            
            <div class='fl pad1y space-right2'>
                <span class="strong">0% </span>
                <span class="quiet">Functions</span>
                <span class='fraction'>0/1</span>
            </div>
        
            
            <div class='fl pad1y space-right2'>
                <span class="strong">15.78% </span>
                <span class="quiet">Lines</span>
                <span class='fraction'>3/19</span>
            </div>
        
            
        </div>
        <p class="quiet">
            Press <em>n</em> or <em>j</em> to go to the next uncovered block, <em>b</em>, <em>p</em> or <em>k</em> for the previous block.
        </p>
        <template id="filterTemplate">
            <div class="quiet">
                Filter:
                <input type="search" id="fileSearch">
            </div>
        </template>
    </div>
    <div class='status-line low'></div>
    <pre><table class="coverage">
<tr><td class="line-count quiet"><a name='L1'></a><a href='#L1'>1</a>
<a name='L2'></a><a href='#L2'>2</a>
<a name='L3'></a><a href='#L3'>3</a>
<a name='L4'></a><a href='#L4'>4</a>
<a name='L5'></a><a href='#L5'>5</a>
<a name='L6'></a><a href='#L6'>6</a>
<a name='L7'></a><a href='#L7'>7</a>
<a name='L8'></a><a href='#L8'>8</a>
<a name='L9'></a><a href='#L9'>9</a>
<a name='L10'></a><a href='#L10'>10</a>
<a name='L11'></a><a href='#L11'>11</a>
<a name='L12'></a><a href='#L12'>12</a>
<a name='L13'></a><a href='#L13'>13</a>
<a name='L14'></a><a href='#L14'>14</a>
<a name='L15'></a><a href='#L15'>15</a>
<a name='L16'></a><a href='#L16'>16</a>
<a name='L17'></a><a href='#L17'>17</a>
<a name='L18'></a><a href='#L18'>18</a>
<a name='L19'></a><a href='#L19'>19</a>
<a name='L20'></a><a href='#L20'>20</a>
<a name='L21'></a><a href='#L21'>21</a>
<a name='L22'></a><a href='#L22'>22</a>
<a name='L23'></a><a href='#L23'>23</a>
<a name='L24'></a><a href='#L24'>24</a>
<a name='L25'></a><a href='#L25'>25</a>
<a name='L26'></a><a href='#L26'>26</a>
<a name='L27'></a><a href='#L27'>27</a>
<a name='L28'></a><a href='#L28'>28</a>
<a name='L29'></a><a href='#L29'>29</a></td><td class="line-coverage quiet"><span class="cline-any cline-yes">1x</span>
<span class="cline-any cline-yes">1x</span>
<span class="cline-any cline-yes">1x</span>
<span class="cline-any cline-neutral">&nbsp;</span>
<span class="cline-any cline-no">&nbsp;</span>
<span class="cline-any cline-no">&nbsp;</span>
<span class="cline-any cline-neutral">&nbsp;</span>
<span class="cline-any cline-neutral">&nbsp;</span>
<span class="cline-any cline-no">&nbsp;</span>
<span class="cline-any cline-neutral">&nbsp;</span>
<span class="cline-any cline-no">&nbsp;</span>
<span class="cline-any cline-neutral">&nbsp;</span>
<span class="cline-any cline-no">&nbsp;</span>
<span class="cline-any cline-neutral">&nbsp;</span>
<span class="cline-any cline-neutral">&nbsp;</span>
<span class="cline-any cline-no">&nbsp;</span>
<span class="cline-any cline-no">&nbsp;</span>
<span class="cline-any cline-no">&nbsp;</span>
<span class="cline-any cline-no">&nbsp;</span>
<span class="cline-any cline-neutral">&nbsp;</span>
<span class="cline-any cline-no">&nbsp;</span>
<span class="cline-any cline-no">&nbsp;</span>
<span class="cline-any cline-no">&nbsp;</span>
<span class="cline-any cline-no">&nbsp;</span>
<span class="cline-any cline-no">&nbsp;</span>
<span class="cline-any cline-no">&nbsp;</span>
<span class="cline-any cline-neutral">&nbsp;</span>
<span class="cline-any cline-no">&nbsp;</span>
<span class="cline-any cline-neutral">&nbsp;</span></td><td class="text"><pre class="prettyprint lang-js">import React, { useEffect } from "react";
import { useNavigate } from "react-router-dom";
import "./VendorWaiting.css";
&nbsp;
<span class="cstat-no" title="statement not covered" ><span class="fstat-no" title="function not covered" >export default function VendorWaiting() {</span></span>
<span class="cstat-no" title="statement not covered" >  const navigate = useNavigate();</span>
&nbsp;
  // Lock scroll at top while component is mounted
<span class="cstat-no" title="statement not covered" >  useEffect(() =&gt; {</span>
    // Jump to top
<span class="cstat-no" title="statement not covered" >    window.scrollTo(0, 0);</span>
    // Lock scrolling
<span class="cstat-no" title="statement not covered" >    document.body.style.overflow = "hidden";</span>
&nbsp;
    // Cleanup: unlock scrolling when component unmounts
<span class="cstat-no" title="statement not covered" >    return () =&gt; {</span>
<span class="cstat-no" title="statement not covered" >      document.body.style.overflow = "auto";</span>
<span class="cstat-no" title="statement not covered" >    };</span>
<span class="cstat-no" title="statement not covered" >  }, []);</span>
&nbsp;
<span class="cstat-no" title="statement not covered" >  return (</span>
<span class="cstat-no" title="statement not covered" >    &lt;section className="vendor-waiting-section"&gt;</span>
<span class="cstat-no" title="statement not covered" >      &lt;h1&gt;Your application is in progress&lt;/h1&gt;</span>
<span class="cstat-no" title="statement not covered" >      &lt;p&gt;Please wait while we review your vendor application. You will be notified once it is approved or rejected.&lt;/p&gt;</span>
<span class="cstat-no" title="statement not covered" >      &lt;button onClick={() =&gt; navigate("/home")}&gt;Back to Home&lt;/button&gt;</span>
<span class="cstat-no" title="statement not covered" >    &lt;/section&gt;</span>
  );
<span class="cstat-no" title="statement not covered" >}</span>
&nbsp;</pre></td></tr></table></pre>

                <div class='push'></div><!-- for sticky footer -->
            </div><!-- /wrapper -->
            <div class='footer quiet pad2 space-top1 center small'>
                Code coverage generated by
                <a href="https://istanbul.js.org/" target="_blank" rel="noopener noreferrer">istanbul</a>
<<<<<<< HEAD
                at 2025-09-29T23:57:26.984Z
=======
                at 2025-09-30T10:49:42.632Z
>>>>>>> 735e2fca
            </div>
        <script src="../../../prettify.js"></script>
        <script>
            window.onload = function () {
                prettyPrint();
            };
        </script>
        <script src="../../../sorter.js"></script>
        <script src="../../../block-navigation.js"></script>
    </body>
</html>
    <|MERGE_RESOLUTION|>--- conflicted
+++ resolved
@@ -23,30 +23,30 @@
         <div class='clearfix'>
             
             <div class='fl pad1y space-right2'>
-                <span class="strong">15.78% </span>
+                <span class="strong">100% </span>
                 <span class="quiet">Statements</span>
-                <span class='fraction'>3/19</span>
+                <span class='fraction'>19/19</span>
             </div>
         
             
             <div class='fl pad1y space-right2'>
                 <span class="strong">100% </span>
                 <span class="quiet">Branches</span>
-                <span class='fraction'>0/0</span>
+                <span class='fraction'>4/4</span>
             </div>
         
             
             <div class='fl pad1y space-right2'>
-                <span class="strong">0% </span>
+                <span class="strong">100% </span>
                 <span class="quiet">Functions</span>
-                <span class='fraction'>0/1</span>
+                <span class='fraction'>2/2</span>
             </div>
         
             
             <div class='fl pad1y space-right2'>
-                <span class="strong">15.78% </span>
+                <span class="strong">100% </span>
                 <span class="quiet">Lines</span>
-                <span class='fraction'>3/19</span>
+                <span class='fraction'>19/19</span>
             </div>
         
             
@@ -61,7 +61,7 @@
             </div>
         </template>
     </div>
-    <div class='status-line low'></div>
+    <div class='status-line high'></div>
     <pre><table class="coverage">
 <tr><td class="line-count quiet"><a name='L1'></a><a href='#L1'>1</a>
 <a name='L2'></a><a href='#L2'>2</a>
@@ -95,58 +95,58 @@
 <span class="cline-any cline-yes">1x</span>
 <span class="cline-any cline-yes">1x</span>
 <span class="cline-any cline-neutral">&nbsp;</span>
-<span class="cline-any cline-no">&nbsp;</span>
-<span class="cline-any cline-no">&nbsp;</span>
+<span class="cline-any cline-yes">10x</span>
+<span class="cline-any cline-yes">10x</span>
 <span class="cline-any cline-neutral">&nbsp;</span>
 <span class="cline-any cline-neutral">&nbsp;</span>
-<span class="cline-any cline-no">&nbsp;</span>
+<span class="cline-any cline-yes">10x</span>
 <span class="cline-any cline-neutral">&nbsp;</span>
-<span class="cline-any cline-no">&nbsp;</span>
+<span class="cline-any cline-yes">10x</span>
 <span class="cline-any cline-neutral">&nbsp;</span>
-<span class="cline-any cline-no">&nbsp;</span>
+<span class="cline-any cline-yes">10x</span>
 <span class="cline-any cline-neutral">&nbsp;</span>
 <span class="cline-any cline-neutral">&nbsp;</span>
-<span class="cline-any cline-no">&nbsp;</span>
-<span class="cline-any cline-no">&nbsp;</span>
-<span class="cline-any cline-no">&nbsp;</span>
-<span class="cline-any cline-no">&nbsp;</span>
+<span class="cline-any cline-yes">10x</span>
+<span class="cline-any cline-yes">10x</span>
+<span class="cline-any cline-yes">10x</span>
+<span class="cline-any cline-yes">10x</span>
 <span class="cline-any cline-neutral">&nbsp;</span>
-<span class="cline-any cline-no">&nbsp;</span>
-<span class="cline-any cline-no">&nbsp;</span>
-<span class="cline-any cline-no">&nbsp;</span>
-<span class="cline-any cline-no">&nbsp;</span>
-<span class="cline-any cline-no">&nbsp;</span>
-<span class="cline-any cline-no">&nbsp;</span>
+<span class="cline-any cline-yes">10x</span>
+<span class="cline-any cline-yes">10x</span>
+<span class="cline-any cline-yes">10x</span>
+<span class="cline-any cline-yes">10x</span>
+<span class="cline-any cline-yes">10x</span>
+<span class="cline-any cline-yes">10x</span>
 <span class="cline-any cline-neutral">&nbsp;</span>
-<span class="cline-any cline-no">&nbsp;</span>
+<span class="cline-any cline-yes">10x</span>
 <span class="cline-any cline-neutral">&nbsp;</span></td><td class="text"><pre class="prettyprint lang-js">import React, { useEffect } from "react";
 import { useNavigate } from "react-router-dom";
 import "./VendorWaiting.css";
 &nbsp;
-<span class="cstat-no" title="statement not covered" ><span class="fstat-no" title="function not covered" >export default function VendorWaiting() {</span></span>
-<span class="cstat-no" title="statement not covered" >  const navigate = useNavigate();</span>
+export default function VendorWaiting() {
+  const navigate = useNavigate();
 &nbsp;
   // Lock scroll at top while component is mounted
-<span class="cstat-no" title="statement not covered" >  useEffect(() =&gt; {</span>
+  useEffect(() =&gt; {
     // Jump to top
-<span class="cstat-no" title="statement not covered" >    window.scrollTo(0, 0);</span>
+    window.scrollTo(0, 0);
     // Lock scrolling
-<span class="cstat-no" title="statement not covered" >    document.body.style.overflow = "hidden";</span>
+    document.body.style.overflow = "hidden";
 &nbsp;
     // Cleanup: unlock scrolling when component unmounts
-<span class="cstat-no" title="statement not covered" >    return () =&gt; {</span>
-<span class="cstat-no" title="statement not covered" >      document.body.style.overflow = "auto";</span>
-<span class="cstat-no" title="statement not covered" >    };</span>
-<span class="cstat-no" title="statement not covered" >  }, []);</span>
+    return () =&gt; {
+      document.body.style.overflow = "auto";
+    };
+  }, []);
 &nbsp;
-<span class="cstat-no" title="statement not covered" >  return (</span>
-<span class="cstat-no" title="statement not covered" >    &lt;section className="vendor-waiting-section"&gt;</span>
-<span class="cstat-no" title="statement not covered" >      &lt;h1&gt;Your application is in progress&lt;/h1&gt;</span>
-<span class="cstat-no" title="statement not covered" >      &lt;p&gt;Please wait while we review your vendor application. You will be notified once it is approved or rejected.&lt;/p&gt;</span>
-<span class="cstat-no" title="statement not covered" >      &lt;button onClick={() =&gt; navigate("/home")}&gt;Back to Home&lt;/button&gt;</span>
-<span class="cstat-no" title="statement not covered" >    &lt;/section&gt;</span>
+  return (
+    &lt;section className="vendor-waiting-section"&gt;
+      &lt;h1&gt;Your application is in progress&lt;/h1&gt;
+      &lt;p&gt;Please wait while we review your vendor application. You will be notified once it is approved or rejected.&lt;/p&gt;
+      &lt;button onClick={() =&gt; navigate("/home")}&gt;Back to Home&lt;/button&gt;
+    &lt;/section&gt;
   );
-<span class="cstat-no" title="statement not covered" >}</span>
+}
 &nbsp;</pre></td></tr></table></pre>
 
                 <div class='push'></div><!-- for sticky footer -->
@@ -154,11 +154,7 @@
             <div class='footer quiet pad2 space-top1 center small'>
                 Code coverage generated by
                 <a href="https://istanbul.js.org/" target="_blank" rel="noopener noreferrer">istanbul</a>
-<<<<<<< HEAD
-                at 2025-09-29T23:57:26.984Z
-=======
                 at 2025-09-30T10:49:42.632Z
->>>>>>> 735e2fca
             </div>
         <script src="../../../prettify.js"></script>
         <script>
