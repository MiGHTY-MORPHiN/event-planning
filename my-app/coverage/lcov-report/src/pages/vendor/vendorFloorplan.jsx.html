
<!doctype html>
<html lang="en">

<head>
    <title>Code coverage report for src/pages/vendor/vendorFloorplan.jsx</title>
    <meta charset="utf-8" />
    <link rel="stylesheet" href="../../../prettify.css" />
    <link rel="stylesheet" href="../../../base.css" />
    <link rel="shortcut icon" type="image/x-icon" href="../../../favicon.png" />
    <meta name="viewport" content="width=device-width, initial-scale=1" />
    <style type='text/css'>
        .coverage-summary .sorter {
            background-image: url(../../../sort-arrow-sprite.png);
        }
    </style>
</head>
    
<body>
<div class='wrapper'>
    <div class='pad1'>
        <h1><a href="../../../index.html">All files</a> / <a href="index.html">src/pages/vendor</a> vendorFloorplan.jsx</h1>
        <div class='clearfix'>
            
            <div class='fl pad1y space-right2'>
                <span class="strong">3.51% </span>
                <span class="quiet">Statements</span>
                <span class='fraction'>7/199</span>
            </div>
        
            
            <div class='fl pad1y space-right2'>
<<<<<<< HEAD
                <span class="strong">100% </span>
                <span class="quiet">Branches</span>
                <span class='fraction'>0/0</span>
=======
                <span class="strong">73.8% </span>
                <span class="quiet">Branches</span>
                <span class='fraction'>31/42</span>
>>>>>>> 735e2fca
            </div>
        
            
            <div class='fl pad1y space-right2'>
                <span class="strong">0% </span>
                <span class="quiet">Functions</span>
                <span class='fraction'>0/3</span>
            </div>
        
            
            <div class='fl pad1y space-right2'>
                <span class="strong">3.51% </span>
                <span class="quiet">Lines</span>
                <span class='fraction'>7/199</span>
            </div>
        
            
        </div>
        <p class="quiet">
            Press <em>n</em> or <em>j</em> to go to the next uncovered block, <em>b</em>, <em>p</em> or <em>k</em> for the previous block.
        </p>
        <template id="filterTemplate">
            <div class="quiet">
                Filter:
                <input type="search" id="fileSearch">
            </div>
        </template>
    </div>
    <div class='status-line low'></div>
    <pre><table class="coverage">
<tr><td class="line-count quiet"><a name='L1'></a><a href='#L1'>1</a>
<a name='L2'></a><a href='#L2'>2</a>
<a name='L3'></a><a href='#L3'>3</a>
<a name='L4'></a><a href='#L4'>4</a>
<a name='L5'></a><a href='#L5'>5</a>
<a name='L6'></a><a href='#L6'>6</a>
<a name='L7'></a><a href='#L7'>7</a>
<a name='L8'></a><a href='#L8'>8</a>
<a name='L9'></a><a href='#L9'>9</a>
<a name='L10'></a><a href='#L10'>10</a>
<a name='L11'></a><a href='#L11'>11</a>
<a name='L12'></a><a href='#L12'>12</a>
<a name='L13'></a><a href='#L13'>13</a>
<a name='L14'></a><a href='#L14'>14</a>
<a name='L15'></a><a href='#L15'>15</a>
<a name='L16'></a><a href='#L16'>16</a>
<a name='L17'></a><a href='#L17'>17</a>
<a name='L18'></a><a href='#L18'>18</a>
<a name='L19'></a><a href='#L19'>19</a>
<a name='L20'></a><a href='#L20'>20</a>
<a name='L21'></a><a href='#L21'>21</a>
<a name='L22'></a><a href='#L22'>22</a>
<a name='L23'></a><a href='#L23'>23</a>
<a name='L24'></a><a href='#L24'>24</a>
<a name='L25'></a><a href='#L25'>25</a>
<a name='L26'></a><a href='#L26'>26</a>
<a name='L27'></a><a href='#L27'>27</a>
<a name='L28'></a><a href='#L28'>28</a>
<a name='L29'></a><a href='#L29'>29</a>
<a name='L30'></a><a href='#L30'>30</a>
<a name='L31'></a><a href='#L31'>31</a>
<a name='L32'></a><a href='#L32'>32</a>
<a name='L33'></a><a href='#L33'>33</a>
<a name='L34'></a><a href='#L34'>34</a>
<a name='L35'></a><a href='#L35'>35</a>
<a name='L36'></a><a href='#L36'>36</a>
<a name='L37'></a><a href='#L37'>37</a>
<a name='L38'></a><a href='#L38'>38</a>
<a name='L39'></a><a href='#L39'>39</a>
<a name='L40'></a><a href='#L40'>40</a>
<a name='L41'></a><a href='#L41'>41</a>
<a name='L42'></a><a href='#L42'>42</a>
<a name='L43'></a><a href='#L43'>43</a>
<a name='L44'></a><a href='#L44'>44</a>
<a name='L45'></a><a href='#L45'>45</a>
<a name='L46'></a><a href='#L46'>46</a>
<a name='L47'></a><a href='#L47'>47</a>
<a name='L48'></a><a href='#L48'>48</a>
<a name='L49'></a><a href='#L49'>49</a>
<a name='L50'></a><a href='#L50'>50</a>
<a name='L51'></a><a href='#L51'>51</a>
<a name='L52'></a><a href='#L52'>52</a>
<a name='L53'></a><a href='#L53'>53</a>
<a name='L54'></a><a href='#L54'>54</a>
<a name='L55'></a><a href='#L55'>55</a>
<a name='L56'></a><a href='#L56'>56</a>
<a name='L57'></a><a href='#L57'>57</a>
<a name='L58'></a><a href='#L58'>58</a>
<a name='L59'></a><a href='#L59'>59</a>
<a name='L60'></a><a href='#L60'>60</a>
<a name='L61'></a><a href='#L61'>61</a>
<a name='L62'></a><a href='#L62'>62</a>
<a name='L63'></a><a href='#L63'>63</a>
<a name='L64'></a><a href='#L64'>64</a>
<a name='L65'></a><a href='#L65'>65</a>
<a name='L66'></a><a href='#L66'>66</a>
<a name='L67'></a><a href='#L67'>67</a>
<a name='L68'></a><a href='#L68'>68</a>
<a name='L69'></a><a href='#L69'>69</a>
<a name='L70'></a><a href='#L70'>70</a>
<a name='L71'></a><a href='#L71'>71</a>
<a name='L72'></a><a href='#L72'>72</a>
<a name='L73'></a><a href='#L73'>73</a>
<a name='L74'></a><a href='#L74'>74</a>
<a name='L75'></a><a href='#L75'>75</a>
<a name='L76'></a><a href='#L76'>76</a>
<a name='L77'></a><a href='#L77'>77</a>
<a name='L78'></a><a href='#L78'>78</a>
<a name='L79'></a><a href='#L79'>79</a>
<a name='L80'></a><a href='#L80'>80</a>
<a name='L81'></a><a href='#L81'>81</a>
<a name='L82'></a><a href='#L82'>82</a>
<a name='L83'></a><a href='#L83'>83</a>
<a name='L84'></a><a href='#L84'>84</a>
<a name='L85'></a><a href='#L85'>85</a>
<a name='L86'></a><a href='#L86'>86</a>
<a name='L87'></a><a href='#L87'>87</a>
<a name='L88'></a><a href='#L88'>88</a>
<a name='L89'></a><a href='#L89'>89</a>
<a name='L90'></a><a href='#L90'>90</a>
<a name='L91'></a><a href='#L91'>91</a>
<a name='L92'></a><a href='#L92'>92</a>
<a name='L93'></a><a href='#L93'>93</a>
<a name='L94'></a><a href='#L94'>94</a>
<a name='L95'></a><a href='#L95'>95</a>
<a name='L96'></a><a href='#L96'>96</a>
<a name='L97'></a><a href='#L97'>97</a>
<a name='L98'></a><a href='#L98'>98</a>
<a name='L99'></a><a href='#L99'>99</a>
<a name='L100'></a><a href='#L100'>100</a>
<a name='L101'></a><a href='#L101'>101</a>
<a name='L102'></a><a href='#L102'>102</a>
<a name='L103'></a><a href='#L103'>103</a>
<a name='L104'></a><a href='#L104'>104</a>
<a name='L105'></a><a href='#L105'>105</a>
<a name='L106'></a><a href='#L106'>106</a>
<a name='L107'></a><a href='#L107'>107</a>
<a name='L108'></a><a href='#L108'>108</a>
<a name='L109'></a><a href='#L109'>109</a>
<a name='L110'></a><a href='#L110'>110</a>
<a name='L111'></a><a href='#L111'>111</a>
<a name='L112'></a><a href='#L112'>112</a>
<a name='L113'></a><a href='#L113'>113</a>
<a name='L114'></a><a href='#L114'>114</a>
<a name='L115'></a><a href='#L115'>115</a>
<a name='L116'></a><a href='#L116'>116</a>
<a name='L117'></a><a href='#L117'>117</a>
<a name='L118'></a><a href='#L118'>118</a>
<a name='L119'></a><a href='#L119'>119</a>
<a name='L120'></a><a href='#L120'>120</a>
<a name='L121'></a><a href='#L121'>121</a>
<a name='L122'></a><a href='#L122'>122</a>
<a name='L123'></a><a href='#L123'>123</a>
<a name='L124'></a><a href='#L124'>124</a>
<a name='L125'></a><a href='#L125'>125</a>
<a name='L126'></a><a href='#L126'>126</a>
<a name='L127'></a><a href='#L127'>127</a>
<a name='L128'></a><a href='#L128'>128</a>
<a name='L129'></a><a href='#L129'>129</a>
<a name='L130'></a><a href='#L130'>130</a>
<a name='L131'></a><a href='#L131'>131</a>
<a name='L132'></a><a href='#L132'>132</a>
<a name='L133'></a><a href='#L133'>133</a>
<a name='L134'></a><a href='#L134'>134</a>
<a name='L135'></a><a href='#L135'>135</a>
<a name='L136'></a><a href='#L136'>136</a>
<a name='L137'></a><a href='#L137'>137</a>
<a name='L138'></a><a href='#L138'>138</a>
<a name='L139'></a><a href='#L139'>139</a>
<a name='L140'></a><a href='#L140'>140</a>
<a name='L141'></a><a href='#L141'>141</a>
<a name='L142'></a><a href='#L142'>142</a>
<a name='L143'></a><a href='#L143'>143</a>
<a name='L144'></a><a href='#L144'>144</a>
<a name='L145'></a><a href='#L145'>145</a>
<a name='L146'></a><a href='#L146'>146</a>
<a name='L147'></a><a href='#L147'>147</a>
<a name='L148'></a><a href='#L148'>148</a>
<a name='L149'></a><a href='#L149'>149</a>
<a name='L150'></a><a href='#L150'>150</a>
<a name='L151'></a><a href='#L151'>151</a>
<a name='L152'></a><a href='#L152'>152</a>
<a name='L153'></a><a href='#L153'>153</a>
<a name='L154'></a><a href='#L154'>154</a>
<a name='L155'></a><a href='#L155'>155</a>
<a name='L156'></a><a href='#L156'>156</a>
<a name='L157'></a><a href='#L157'>157</a>
<a name='L158'></a><a href='#L158'>158</a>
<a name='L159'></a><a href='#L159'>159</a>
<a name='L160'></a><a href='#L160'>160</a>
<a name='L161'></a><a href='#L161'>161</a>
<a name='L162'></a><a href='#L162'>162</a>
<a name='L163'></a><a href='#L163'>163</a>
<a name='L164'></a><a href='#L164'>164</a>
<a name='L165'></a><a href='#L165'>165</a>
<a name='L166'></a><a href='#L166'>166</a>
<a name='L167'></a><a href='#L167'>167</a>
<a name='L168'></a><a href='#L168'>168</a>
<a name='L169'></a><a href='#L169'>169</a>
<a name='L170'></a><a href='#L170'>170</a>
<a name='L171'></a><a href='#L171'>171</a>
<a name='L172'></a><a href='#L172'>172</a>
<a name='L173'></a><a href='#L173'>173</a>
<a name='L174'></a><a href='#L174'>174</a>
<a name='L175'></a><a href='#L175'>175</a>
<a name='L176'></a><a href='#L176'>176</a>
<a name='L177'></a><a href='#L177'>177</a>
<a name='L178'></a><a href='#L178'>178</a>
<a name='L179'></a><a href='#L179'>179</a>
<a name='L180'></a><a href='#L180'>180</a>
<a name='L181'></a><a href='#L181'>181</a>
<a name='L182'></a><a href='#L182'>182</a>
<a name='L183'></a><a href='#L183'>183</a>
<a name='L184'></a><a href='#L184'>184</a>
<a name='L185'></a><a href='#L185'>185</a>
<a name='L186'></a><a href='#L186'>186</a>
<a name='L187'></a><a href='#L187'>187</a>
<a name='L188'></a><a href='#L188'>188</a>
<a name='L189'></a><a href='#L189'>189</a>
<a name='L190'></a><a href='#L190'>190</a>
<a name='L191'></a><a href='#L191'>191</a>
<a name='L192'></a><a href='#L192'>192</a>
<a name='L193'></a><a href='#L193'>193</a>
<a name='L194'></a><a href='#L194'>194</a>
<a name='L195'></a><a href='#L195'>195</a>
<a name='L196'></a><a href='#L196'>196</a>
<a name='L197'></a><a href='#L197'>197</a>
<a name='L198'></a><a href='#L198'>198</a>
<a name='L199'></a><a href='#L199'>199</a>
<a name='L200'></a><a href='#L200'>200</a>
<a name='L201'></a><a href='#L201'>201</a>
<a name='L202'></a><a href='#L202'>202</a>
<a name='L203'></a><a href='#L203'>203</a>
<a name='L204'></a><a href='#L204'>204</a>
<a name='L205'></a><a href='#L205'>205</a>
<a name='L206'></a><a href='#L206'>206</a>
<a name='L207'></a><a href='#L207'>207</a>
<a name='L208'></a><a href='#L208'>208</a>
<a name='L209'></a><a href='#L209'>209</a>
<a name='L210'></a><a href='#L210'>210</a>
<a name='L211'></a><a href='#L211'>211</a>
<a name='L212'></a><a href='#L212'>212</a>
<a name='L213'></a><a href='#L213'>213</a>
<a name='L214'></a><a href='#L214'>214</a>
<a name='L215'></a><a href='#L215'>215</a>
<a name='L216'></a><a href='#L216'>216</a>
<a name='L217'></a><a href='#L217'>217</a>
<a name='L218'></a><a href='#L218'>218</a>
<a name='L219'></a><a href='#L219'>219</a>
<a name='L220'></a><a href='#L220'>220</a>
<a name='L221'></a><a href='#L221'>221</a>
<a name='L222'></a><a href='#L222'>222</a>
<a name='L223'></a><a href='#L223'>223</a>
<a name='L224'></a><a href='#L224'>224</a>
<a name='L225'></a><a href='#L225'>225</a>
<a name='L226'></a><a href='#L226'>226</a>
<a name='L227'></a><a href='#L227'>227</a>
<a name='L228'></a><a href='#L228'>228</a>
<a name='L229'></a><a href='#L229'>229</a>
<a name='L230'></a><a href='#L230'>230</a>
<a name='L231'></a><a href='#L231'>231</a>
<a name='L232'></a><a href='#L232'>232</a>
<a name='L233'></a><a href='#L233'>233</a>
<a name='L234'></a><a href='#L234'>234</a>
<a name='L235'></a><a href='#L235'>235</a>
<a name='L236'></a><a href='#L236'>236</a>
<a name='L237'></a><a href='#L237'>237</a></td><td class="line-coverage quiet"><span class="cline-any cline-yes">1x</span>
<span class="cline-any cline-yes">1x</span>
<span class="cline-any cline-yes">1x</span>
<span class="cline-any cline-yes">1x</span>
<span class="cline-any cline-neutral">&nbsp;</span>
<span class="cline-any cline-neutral">&nbsp;</span>
<<<<<<< HEAD
<span class="cline-any cline-no">&nbsp;</span>
<span class="cline-any cline-no">&nbsp;</span>
<span class="cline-any cline-neutral">&nbsp;</span>
<span class="cline-any cline-neutral">&nbsp;</span>
<span class="cline-any cline-no">&nbsp;</span>
<span class="cline-any cline-no">&nbsp;</span>
<span class="cline-any cline-no">&nbsp;</span>
<span class="cline-any cline-no">&nbsp;</span>
<span class="cline-any cline-no">&nbsp;</span>
=======
<span class="cline-any cline-yes">19x</span>
<span class="cline-any cline-yes">19x</span>
<span class="cline-any cline-neutral">&nbsp;</span>
<span class="cline-any cline-neutral">&nbsp;</span>
<span class="cline-any cline-yes">19x</span>
<span class="cline-any cline-yes">19x</span>
<span class="cline-any cline-no">&nbsp;</span>
<span class="cline-any cline-no">&nbsp;</span>
<span class="cline-any cline-yes">19x</span>
>>>>>>> 735e2fca
<span class="cline-any cline-no">&nbsp;</span>
<span class="cline-any cline-no">&nbsp;</span>
<span class="cline-any cline-no">&nbsp;</span>
<span class="cline-any cline-neutral">&nbsp;</span>
<span class="cline-any cline-neutral">&nbsp;</span>
<<<<<<< HEAD
<span class="cline-any cline-no">&nbsp;</span>
=======
<span class="cline-any cline-yes">19x</span>
>>>>>>> 735e2fca
<span class="cline-any cline-no">&nbsp;</span>
<span class="cline-any cline-no">&nbsp;</span>
<span class="cline-any cline-neutral">&nbsp;</span>
<span class="cline-any cline-neutral">&nbsp;</span>
<<<<<<< HEAD
<span class="cline-any cline-no">&nbsp;</span>
<span class="cline-any cline-no">&nbsp;</span>
<span class="cline-any cline-no">&nbsp;</span>
=======
<span class="cline-any cline-yes">19x</span>
<span class="cline-any cline-yes">19x</span>
<span class="cline-any cline-yes">19x</span>
>>>>>>> 735e2fca
<span class="cline-any cline-neutral">&nbsp;</span>
<span class="cline-any cline-no">&nbsp;</span>
<span class="cline-any cline-no">&nbsp;</span>
<span class="cline-any cline-neutral">&nbsp;</span>
<span class="cline-any cline-yes">1x</span>
<<<<<<< HEAD
=======
<span class="cline-any cline-yes">22x</span>
<span class="cline-any cline-yes">22x</span>
<span class="cline-any cline-yes">16x</span>
<span class="cline-any cline-yes">16x</span>
<span class="cline-any cline-neutral">&nbsp;</span>
<span class="cline-any cline-yes">5x</span>
<span class="cline-any cline-yes">5x</span>
<span class="cline-any cline-yes">5x</span>
<span class="cline-any cline-yes">10x</span>
<span class="cline-any cline-yes">10x</span>
<span class="cline-any cline-yes">10x</span>
<span class="cline-any cline-yes">10x</span>
<span class="cline-any cline-yes">10x</span>
<span class="cline-any cline-yes">10x</span>
<span class="cline-any cline-yes">10x</span>
<span class="cline-any cline-yes">10x</span>
<span class="cline-any cline-yes">10x</span>
<span class="cline-any cline-yes">10x</span>
<span class="cline-any cline-yes">10x</span>
<span class="cline-any cline-yes">10x</span>
<span class="cline-any cline-yes">10x</span>
>>>>>>> 735e2fca
<span class="cline-any cline-no">&nbsp;</span>
<span class="cline-any cline-no">&nbsp;</span>
<span class="cline-any cline-no">&nbsp;</span>
<span class="cline-any cline-no">&nbsp;</span>
<<<<<<< HEAD
<span class="cline-any cline-neutral">&nbsp;</span>
<span class="cline-any cline-no">&nbsp;</span>
<span class="cline-any cline-no">&nbsp;</span>
<span class="cline-any cline-no">&nbsp;</span>
<span class="cline-any cline-no">&nbsp;</span>
<span class="cline-any cline-no">&nbsp;</span>
<span class="cline-any cline-no">&nbsp;</span>
<span class="cline-any cline-no">&nbsp;</span>
<span class="cline-any cline-no">&nbsp;</span>
<span class="cline-any cline-no">&nbsp;</span>
<span class="cline-any cline-no">&nbsp;</span>
<span class="cline-any cline-no">&nbsp;</span>
<span class="cline-any cline-no">&nbsp;</span>
<span class="cline-any cline-no">&nbsp;</span>
<span class="cline-any cline-no">&nbsp;</span>
<span class="cline-any cline-no">&nbsp;</span>
<span class="cline-any cline-no">&nbsp;</span>
<span class="cline-any cline-no">&nbsp;</span>
<span class="cline-any cline-no">&nbsp;</span>
<span class="cline-any cline-no">&nbsp;</span>
<span class="cline-any cline-no">&nbsp;</span>
<span class="cline-any cline-no">&nbsp;</span>
<span class="cline-any cline-no">&nbsp;</span>
<span class="cline-any cline-no">&nbsp;</span>
<span class="cline-any cline-no">&nbsp;</span>
<span class="cline-any cline-no">&nbsp;</span>
<span class="cline-any cline-no">&nbsp;</span>
<span class="cline-any cline-no">&nbsp;</span>
<span class="cline-any cline-no">&nbsp;</span>
<span class="cline-any cline-no">&nbsp;</span>
<span class="cline-any cline-no">&nbsp;</span>
=======
<span class="cline-any cline-no">&nbsp;</span>
<span class="cline-any cline-yes">5x</span>
<span class="cline-any cline-yes">5x</span>
<span class="cline-any cline-yes">5x</span>
<span class="cline-any cline-yes">5x</span>
<span class="cline-any cline-yes">16x</span>
<span class="cline-any cline-yes">16x</span>
<span class="cline-any cline-yes">22x</span>
<span class="cline-any cline-yes">22x</span>
<span class="cline-any cline-yes">22x</span>
<span class="cline-any cline-neutral">&nbsp;</span>
<span class="cline-any cline-yes">1x</span>
<span class="cline-any cline-yes">22x</span>
<span class="cline-any cline-yes">22x</span>
<span class="cline-any cline-yes">22x</span>
<span class="cline-any cline-yes">22x</span>
<span class="cline-any cline-yes">22x</span>
<span class="cline-any cline-yes">22x</span>
<span class="cline-any cline-yes">22x</span>
<span class="cline-any cline-neutral">&nbsp;</span>
<span class="cline-any cline-yes">22x</span>
<span class="cline-any cline-neutral">&nbsp;</span>
<span class="cline-any cline-neutral">&nbsp;</span>
<span class="cline-any cline-yes">22x</span>
<span class="cline-any cline-yes">6x</span>
<span class="cline-any cline-yes">6x</span>
<span class="cline-any cline-yes">5x</span>
<span class="cline-any cline-yes">5x</span>
<span class="cline-any cline-yes">5x</span>
<span class="cline-any cline-yes">5x</span>
<span class="cline-any cline-yes">5x</span>
<span class="cline-any cline-yes">5x</span>
<span class="cline-any cline-yes">5x</span>
<span class="cline-any cline-yes">5x</span>
<span class="cline-any cline-yes">5x</span>
<span class="cline-any cline-yes">5x</span>
<span class="cline-any cline-yes">5x</span>
<span class="cline-any cline-yes">5x</span>
<span class="cline-any cline-yes">5x</span>
<span class="cline-any cline-yes">5x</span>
<span class="cline-any cline-yes">10x</span>
<span class="cline-any cline-yes">10x</span>
<span class="cline-any cline-yes">10x</span>
<span class="cline-any cline-yes">10x</span>
<span class="cline-any cline-yes">5x</span>
<span class="cline-any cline-yes">5x</span>
<span class="cline-any cline-yes">5x</span>
<span class="cline-any cline-yes">5x</span>
<span class="cline-any cline-no">&nbsp;</span>
<span class="cline-any cline-no">&nbsp;</span>
<span class="cline-any cline-no">&nbsp;</span>
<span class="cline-any cline-no">&nbsp;</span>
<span class="cline-any cline-yes">6x</span>
<span class="cline-any cline-yes">1x</span>
<span class="cline-any cline-yes">1x</span>
<span class="cline-any cline-yes">1x</span>
<span class="cline-any cline-yes">6x</span>
<span class="cline-any cline-yes">6x</span>
<span class="cline-any cline-yes">22x</span>
<span class="cline-any cline-neutral">&nbsp;</span>
<span class="cline-any cline-yes">22x</span>
<span class="cline-any cline-yes">22x</span>
<span class="cline-any cline-yes">22x</span>
<span class="cline-any cline-yes">9x</span>
<span class="cline-any cline-yes">8x</span>
<span class="cline-any cline-yes">1x</span>
<span class="cline-any cline-yes">22x</span>
<span class="cline-any cline-neutral">&nbsp;</span>
<span class="cline-any cline-yes">22x</span>
<span class="cline-any cline-yes">11x</span>
<span class="cline-any cline-yes">11x</span>
<span class="cline-any cline-yes">11x</span>
<span class="cline-any cline-yes">11x</span>
<span class="cline-any cline-neutral">&nbsp;</span>
<span class="cline-any cline-yes">22x</span>
<span class="cline-any cline-neutral">&nbsp;</span>
<span class="cline-any cline-yes">10x</span>
<span class="cline-any cline-yes">10x</span>
<span class="cline-any cline-yes">10x</span>
<span class="cline-any cline-yes">10x</span>
<span class="cline-any cline-yes">10x</span>
<span class="cline-any cline-yes">10x</span>
<span class="cline-any cline-neutral">&nbsp;</span>
<span class="cline-any cline-yes">10x</span>
<span class="cline-any cline-yes">10x</span>
<span class="cline-any cline-yes">10x</span>
<span class="cline-any cline-yes">10x</span>
<span class="cline-any cline-yes">10x</span>
<span class="cline-any cline-yes">10x</span>
<span class="cline-any cline-yes">10x</span>
<span class="cline-any cline-yes">10x</span>
<span class="cline-any cline-yes">10x</span>
<span class="cline-any cline-yes">10x</span>
<span class="cline-any cline-yes">10x</span>
<span class="cline-any cline-yes">10x</span>
<span class="cline-any cline-neutral">&nbsp;</span>
<span class="cline-any cline-yes">10x</span>
<span class="cline-any cline-yes">10x</span>
<span class="cline-any cline-yes">10x</span>
<span class="cline-any cline-yes">10x</span>
<span class="cline-any cline-neutral">&nbsp;</span>
<span class="cline-any cline-yes">10x</span>
<span class="cline-any cline-yes">10x</span>
<span class="cline-any cline-yes">10x</span>
<span class="cline-any cline-yes">19x</span>
<span class="cline-any cline-yes">19x</span>
<span class="cline-any cline-yes">19x</span>
<span class="cline-any cline-yes">19x</span>
<span class="cline-any cline-neutral">&nbsp;</span>
<span class="cline-any cline-yes">19x</span>
<span class="cline-any cline-yes">19x</span>
<span class="cline-any cline-yes">19x</span>
<span class="cline-any cline-yes">19x</span>
<span class="cline-any cline-yes">9x</span>
<span class="cline-any cline-yes">9x</span>
<span class="cline-any cline-yes">9x</span>
<span class="cline-any cline-yes">9x</span>
<span class="cline-any cline-yes">9x</span>
<span class="cline-any cline-yes">9x</span>
<span class="cline-any cline-no">&nbsp;</span>
<span class="cline-any cline-no">&nbsp;</span>
<span class="cline-any cline-no">&nbsp;</span>
<span class="cline-any cline-yes">9x</span>
<span class="cline-any cline-yes">9x</span>
<span class="cline-any cline-yes">9x</span>
<span class="cline-any cline-neutral">&nbsp;</span>
<span class="cline-any cline-yes">10x</span>
<span class="cline-any cline-yes">10x</span>
<span class="cline-any cline-yes">10x</span>
<span class="cline-any cline-neutral">&nbsp;</span>
<span class="cline-any cline-yes">19x</span>
<span class="cline-any cline-yes">19x</span>
<span class="cline-any cline-yes">10x</span>
<span class="cline-any cline-neutral">&nbsp;</span>
<span class="cline-any cline-no">&nbsp;</span>
<span class="cline-any cline-neutral">&nbsp;</span>
<span class="cline-any cline-yes">22x</span>
<span class="cline-any cline-neutral">&nbsp;</span>
<span class="cline-any cline-yes">22x</span>
<span class="cline-any cline-yes">1x</span>
<span class="cline-any cline-yes">1x</span>
<span class="cline-any cline-yes">1x</span>
>>>>>>> 735e2fca
<span class="cline-any cline-neutral">&nbsp;</span>
<span class="cline-any cline-yes">1x</span>
<span class="cline-any cline-no">&nbsp;</span>
<span class="cline-any cline-no">&nbsp;</span>
<span class="cline-any cline-no">&nbsp;</span>
<span class="cline-any cline-no">&nbsp;</span>
<span class="cline-any cline-no">&nbsp;</span>
<span class="cline-any cline-no">&nbsp;</span>
<span class="cline-any cline-no">&nbsp;</span>
<span class="cline-any cline-neutral">&nbsp;</span>
<span class="cline-any cline-no">&nbsp;</span>
<span class="cline-any cline-neutral">&nbsp;</span>
<span class="cline-any cline-neutral">&nbsp;</span>
<span class="cline-any cline-no">&nbsp;</span>
<span class="cline-any cline-no">&nbsp;</span>
<span class="cline-any cline-no">&nbsp;</span>
<span class="cline-any cline-no">&nbsp;</span>
<span class="cline-any cline-no">&nbsp;</span>
<span class="cline-any cline-no">&nbsp;</span>
<span class="cline-any cline-no">&nbsp;</span>
<span class="cline-any cline-no">&nbsp;</span>
<span class="cline-any cline-no">&nbsp;</span>
<span class="cline-any cline-no">&nbsp;</span>
<span class="cline-any cline-no">&nbsp;</span>
<span class="cline-any cline-no">&nbsp;</span>
<span class="cline-any cline-no">&nbsp;</span>
<span class="cline-any cline-no">&nbsp;</span>
<span class="cline-any cline-no">&nbsp;</span>
<span class="cline-any cline-no">&nbsp;</span>
<span class="cline-any cline-no">&nbsp;</span>
<span class="cline-any cline-no">&nbsp;</span>
<span class="cline-any cline-no">&nbsp;</span>
<span class="cline-any cline-no">&nbsp;</span>
<span class="cline-any cline-no">&nbsp;</span>
<span class="cline-any cline-no">&nbsp;</span>
<span class="cline-any cline-no">&nbsp;</span>
<span class="cline-any cline-no">&nbsp;</span>
<span class="cline-any cline-no">&nbsp;</span>
<span class="cline-any cline-no">&nbsp;</span>
<span class="cline-any cline-no">&nbsp;</span>
<span class="cline-any cline-no">&nbsp;</span>
<span class="cline-any cline-no">&nbsp;</span>
<span class="cline-any cline-no">&nbsp;</span>
<span class="cline-any cline-no">&nbsp;</span>
<span class="cline-any cline-no">&nbsp;</span>
<span class="cline-any cline-no">&nbsp;</span>
<span class="cline-any cline-no">&nbsp;</span>
<span class="cline-any cline-no">&nbsp;</span>
<span class="cline-any cline-no">&nbsp;</span>
<span class="cline-any cline-neutral">&nbsp;</span>
<span class="cline-any cline-no">&nbsp;</span>
<span class="cline-any cline-no">&nbsp;</span>
<span class="cline-any cline-no">&nbsp;</span>
<span class="cline-any cline-no">&nbsp;</span>
<span class="cline-any cline-no">&nbsp;</span>
<span class="cline-any cline-no">&nbsp;</span>
<span class="cline-any cline-no">&nbsp;</span>
<span class="cline-any cline-neutral">&nbsp;</span>
<span class="cline-any cline-no">&nbsp;</span>
<span class="cline-any cline-no">&nbsp;</span>
<span class="cline-any cline-no">&nbsp;</span>
<span class="cline-any cline-no">&nbsp;</span>
<span class="cline-any cline-no">&nbsp;</span>
<span class="cline-any cline-neutral">&nbsp;</span>
<span class="cline-any cline-no">&nbsp;</span>
<span class="cline-any cline-neutral">&nbsp;</span>
<span class="cline-any cline-no">&nbsp;</span>
<span class="cline-any cline-no">&nbsp;</span>
<span class="cline-any cline-no">&nbsp;</span>
<span class="cline-any cline-no">&nbsp;</span>
<span class="cline-any cline-no">&nbsp;</span>
<span class="cline-any cline-no">&nbsp;</span>
<span class="cline-any cline-neutral">&nbsp;</span>
<span class="cline-any cline-no">&nbsp;</span>
<span class="cline-any cline-no">&nbsp;</span>
<span class="cline-any cline-no">&nbsp;</span>
<span class="cline-any cline-no">&nbsp;</span>
<span class="cline-any cline-no">&nbsp;</span>
<span class="cline-any cline-no">&nbsp;</span>
<span class="cline-any cline-no">&nbsp;</span>
<span class="cline-any cline-no">&nbsp;</span>
<span class="cline-any cline-no">&nbsp;</span>
<span class="cline-any cline-no">&nbsp;</span>
<span class="cline-any cline-no">&nbsp;</span>
<span class="cline-any cline-no">&nbsp;</span>
<span class="cline-any cline-neutral">&nbsp;</span>
<<<<<<< HEAD
<span class="cline-any cline-no">&nbsp;</span>
<span class="cline-any cline-no">&nbsp;</span>
<span class="cline-any cline-no">&nbsp;</span>
<span class="cline-any cline-no">&nbsp;</span>
<span class="cline-any cline-neutral">&nbsp;</span>
<span class="cline-any cline-no">&nbsp;</span>
<span class="cline-any cline-no">&nbsp;</span>
<span class="cline-any cline-no">&nbsp;</span>
<span class="cline-any cline-no">&nbsp;</span>
<span class="cline-any cline-no">&nbsp;</span>
<span class="cline-any cline-no">&nbsp;</span>
<span class="cline-any cline-no">&nbsp;</span>
<span class="cline-any cline-neutral">&nbsp;</span>
<span class="cline-any cline-no">&nbsp;</span>
<span class="cline-any cline-no">&nbsp;</span>
<span class="cline-any cline-no">&nbsp;</span>
<span class="cline-any cline-no">&nbsp;</span>
<span class="cline-any cline-no">&nbsp;</span>
<span class="cline-any cline-no">&nbsp;</span>
<span class="cline-any cline-no">&nbsp;</span>
<span class="cline-any cline-no">&nbsp;</span>
<span class="cline-any cline-no">&nbsp;</span>
<span class="cline-any cline-no">&nbsp;</span>
<span class="cline-any cline-no">&nbsp;</span>
<span class="cline-any cline-no">&nbsp;</span>
<span class="cline-any cline-no">&nbsp;</span>
<span class="cline-any cline-no">&nbsp;</span>
<span class="cline-any cline-no">&nbsp;</span>
<span class="cline-any cline-no">&nbsp;</span>
<span class="cline-any cline-neutral">&nbsp;</span>
<span class="cline-any cline-no">&nbsp;</span>
<span class="cline-any cline-no">&nbsp;</span>
<span class="cline-any cline-no">&nbsp;</span>
<span class="cline-any cline-neutral">&nbsp;</span>
<span class="cline-any cline-no">&nbsp;</span>
<span class="cline-any cline-no">&nbsp;</span>
<span class="cline-any cline-no">&nbsp;</span>
<span class="cline-any cline-neutral">&nbsp;</span>
<span class="cline-any cline-no">&nbsp;</span>
<span class="cline-any cline-neutral">&nbsp;</span>
<span class="cline-any cline-no">&nbsp;</span>
<span class="cline-any cline-neutral">&nbsp;</span>
<span class="cline-any cline-no">&nbsp;</span>
<span class="cline-any cline-no">&nbsp;</span>
<span class="cline-any cline-no">&nbsp;</span>
<span class="cline-any cline-no">&nbsp;</span>
<span class="cline-any cline-neutral">&nbsp;</span>
<span class="cline-any cline-no">&nbsp;</span>
<span class="cline-any cline-no">&nbsp;</span>
<span class="cline-any cline-no">&nbsp;</span>
<span class="cline-any cline-neutral">&nbsp;</span>
<span class="cline-any cline-no">&nbsp;</span>
<span class="cline-any cline-no">&nbsp;</span>
<span class="cline-any cline-no">&nbsp;</span>
<span class="cline-any cline-no">&nbsp;</span>
<span class="cline-any cline-no">&nbsp;</span>
<span class="cline-any cline-no">&nbsp;</span>
<span class="cline-any cline-neutral">&nbsp;</span>
<span class="cline-any cline-no">&nbsp;</span>
<span class="cline-any cline-no">&nbsp;</span>
<span class="cline-any cline-neutral">&nbsp;</span>
<span class="cline-any cline-no">&nbsp;</span>
<span class="cline-any cline-no">&nbsp;</span>
<span class="cline-any cline-no">&nbsp;</span>
<span class="cline-any cline-no">&nbsp;</span>
<span class="cline-any cline-no">&nbsp;</span>
<span class="cline-any cline-no">&nbsp;</span>
<span class="cline-any cline-no">&nbsp;</span>
<span class="cline-any cline-no">&nbsp;</span>
<span class="cline-any cline-neutral">&nbsp;</span>
<span class="cline-any cline-no">&nbsp;</span>
<span class="cline-any cline-neutral">&nbsp;</span>
<span class="cline-any cline-no">&nbsp;</span>
<span class="cline-any cline-neutral">&nbsp;</span>
<span class="cline-any cline-no">&nbsp;</span>
<span class="cline-any cline-no">&nbsp;</span>
<span class="cline-any cline-no">&nbsp;</span>
<span class="cline-any cline-neutral">&nbsp;</span>
<span class="cline-any cline-no">&nbsp;</span>
<span class="cline-any cline-neutral">&nbsp;</span>
<span class="cline-any cline-no">&nbsp;</span>
=======
<span class="cline-any cline-yes">22x</span>
<span class="cline-any cline-neutral">&nbsp;</span>
<span class="cline-any cline-yes">22x</span>
>>>>>>> 735e2fca
<span class="cline-any cline-neutral">&nbsp;</span>
<span class="cline-any cline-yes">1x</span></td><td class="text"><pre class="prettyprint lang-js">import React, { useState, useEffect } from "react";
import { auth, db } from "../../firebase";
import { doc, getDoc } from "firebase/firestore";
import "./vendorFloorplan.css";
&nbsp;
// Helper to format Firestore timestamps, strings, or JS Date objects
<span class="cstat-no" title="statement not covered" ><span class="fstat-no" title="function not covered" >function formatDate(date) {</span></span>
<span class="cstat-no" title="statement not covered" >  if (!date) return "";</span>
&nbsp;
  // Firestore timestamp
<span class="cstat-no" title="statement not covered" >  if (</span>
<span class="cstat-no" title="statement not covered" >    typeof date === "object" &amp;&amp;</span>
<span class="cstat-no" title="statement not covered" >    typeof date._seconds === "number" &amp;&amp;</span>
<span class="cstat-no" title="statement not covered" >    typeof date._nanoseconds === "number"</span>
<span class="cstat-no" title="statement not covered" >  ) {</span>
<span class="cstat-no" title="statement not covered" >    const jsDate = new Date(date._seconds * 1000 + date._nanoseconds / 1e6);</span>
<span class="cstat-no" title="statement not covered" >    return jsDate.toLocaleString();</span>
<span class="cstat-no" title="statement not covered" >  }</span>
&nbsp;
  // Already a JS Date
<span class="cstat-no" title="statement not covered" >  if (date instanceof Date) {</span>
<span class="cstat-no" title="statement not covered" >    return date.toLocaleString();</span>
<span class="cstat-no" title="statement not covered" >  }</span>
&nbsp;
  // String
<span class="cstat-no" title="statement not covered" >  if (typeof date === "string") {</span>
<span class="cstat-no" title="statement not covered" >    return new Date(date).toLocaleString();</span>
<span class="cstat-no" title="statement not covered" >  }</span>
&nbsp;
<span class="cstat-no" title="statement not covered" >  return String(date); // fallback</span>
<span class="cstat-no" title="statement not covered" >}</span>
&nbsp;
const useFloorplans = <span class="fstat-no" title="function not covered" >(events, vendorId) =&gt; {</span>
<span class="cstat-no" title="statement not covered" >  const [floorplans, setFloorplans] = useState({});</span>
<span class="cstat-no" title="statement not covered" >  useEffect(() =&gt; {</span>
<span class="cstat-no" title="statement not covered" >    const fetchFloorplans = async () =&gt; {</span>
<span class="cstat-no" title="statement not covered" >      if (events.length === 0 || !vendorId) return;</span>
&nbsp;
<span class="cstat-no" title="statement not covered" >      const floorplansData = {};</span>
<span class="cstat-no" title="statement not covered" >      await Promise.all(</span>
<span class="cstat-no" title="statement not covered" >        events.map(async (event) =&gt; {</span>
<span class="cstat-no" title="statement not covered" >          try {</span>
<span class="cstat-no" title="statement not covered" >            const floorplanRef = doc(</span>
<span class="cstat-no" title="statement not covered" >              db,</span>
<span class="cstat-no" title="statement not covered" >              "Event",</span>
<span class="cstat-no" title="statement not covered" >              event.eventId,</span>
<span class="cstat-no" title="statement not covered" >              "Floorplans",</span>
<span class="cstat-no" title="statement not covered" >              vendorId</span>
<span class="cstat-no" title="statement not covered" >            );</span>
<span class="cstat-no" title="statement not covered" >            const docSnap = await getDoc(floorplanRef);</span>
<span class="cstat-no" title="statement not covered" >            if (docSnap.exists()) {</span>
<span class="cstat-no" title="statement not covered" >              floorplansData[event.eventId] = docSnap.data().floorplanUrl;</span>
<span class="cstat-no" title="statement not covered" >            }</span>
<span class="cstat-no" title="statement not covered" >          } catch (error) {</span>
<span class="cstat-no" title="statement not covered" >            console.error(</span>
<span class="cstat-no" title="statement not covered" >              `Error fetching floorplan for event ${event.eventId}:`,</span>
<span class="cstat-no" title="statement not covered" >              error</span>
<span class="cstat-no" title="statement not covered" >            );</span>
<span class="cstat-no" title="statement not covered" >          }</span>
<span class="cstat-no" title="statement not covered" >        })</span>
<span class="cstat-no" title="statement not covered" >      );</span>
<span class="cstat-no" title="statement not covered" >      console.log("Fetched floorplans:", floorplansData);</span>
<span class="cstat-no" title="statement not covered" >      setFloorplans(floorplansData);</span>
<span class="cstat-no" title="statement not covered" >    };</span>
<span class="cstat-no" title="statement not covered" >    fetchFloorplans();</span>
<span class="cstat-no" title="statement not covered" >  }, [events, vendorId]);</span>
<span class="cstat-no" title="statement not covered" >  return floorplans;</span>
<span class="cstat-no" title="statement not covered" >};</span>
&nbsp;
const VendorFloorplan = <span class="fstat-no" title="function not covered" >() =&gt; {</span>
<span class="cstat-no" title="statement not covered" >  const [events, setEvents] = useState([]);</span>
<span class="cstat-no" title="statement not covered" >  const [search, setSearch] = useState("");</span>
<span class="cstat-no" title="statement not covered" >  const [order, setOrder] = useState("asc");</span>
<span class="cstat-no" title="statement not covered" >  const [selectedEvent, setSelectedEvent] = useState(null);</span>
<span class="cstat-no" title="statement not covered" >  const [vendorId, setVendorId] = useState(null);</span>
<span class="cstat-no" title="statement not covered" >  const [loading, setLoading] = useState(true);</span>
<span class="cstat-no" title="statement not covered" >  const [error, setError] = useState("");</span>
&nbsp;
<span class="cstat-no" title="statement not covered" >  const floorplans = useFloorplans(events, vendorId);</span>
&nbsp;
  // Fetch vendor ID and events
<span class="cstat-no" title="statement not covered" >  useEffect(() =&gt; {</span>
<span class="cstat-no" title="statement not covered" >    const unsubscribe = auth.onAuthStateChanged(async (user) =&gt; {</span>
<span class="cstat-no" title="statement not covered" >      if (user) {</span>
<span class="cstat-no" title="statement not covered" >        setVendorId(user.uid);</span>
<span class="cstat-no" title="statement not covered" >        try {</span>
<span class="cstat-no" title="statement not covered" >          const token = await user.getIdToken();</span>
<span class="cstat-no" title="statement not covered" >          const res = await fetch(</span>
<span class="cstat-no" title="statement not covered" >            "https://us-central1-planit-sdp.cloudfunctions.net/api/vendor/bookings",</span>
<span class="cstat-no" title="statement not covered" >            {</span>
<span class="cstat-no" title="statement not covered" >              headers: {</span>
<span class="cstat-no" title="statement not covered" >                Authorization: `Bearer ${token}`,</span>
<span class="cstat-no" title="statement not covered" >              },</span>
<span class="cstat-no" title="statement not covered" >            }</span>
<span class="cstat-no" title="statement not covered" >          );</span>
<span class="cstat-no" title="statement not covered" >          if (!res.ok) throw new Error(`HTTP error! Status: ${res.status}`);</span>
<span class="cstat-no" title="statement not covered" >          const data = await res.json();</span>
<span class="cstat-no" title="statement not covered" >          const bookings = data.bookings.map((booking) =&gt; ({</span>
<span class="cstat-no" title="statement not covered" >            id: booking.eventId,</span>
<span class="cstat-no" title="statement not covered" >            eventId: booking.eventId,</span>
<span class="cstat-no" title="statement not covered" >            name: booking.eventName,</span>
<span class="cstat-no" title="statement not covered" >            date: booking.date,</span>
<span class="cstat-no" title="statement not covered" >          }));</span>
<span class="cstat-no" title="statement not covered" >          setEvents(bookings);</span>
<span class="cstat-no" title="statement not covered" >          setLoading(false);</span>
<span class="cstat-no" title="statement not covered" >        } catch (err) {</span>
<span class="cstat-no" title="statement not covered" >          console.error("Error fetching bookings:", err);</span>
<span class="cstat-no" title="statement not covered" >          setError("Failed to fetch events");</span>
<span class="cstat-no" title="statement not covered" >          setLoading(false);</span>
<span class="cstat-no" title="statement not covered" >        }</span>
<span class="cstat-no" title="statement not covered" >      } else {</span>
<span class="cstat-no" title="statement not covered" >        setError("User not authenticated");</span>
<span class="cstat-no" title="statement not covered" >        setLoading(false);</span>
<span class="cstat-no" title="statement not covered" >      }</span>
<span class="cstat-no" title="statement not covered" >    });</span>
<span class="cstat-no" title="statement not covered" >    return () =&gt; unsubscribe();</span>
<span class="cstat-no" title="statement not covered" >  }, []);</span>
&nbsp;
<span class="cstat-no" title="statement not covered" >  const filteredEvents = events</span>
<span class="cstat-no" title="statement not covered" >    .filter((e) =&gt; e.name.toLowerCase().includes(search.toLowerCase()))</span>
<span class="cstat-no" title="statement not covered" >    .sort((a, b) =&gt;</span>
<span class="cstat-no" title="statement not covered" >      order === "asc"</span>
<span class="cstat-no" title="statement not covered" >        ? new Date(a.date) - new Date(b.date)</span>
<span class="cstat-no" title="statement not covered" >        : new Date(b.date) - new Date(a.date)</span>
<span class="cstat-no" title="statement not covered" >    );</span>
&nbsp;
<span class="cstat-no" title="statement not covered" >  if (loading) return (</span>
<span class="cstat-no" title="statement not covered" >    &lt;div className="loading-screen"&gt;</span>
<span class="cstat-no" title="statement not covered" >      &lt;div className="spinner"&gt;&lt;/div&gt;</span>
<span class="cstat-no" title="statement not covered" >      &lt;h2&gt;Loading Floorplans...&lt;/h2&gt;</span>
<span class="cstat-no" title="statement not covered" >    &lt;/div&gt;</span>
  );
<span class="cstat-no" title="statement not covered" >  if (error) return &lt;div className="error"&gt;{error}&lt;/div&gt;;</span>
&nbsp;
<span class="cstat-no" title="statement not covered" >  return (</span>
<span class="cstat-no" title="statement not covered" >    &lt;div className="floorplan-page"&gt;</span>
<span class="cstat-no" title="statement not covered" >      &lt;header&gt;</span>
<span class="cstat-no" title="statement not covered" >        &lt;h1&gt;Vendor Floorplan&lt;/h1&gt;</span>
<span class="cstat-no" title="statement not covered" >        &lt;p&gt;Manage floorplans received from your clients&lt;/p&gt;</span>
<span class="cstat-no" title="statement not covered" >      &lt;/header&gt;</span>
&nbsp;
<span class="cstat-no" title="statement not covered" >      &lt;div className="controls"&gt;</span>
<span class="cstat-no" title="statement not covered" >        &lt;input</span>
<span class="cstat-no" title="statement not covered" >          type="text"</span>
<span class="cstat-no" title="statement not covered" >          placeholder="Search event name..."</span>
<span class="cstat-no" title="statement not covered" >          value={search}</span>
<span class="cstat-no" title="statement not covered" >          onChange={(e) =&gt; setSearch(e.target.value)}</span>
<span class="cstat-no" title="statement not covered" >          className="search-input"</span>
<span class="cstat-no" title="statement not covered" >        /&gt;</span>
<span class="cstat-no" title="statement not covered" >        &lt;select</span>
<span class="cstat-no" title="statement not covered" >          value={order}</span>
<span class="cstat-no" title="statement not covered" >          onChange={(e) =&gt; setOrder(e.target.value)}</span>
<span class="cstat-no" title="statement not covered" >          className="sort-dropdown"</span>
        &gt;
<span class="cstat-no" title="statement not covered" >          &lt;option value="asc"&gt;Date Ascending&lt;/option&gt;</span>
<span class="cstat-no" title="statement not covered" >          &lt;option value="desc"&gt;Date Descending&lt;/option&gt;</span>
<span class="cstat-no" title="statement not covered" >        &lt;/select&gt;</span>
<span class="cstat-no" title="statement not covered" >      &lt;/div&gt;</span>
&nbsp;
<span class="cstat-no" title="statement not covered" >      &lt;div className="tiles-grid"&gt;</span>
<span class="cstat-no" title="statement not covered" >        {filteredEvents.length &gt; 0 ? (</span>
<span class="cstat-no" title="statement not covered" >          filteredEvents.map((event) =&gt; (</span>
<span class="cstat-no" title="statement not covered" >            &lt;div</span>
<span class="cstat-no" title="statement not covered" >              key={event.id}</span>
<span class="cstat-no" title="statement not covered" >              className="client-tile"</span>
<span class="cstat-no" title="statement not covered" >              onClick={() =&gt; setSelectedEvent(event)}</span>
            &gt;
<span class="cstat-no" title="statement not covered" >              &lt;h3&gt;{event.name}&lt;/h3&gt;</span>
<span class="cstat-no" title="statement not covered" >              &lt;p&gt;Date: {formatDate(event.date)}&lt;/p&gt;</span>
<span class="cstat-no" title="statement not covered" >              &lt;div className="floorplan-section"&gt;</span>
<span class="cstat-no" title="statement not covered" >                {floorplans[event.eventId] ? (</span>
<span class="cstat-no" title="statement not covered" >                  &lt;div className="floorplan-preview"&gt;</span>
<span class="cstat-no" title="statement not covered" >                    &lt;img</span>
<span class="cstat-no" title="statement not covered" >                      src={floorplans[event.eventId]}</span>
<span class="cstat-no" title="statement not covered" >                      alt="Event Floorplan"</span>
<span class="cstat-no" title="statement not covered" >                      className="floorplan-image"</span>
<span class="cstat-no" title="statement not covered" >                      onClick={(e) =&gt; {</span>
<span class="cstat-no" title="statement not covered" >                        e.stopPropagation();</span>
<span class="cstat-no" title="statement not covered" >                        window.open(floorplans[event.eventId], "_blank");</span>
<span class="cstat-no" title="statement not covered" >                      }}</span>
<span class="cstat-no" title="statement not covered" >                    /&gt;</span>
<span class="cstat-no" title="statement not covered" >                    &lt;span className="floorplan-label"&gt;Floorplan Available&lt;/span&gt;</span>
<span class="cstat-no" title="statement not covered" >                  &lt;/div&gt;</span>
                ) : (
<span class="cstat-no" title="statement not covered" >                  &lt;div className="no-floorplan"&gt;</span>
<span class="cstat-no" title="statement not covered" >                    &lt;span&gt;No Floorplan Available&lt;/span&gt;</span>
<span class="cstat-no" title="statement not covered" >                  &lt;/div&gt;</span>
                )}
<span class="cstat-no" title="statement not covered" >              &lt;/div&gt;</span>
<span class="cstat-no" title="statement not covered" >            &lt;/div&gt;</span>
<span class="cstat-no" title="statement not covered" >          ))</span>
        ) : (
<span class="cstat-no" title="statement not covered" >          &lt;p className="no-results"&gt;No events found&lt;/p&gt;</span>
        )}
<span class="cstat-no" title="statement not covered" >      &lt;/div&gt;</span>
&nbsp;
<span class="cstat-no" title="statement not covered" >      {selectedEvent &amp;&amp; (</span>
<span class="cstat-no" title="statement not covered" >        &lt;div</span>
<span class="cstat-no" title="statement not covered" >          className="modal-overlay active"</span>
<span class="cstat-no" title="statement not covered" >          onClick={() =&gt; setSelectedEvent(null)}</span>
        &gt;
<span class="cstat-no" title="statement not covered" >          &lt;div</span>
<span class="cstat-no" title="statement not covered" >            className="modal-content"</span>
<span class="cstat-no" title="statement not covered" >            onClick={(e) =&gt; e.stopPropagation()}</span>
          &gt;
<span class="cstat-no" title="statement not covered" >            &lt;div className="modal-header"&gt;</span>
<span class="cstat-no" title="statement not covered" >              &lt;h2&gt;{selectedEvent.name} - Floorplan&lt;/h2&gt;</span>
<span class="cstat-no" title="statement not covered" >              &lt;button</span>
<span class="cstat-no" title="statement not covered" >                className="close-btn"</span>
<span class="cstat-no" title="statement not covered" >                onClick={() =&gt; setSelectedEvent(null)}</span>
<span class="cstat-no" title="statement not covered" >              &gt;</span>
                &amp;times;
<span class="cstat-no" title="statement not covered" >              &lt;/button&gt;</span>
<span class="cstat-no" title="statement not covered" >            &lt;/div&gt;</span>
&nbsp;
<span class="cstat-no" title="statement not covered" >            &lt;div className="floorplan-preview modal-floorplan"&gt;</span>
<span class="cstat-no" title="statement not covered" >              {floorplans[selectedEvent.eventId] ? (</span>
<span class="cstat-no" title="statement not covered" >                &lt;img</span>
<span class="cstat-no" title="statement not covered" >                  src={floorplans[selectedEvent.eventId]}</span>
<span class="cstat-no" title="statement not covered" >                  alt="Event Floorplan"</span>
<span class="cstat-no" title="statement not covered" >                  className="modal-floorplan-image"</span>
<span class="cstat-no" title="statement not covered" >                  onClick={() =&gt;</span>
<span class="cstat-no" title="statement not covered" >                    window.open(floorplans[selectedEvent.eventId], "_blank")</span>
                  }
<span class="cstat-no" title="statement not covered" >                /&gt;</span>
              ) : (
<span class="cstat-no" title="statement not covered" >                &lt;p&gt;No floorplan available for this event&lt;/p&gt;</span>
              )}
<span class="cstat-no" title="statement not covered" >            &lt;/div&gt;</span>
<span class="cstat-no" title="statement not covered" >          &lt;/div&gt;</span>
<span class="cstat-no" title="statement not covered" >        &lt;/div&gt;</span>
      )}
<span class="cstat-no" title="statement not covered" >    &lt;/div&gt;</span>
  );
<span class="cstat-no" title="statement not covered" >};</span>
&nbsp;
export default VendorFloorplan;</pre></td></tr></table></pre>

                <div class='push'></div><!-- for sticky footer -->
            </div><!-- /wrapper -->
            <div class='footer quiet pad2 space-top1 center small'>
                Code coverage generated by
                <a href="https://istanbul.js.org/" target="_blank" rel="noopener noreferrer">istanbul</a>
<<<<<<< HEAD
                at 2025-09-29T23:57:26.984Z
=======
                at 2025-09-30T10:49:42.632Z
>>>>>>> 735e2fca
            </div>
        <script src="../../../prettify.js"></script>
        <script>
            window.onload = function () {
                prettyPrint();
            };
        </script>
        <script src="../../../sorter.js"></script>
        <script src="../../../block-navigation.js"></script>
    </body>
</html>
    <|MERGE_RESOLUTION|>--- conflicted
+++ resolved
@@ -23,36 +23,30 @@
         <div class='clearfix'>
             
             <div class='fl pad1y space-right2'>
-                <span class="strong">3.51% </span>
+                <span class="strong">87.93% </span>
                 <span class="quiet">Statements</span>
-                <span class='fraction'>7/199</span>
+                <span class='fraction'>175/199</span>
             </div>
         
             
             <div class='fl pad1y space-right2'>
-<<<<<<< HEAD
-                <span class="strong">100% </span>
-                <span class="quiet">Branches</span>
-                <span class='fraction'>0/0</span>
-=======
                 <span class="strong">73.8% </span>
                 <span class="quiet">Branches</span>
                 <span class='fraction'>31/42</span>
->>>>>>> 735e2fca
             </div>
         
             
             <div class='fl pad1y space-right2'>
-                <span class="strong">0% </span>
+                <span class="strong">75% </span>
                 <span class="quiet">Functions</span>
-                <span class='fraction'>0/3</span>
+                <span class='fraction'>9/12</span>
             </div>
         
             
             <div class='fl pad1y space-right2'>
-                <span class="strong">3.51% </span>
+                <span class="strong">87.93% </span>
                 <span class="quiet">Lines</span>
-                <span class='fraction'>7/199</span>
+                <span class='fraction'>175/199</span>
             </div>
         
             
@@ -67,7 +61,7 @@
             </div>
         </template>
     </div>
-    <div class='status-line low'></div>
+    <div class='status-line high'></div>
     <pre><table class="coverage">
 <tr><td class="line-count quiet"><a name='L1'></a><a href='#L1'>1</a>
 <a name='L2'></a><a href='#L2'>2</a>
@@ -311,57 +305,33 @@
 <span class="cline-any cline-yes">1x</span>
 <span class="cline-any cline-neutral">&nbsp;</span>
 <span class="cline-any cline-neutral">&nbsp;</span>
-<<<<<<< HEAD
-<span class="cline-any cline-no">&nbsp;</span>
-<span class="cline-any cline-no">&nbsp;</span>
-<span class="cline-any cline-neutral">&nbsp;</span>
-<span class="cline-any cline-neutral">&nbsp;</span>
-<span class="cline-any cline-no">&nbsp;</span>
-<span class="cline-any cline-no">&nbsp;</span>
-<span class="cline-any cline-no">&nbsp;</span>
-<span class="cline-any cline-no">&nbsp;</span>
-<span class="cline-any cline-no">&nbsp;</span>
-=======
-<span class="cline-any cline-yes">19x</span>
-<span class="cline-any cline-yes">19x</span>
-<span class="cline-any cline-neutral">&nbsp;</span>
-<span class="cline-any cline-neutral">&nbsp;</span>
-<span class="cline-any cline-yes">19x</span>
-<span class="cline-any cline-yes">19x</span>
-<span class="cline-any cline-no">&nbsp;</span>
-<span class="cline-any cline-no">&nbsp;</span>
-<span class="cline-any cline-yes">19x</span>
->>>>>>> 735e2fca
-<span class="cline-any cline-no">&nbsp;</span>
-<span class="cline-any cline-no">&nbsp;</span>
-<span class="cline-any cline-no">&nbsp;</span>
-<span class="cline-any cline-neutral">&nbsp;</span>
-<span class="cline-any cline-neutral">&nbsp;</span>
-<<<<<<< HEAD
-<span class="cline-any cline-no">&nbsp;</span>
-=======
-<span class="cline-any cline-yes">19x</span>
->>>>>>> 735e2fca
-<span class="cline-any cline-no">&nbsp;</span>
-<span class="cline-any cline-no">&nbsp;</span>
-<span class="cline-any cline-neutral">&nbsp;</span>
-<span class="cline-any cline-neutral">&nbsp;</span>
-<<<<<<< HEAD
-<span class="cline-any cline-no">&nbsp;</span>
-<span class="cline-any cline-no">&nbsp;</span>
-<span class="cline-any cline-no">&nbsp;</span>
-=======
-<span class="cline-any cline-yes">19x</span>
-<span class="cline-any cline-yes">19x</span>
-<span class="cline-any cline-yes">19x</span>
->>>>>>> 735e2fca
-<span class="cline-any cline-neutral">&nbsp;</span>
-<span class="cline-any cline-no">&nbsp;</span>
-<span class="cline-any cline-no">&nbsp;</span>
-<span class="cline-any cline-neutral">&nbsp;</span>
-<span class="cline-any cline-yes">1x</span>
-<<<<<<< HEAD
-=======
+<span class="cline-any cline-yes">19x</span>
+<span class="cline-any cline-yes">19x</span>
+<span class="cline-any cline-neutral">&nbsp;</span>
+<span class="cline-any cline-neutral">&nbsp;</span>
+<span class="cline-any cline-yes">19x</span>
+<span class="cline-any cline-yes">19x</span>
+<span class="cline-any cline-no">&nbsp;</span>
+<span class="cline-any cline-no">&nbsp;</span>
+<span class="cline-any cline-yes">19x</span>
+<span class="cline-any cline-no">&nbsp;</span>
+<span class="cline-any cline-no">&nbsp;</span>
+<span class="cline-any cline-no">&nbsp;</span>
+<span class="cline-any cline-neutral">&nbsp;</span>
+<span class="cline-any cline-neutral">&nbsp;</span>
+<span class="cline-any cline-yes">19x</span>
+<span class="cline-any cline-no">&nbsp;</span>
+<span class="cline-any cline-no">&nbsp;</span>
+<span class="cline-any cline-neutral">&nbsp;</span>
+<span class="cline-any cline-neutral">&nbsp;</span>
+<span class="cline-any cline-yes">19x</span>
+<span class="cline-any cline-yes">19x</span>
+<span class="cline-any cline-yes">19x</span>
+<span class="cline-any cline-neutral">&nbsp;</span>
+<span class="cline-any cline-no">&nbsp;</span>
+<span class="cline-any cline-no">&nbsp;</span>
+<span class="cline-any cline-neutral">&nbsp;</span>
+<span class="cline-any cline-yes">1x</span>
 <span class="cline-any cline-yes">22x</span>
 <span class="cline-any cline-yes">22x</span>
 <span class="cline-any cline-yes">16x</span>
@@ -383,44 +353,10 @@
 <span class="cline-any cline-yes">10x</span>
 <span class="cline-any cline-yes">10x</span>
 <span class="cline-any cline-yes">10x</span>
->>>>>>> 735e2fca
-<span class="cline-any cline-no">&nbsp;</span>
-<span class="cline-any cline-no">&nbsp;</span>
-<span class="cline-any cline-no">&nbsp;</span>
-<span class="cline-any cline-no">&nbsp;</span>
-<<<<<<< HEAD
-<span class="cline-any cline-neutral">&nbsp;</span>
-<span class="cline-any cline-no">&nbsp;</span>
-<span class="cline-any cline-no">&nbsp;</span>
-<span class="cline-any cline-no">&nbsp;</span>
-<span class="cline-any cline-no">&nbsp;</span>
-<span class="cline-any cline-no">&nbsp;</span>
-<span class="cline-any cline-no">&nbsp;</span>
-<span class="cline-any cline-no">&nbsp;</span>
-<span class="cline-any cline-no">&nbsp;</span>
-<span class="cline-any cline-no">&nbsp;</span>
-<span class="cline-any cline-no">&nbsp;</span>
-<span class="cline-any cline-no">&nbsp;</span>
-<span class="cline-any cline-no">&nbsp;</span>
-<span class="cline-any cline-no">&nbsp;</span>
-<span class="cline-any cline-no">&nbsp;</span>
-<span class="cline-any cline-no">&nbsp;</span>
-<span class="cline-any cline-no">&nbsp;</span>
-<span class="cline-any cline-no">&nbsp;</span>
-<span class="cline-any cline-no">&nbsp;</span>
-<span class="cline-any cline-no">&nbsp;</span>
-<span class="cline-any cline-no">&nbsp;</span>
-<span class="cline-any cline-no">&nbsp;</span>
-<span class="cline-any cline-no">&nbsp;</span>
-<span class="cline-any cline-no">&nbsp;</span>
-<span class="cline-any cline-no">&nbsp;</span>
-<span class="cline-any cline-no">&nbsp;</span>
-<span class="cline-any cline-no">&nbsp;</span>
-<span class="cline-any cline-no">&nbsp;</span>
-<span class="cline-any cline-no">&nbsp;</span>
-<span class="cline-any cline-no">&nbsp;</span>
-<span class="cline-any cline-no">&nbsp;</span>
-=======
+<span class="cline-any cline-no">&nbsp;</span>
+<span class="cline-any cline-no">&nbsp;</span>
+<span class="cline-any cline-no">&nbsp;</span>
+<span class="cline-any cline-no">&nbsp;</span>
 <span class="cline-any cline-no">&nbsp;</span>
 <span class="cline-any cline-yes">5x</span>
 <span class="cline-any cline-yes">5x</span>
@@ -563,180 +499,41 @@
 <span class="cline-any cline-yes">1x</span>
 <span class="cline-any cline-yes">1x</span>
 <span class="cline-any cline-yes">1x</span>
->>>>>>> 735e2fca
-<span class="cline-any cline-neutral">&nbsp;</span>
-<span class="cline-any cline-yes">1x</span>
-<span class="cline-any cline-no">&nbsp;</span>
-<span class="cline-any cline-no">&nbsp;</span>
-<span class="cline-any cline-no">&nbsp;</span>
-<span class="cline-any cline-no">&nbsp;</span>
-<span class="cline-any cline-no">&nbsp;</span>
-<span class="cline-any cline-no">&nbsp;</span>
-<span class="cline-any cline-no">&nbsp;</span>
-<span class="cline-any cline-neutral">&nbsp;</span>
-<span class="cline-any cline-no">&nbsp;</span>
-<span class="cline-any cline-neutral">&nbsp;</span>
-<span class="cline-any cline-neutral">&nbsp;</span>
-<span class="cline-any cline-no">&nbsp;</span>
-<span class="cline-any cline-no">&nbsp;</span>
-<span class="cline-any cline-no">&nbsp;</span>
-<span class="cline-any cline-no">&nbsp;</span>
-<span class="cline-any cline-no">&nbsp;</span>
-<span class="cline-any cline-no">&nbsp;</span>
-<span class="cline-any cline-no">&nbsp;</span>
-<span class="cline-any cline-no">&nbsp;</span>
-<span class="cline-any cline-no">&nbsp;</span>
-<span class="cline-any cline-no">&nbsp;</span>
-<span class="cline-any cline-no">&nbsp;</span>
-<span class="cline-any cline-no">&nbsp;</span>
-<span class="cline-any cline-no">&nbsp;</span>
-<span class="cline-any cline-no">&nbsp;</span>
-<span class="cline-any cline-no">&nbsp;</span>
-<span class="cline-any cline-no">&nbsp;</span>
-<span class="cline-any cline-no">&nbsp;</span>
-<span class="cline-any cline-no">&nbsp;</span>
-<span class="cline-any cline-no">&nbsp;</span>
-<span class="cline-any cline-no">&nbsp;</span>
-<span class="cline-any cline-no">&nbsp;</span>
-<span class="cline-any cline-no">&nbsp;</span>
-<span class="cline-any cline-no">&nbsp;</span>
-<span class="cline-any cline-no">&nbsp;</span>
-<span class="cline-any cline-no">&nbsp;</span>
-<span class="cline-any cline-no">&nbsp;</span>
-<span class="cline-any cline-no">&nbsp;</span>
-<span class="cline-any cline-no">&nbsp;</span>
-<span class="cline-any cline-no">&nbsp;</span>
-<span class="cline-any cline-no">&nbsp;</span>
-<span class="cline-any cline-no">&nbsp;</span>
-<span class="cline-any cline-no">&nbsp;</span>
-<span class="cline-any cline-no">&nbsp;</span>
-<span class="cline-any cline-no">&nbsp;</span>
-<span class="cline-any cline-no">&nbsp;</span>
-<span class="cline-any cline-no">&nbsp;</span>
-<span class="cline-any cline-neutral">&nbsp;</span>
-<span class="cline-any cline-no">&nbsp;</span>
-<span class="cline-any cline-no">&nbsp;</span>
-<span class="cline-any cline-no">&nbsp;</span>
-<span class="cline-any cline-no">&nbsp;</span>
-<span class="cline-any cline-no">&nbsp;</span>
-<span class="cline-any cline-no">&nbsp;</span>
-<span class="cline-any cline-no">&nbsp;</span>
-<span class="cline-any cline-neutral">&nbsp;</span>
-<span class="cline-any cline-no">&nbsp;</span>
-<span class="cline-any cline-no">&nbsp;</span>
-<span class="cline-any cline-no">&nbsp;</span>
-<span class="cline-any cline-no">&nbsp;</span>
-<span class="cline-any cline-no">&nbsp;</span>
-<span class="cline-any cline-neutral">&nbsp;</span>
-<span class="cline-any cline-no">&nbsp;</span>
-<span class="cline-any cline-neutral">&nbsp;</span>
-<span class="cline-any cline-no">&nbsp;</span>
-<span class="cline-any cline-no">&nbsp;</span>
-<span class="cline-any cline-no">&nbsp;</span>
-<span class="cline-any cline-no">&nbsp;</span>
-<span class="cline-any cline-no">&nbsp;</span>
-<span class="cline-any cline-no">&nbsp;</span>
-<span class="cline-any cline-neutral">&nbsp;</span>
-<span class="cline-any cline-no">&nbsp;</span>
-<span class="cline-any cline-no">&nbsp;</span>
-<span class="cline-any cline-no">&nbsp;</span>
-<span class="cline-any cline-no">&nbsp;</span>
-<span class="cline-any cline-no">&nbsp;</span>
-<span class="cline-any cline-no">&nbsp;</span>
-<span class="cline-any cline-no">&nbsp;</span>
-<span class="cline-any cline-no">&nbsp;</span>
-<span class="cline-any cline-no">&nbsp;</span>
-<span class="cline-any cline-no">&nbsp;</span>
-<span class="cline-any cline-no">&nbsp;</span>
-<span class="cline-any cline-no">&nbsp;</span>
-<span class="cline-any cline-neutral">&nbsp;</span>
-<<<<<<< HEAD
-<span class="cline-any cline-no">&nbsp;</span>
-<span class="cline-any cline-no">&nbsp;</span>
-<span class="cline-any cline-no">&nbsp;</span>
-<span class="cline-any cline-no">&nbsp;</span>
-<span class="cline-any cline-neutral">&nbsp;</span>
-<span class="cline-any cline-no">&nbsp;</span>
-<span class="cline-any cline-no">&nbsp;</span>
-<span class="cline-any cline-no">&nbsp;</span>
-<span class="cline-any cline-no">&nbsp;</span>
-<span class="cline-any cline-no">&nbsp;</span>
-<span class="cline-any cline-no">&nbsp;</span>
-<span class="cline-any cline-no">&nbsp;</span>
-<span class="cline-any cline-neutral">&nbsp;</span>
-<span class="cline-any cline-no">&nbsp;</span>
-<span class="cline-any cline-no">&nbsp;</span>
-<span class="cline-any cline-no">&nbsp;</span>
-<span class="cline-any cline-no">&nbsp;</span>
-<span class="cline-any cline-no">&nbsp;</span>
-<span class="cline-any cline-no">&nbsp;</span>
-<span class="cline-any cline-no">&nbsp;</span>
-<span class="cline-any cline-no">&nbsp;</span>
-<span class="cline-any cline-no">&nbsp;</span>
-<span class="cline-any cline-no">&nbsp;</span>
-<span class="cline-any cline-no">&nbsp;</span>
-<span class="cline-any cline-no">&nbsp;</span>
-<span class="cline-any cline-no">&nbsp;</span>
-<span class="cline-any cline-no">&nbsp;</span>
-<span class="cline-any cline-no">&nbsp;</span>
-<span class="cline-any cline-no">&nbsp;</span>
-<span class="cline-any cline-neutral">&nbsp;</span>
-<span class="cline-any cline-no">&nbsp;</span>
-<span class="cline-any cline-no">&nbsp;</span>
-<span class="cline-any cline-no">&nbsp;</span>
-<span class="cline-any cline-neutral">&nbsp;</span>
-<span class="cline-any cline-no">&nbsp;</span>
-<span class="cline-any cline-no">&nbsp;</span>
-<span class="cline-any cline-no">&nbsp;</span>
-<span class="cline-any cline-neutral">&nbsp;</span>
-<span class="cline-any cline-no">&nbsp;</span>
-<span class="cline-any cline-neutral">&nbsp;</span>
-<span class="cline-any cline-no">&nbsp;</span>
-<span class="cline-any cline-neutral">&nbsp;</span>
-<span class="cline-any cline-no">&nbsp;</span>
-<span class="cline-any cline-no">&nbsp;</span>
-<span class="cline-any cline-no">&nbsp;</span>
-<span class="cline-any cline-no">&nbsp;</span>
-<span class="cline-any cline-neutral">&nbsp;</span>
-<span class="cline-any cline-no">&nbsp;</span>
-<span class="cline-any cline-no">&nbsp;</span>
-<span class="cline-any cline-no">&nbsp;</span>
-<span class="cline-any cline-neutral">&nbsp;</span>
-<span class="cline-any cline-no">&nbsp;</span>
-<span class="cline-any cline-no">&nbsp;</span>
-<span class="cline-any cline-no">&nbsp;</span>
-<span class="cline-any cline-no">&nbsp;</span>
-<span class="cline-any cline-no">&nbsp;</span>
-<span class="cline-any cline-no">&nbsp;</span>
-<span class="cline-any cline-neutral">&nbsp;</span>
-<span class="cline-any cline-no">&nbsp;</span>
-<span class="cline-any cline-no">&nbsp;</span>
-<span class="cline-any cline-neutral">&nbsp;</span>
-<span class="cline-any cline-no">&nbsp;</span>
-<span class="cline-any cline-no">&nbsp;</span>
-<span class="cline-any cline-no">&nbsp;</span>
-<span class="cline-any cline-no">&nbsp;</span>
-<span class="cline-any cline-no">&nbsp;</span>
-<span class="cline-any cline-no">&nbsp;</span>
-<span class="cline-any cline-no">&nbsp;</span>
-<span class="cline-any cline-no">&nbsp;</span>
-<span class="cline-any cline-neutral">&nbsp;</span>
-<span class="cline-any cline-no">&nbsp;</span>
-<span class="cline-any cline-neutral">&nbsp;</span>
-<span class="cline-any cline-no">&nbsp;</span>
-<span class="cline-any cline-neutral">&nbsp;</span>
-<span class="cline-any cline-no">&nbsp;</span>
-<span class="cline-any cline-no">&nbsp;</span>
-<span class="cline-any cline-no">&nbsp;</span>
-<span class="cline-any cline-neutral">&nbsp;</span>
-<span class="cline-any cline-no">&nbsp;</span>
-<span class="cline-any cline-neutral">&nbsp;</span>
-<span class="cline-any cline-no">&nbsp;</span>
-=======
-<span class="cline-any cline-yes">22x</span>
-<span class="cline-any cline-neutral">&nbsp;</span>
-<span class="cline-any cline-yes">22x</span>
->>>>>>> 735e2fca
+<span class="cline-any cline-neutral">&nbsp;</span>
+<span class="cline-any cline-yes">1x</span>
+<span class="cline-any cline-yes">1x</span>
+<span class="cline-any cline-yes">1x</span>
+<span class="cline-any cline-neutral">&nbsp;</span>
+<span class="cline-any cline-yes">1x</span>
+<span class="cline-any cline-yes">1x</span>
+<span class="cline-any cline-yes">1x</span>
+<span class="cline-any cline-yes">1x</span>
+<span class="cline-any cline-yes">1x</span>
+<span class="cline-any cline-yes">1x</span>
+<span class="cline-any cline-neutral">&nbsp;</span>
+<span class="cline-any cline-yes">1x</span>
+<span class="cline-any cline-yes">1x</span>
+<span class="cline-any cline-neutral">&nbsp;</span>
+<span class="cline-any cline-yes">1x</span>
+<span class="cline-any cline-yes">1x</span>
+<span class="cline-any cline-yes">1x</span>
+<span class="cline-any cline-yes">1x</span>
+<span class="cline-any cline-yes">1x</span>
+<span class="cline-any cline-yes">1x</span>
+<span class="cline-any cline-yes">1x</span>
+<span class="cline-any cline-no">&nbsp;</span>
+<span class="cline-any cline-neutral">&nbsp;</span>
+<span class="cline-any cline-yes">1x</span>
+<span class="cline-any cline-neutral">&nbsp;</span>
+<span class="cline-any cline-no">&nbsp;</span>
+<span class="cline-any cline-neutral">&nbsp;</span>
+<span class="cline-any cline-yes">1x</span>
+<span class="cline-any cline-yes">1x</span>
+<span class="cline-any cline-yes">1x</span>
+<span class="cline-any cline-neutral">&nbsp;</span>
+<span class="cline-any cline-yes">22x</span>
+<span class="cline-any cline-neutral">&nbsp;</span>
+<span class="cline-any cline-yes">22x</span>
 <span class="cline-any cline-neutral">&nbsp;</span>
 <span class="cline-any cline-yes">1x</span></td><td class="text"><pre class="prettyprint lang-js">import React, { useState, useEffect } from "react";
 import { auth, db } from "../../firebase";
@@ -744,235 +541,235 @@
 import "./vendorFloorplan.css";
 &nbsp;
 // Helper to format Firestore timestamps, strings, or JS Date objects
-<span class="cstat-no" title="statement not covered" ><span class="fstat-no" title="function not covered" >function formatDate(date) {</span></span>
-<span class="cstat-no" title="statement not covered" >  if (!date) return "";</span>
+function formatDate(date) {
+  if (!date) <span class="branch-0 cbranch-no" title="branch not covered" >return "";</span>
 &nbsp;
   // Firestore timestamp
-<span class="cstat-no" title="statement not covered" >  if (</span>
-<span class="cstat-no" title="statement not covered" >    typeof date === "object" &amp;&amp;</span>
-<span class="cstat-no" title="statement not covered" >    typeof date._seconds === "number" &amp;&amp;</span>
+  if (
+    typeof date === <span class="branch-0 cbranch-no" title="branch not covered" >"object" &amp;&amp;</span>
+<span class="cstat-no" title="statement not covered" >    typeof date._seconds === <span class="branch-0 cbranch-no" title="branch not covered" >"number" &amp;&amp;</span></span>
 <span class="cstat-no" title="statement not covered" >    typeof date._nanoseconds === "number"</span>
-<span class="cstat-no" title="statement not covered" >  ) {</span>
+  ) <span class="branch-0 cbranch-no" title="branch not covered" >{</span>
 <span class="cstat-no" title="statement not covered" >    const jsDate = new Date(date._seconds * 1000 + date._nanoseconds / 1e6);</span>
 <span class="cstat-no" title="statement not covered" >    return jsDate.toLocaleString();</span>
 <span class="cstat-no" title="statement not covered" >  }</span>
 &nbsp;
   // Already a JS Date
-<span class="cstat-no" title="statement not covered" >  if (date instanceof Date) {</span>
+  if (date instanceof Date) <span class="branch-0 cbranch-no" title="branch not covered" >{</span>
 <span class="cstat-no" title="statement not covered" >    return date.toLocaleString();</span>
 <span class="cstat-no" title="statement not covered" >  }</span>
 &nbsp;
   // String
-<span class="cstat-no" title="statement not covered" >  if (typeof date === "string") {</span>
-<span class="cstat-no" title="statement not covered" >    return new Date(date).toLocaleString();</span>
-<span class="cstat-no" title="statement not covered" >  }</span>
+  if (typeof date === "string") {
+    return new Date(date).toLocaleString();
+<span class="branch-0 cbranch-no" title="branch not covered" >  }</span>
 &nbsp;
 <span class="cstat-no" title="statement not covered" >  return String(date); // fallback</span>
 <span class="cstat-no" title="statement not covered" >}</span>
 &nbsp;
-const useFloorplans = <span class="fstat-no" title="function not covered" >(events, vendorId) =&gt; {</span>
-<span class="cstat-no" title="statement not covered" >  const [floorplans, setFloorplans] = useState({});</span>
-<span class="cstat-no" title="statement not covered" >  useEffect(() =&gt; {</span>
-<span class="cstat-no" title="statement not covered" >    const fetchFloorplans = async () =&gt; {</span>
-<span class="cstat-no" title="statement not covered" >      if (events.length === 0 || !vendorId) return;</span>
-&nbsp;
-<span class="cstat-no" title="statement not covered" >      const floorplansData = {};</span>
-<span class="cstat-no" title="statement not covered" >      await Promise.all(</span>
-<span class="cstat-no" title="statement not covered" >        events.map(async (event) =&gt; {</span>
-<span class="cstat-no" title="statement not covered" >          try {</span>
-<span class="cstat-no" title="statement not covered" >            const floorplanRef = doc(</span>
-<span class="cstat-no" title="statement not covered" >              db,</span>
-<span class="cstat-no" title="statement not covered" >              "Event",</span>
-<span class="cstat-no" title="statement not covered" >              event.eventId,</span>
-<span class="cstat-no" title="statement not covered" >              "Floorplans",</span>
-<span class="cstat-no" title="statement not covered" >              vendorId</span>
-<span class="cstat-no" title="statement not covered" >            );</span>
-<span class="cstat-no" title="statement not covered" >            const docSnap = await getDoc(floorplanRef);</span>
-<span class="cstat-no" title="statement not covered" >            if (docSnap.exists()) {</span>
-<span class="cstat-no" title="statement not covered" >              floorplansData[event.eventId] = docSnap.data().floorplanUrl;</span>
-<span class="cstat-no" title="statement not covered" >            }</span>
-<span class="cstat-no" title="statement not covered" >          } catch (error) {</span>
+const useFloorplans = (events, vendorId) =&gt; {
+  const [floorplans, setFloorplans] = useState({});
+  useEffect(() =&gt; {
+    const fetchFloorplans = async () =&gt; {
+      if (events.length === 0 || !vendorId) return;
+&nbsp;
+      const floorplansData = {};
+      await Promise.all(
+        events.map(async (event) =&gt; {
+          try {
+            const floorplanRef = doc(
+              db,
+              "Event",
+              event.eventId,
+              "Floorplans",
+              vendorId
+            );
+            const docSnap = await getDoc(floorplanRef);
+            if (docSnap.exists()) {
+              floorplansData[event.eventId] = docSnap.data().floorplanUrl;
+            }
+<span class="branch-0 cbranch-no" title="branch not covered" >          } catch (error) {</span>
 <span class="cstat-no" title="statement not covered" >            console.error(</span>
 <span class="cstat-no" title="statement not covered" >              `Error fetching floorplan for event ${event.eventId}:`,</span>
 <span class="cstat-no" title="statement not covered" >              error</span>
 <span class="cstat-no" title="statement not covered" >            );</span>
 <span class="cstat-no" title="statement not covered" >          }</span>
-<span class="cstat-no" title="statement not covered" >        })</span>
-<span class="cstat-no" title="statement not covered" >      );</span>
-<span class="cstat-no" title="statement not covered" >      console.log("Fetched floorplans:", floorplansData);</span>
-<span class="cstat-no" title="statement not covered" >      setFloorplans(floorplansData);</span>
-<span class="cstat-no" title="statement not covered" >    };</span>
-<span class="cstat-no" title="statement not covered" >    fetchFloorplans();</span>
-<span class="cstat-no" title="statement not covered" >  }, [events, vendorId]);</span>
-<span class="cstat-no" title="statement not covered" >  return floorplans;</span>
-<span class="cstat-no" title="statement not covered" >};</span>
-&nbsp;
-const VendorFloorplan = <span class="fstat-no" title="function not covered" >() =&gt; {</span>
-<span class="cstat-no" title="statement not covered" >  const [events, setEvents] = useState([]);</span>
-<span class="cstat-no" title="statement not covered" >  const [search, setSearch] = useState("");</span>
-<span class="cstat-no" title="statement not covered" >  const [order, setOrder] = useState("asc");</span>
-<span class="cstat-no" title="statement not covered" >  const [selectedEvent, setSelectedEvent] = useState(null);</span>
-<span class="cstat-no" title="statement not covered" >  const [vendorId, setVendorId] = useState(null);</span>
-<span class="cstat-no" title="statement not covered" >  const [loading, setLoading] = useState(true);</span>
-<span class="cstat-no" title="statement not covered" >  const [error, setError] = useState("");</span>
-&nbsp;
-<span class="cstat-no" title="statement not covered" >  const floorplans = useFloorplans(events, vendorId);</span>
+        })
+      );
+      console.log("Fetched floorplans:", floorplansData);
+      setFloorplans(floorplansData);
+    };
+    fetchFloorplans();
+  }, [events, vendorId]);
+  return floorplans;
+};
+&nbsp;
+const VendorFloorplan = () =&gt; {
+  const [events, setEvents] = useState([]);
+  const [search, setSearch] = useState("");
+  const [order, setOrder] = useState("asc");
+  const [selectedEvent, setSelectedEvent] = useState(null);
+  const [vendorId, setVendorId] = useState(null);
+  const [loading, setLoading] = useState(true);
+  const [error, setError] = useState("");
+&nbsp;
+  const floorplans = useFloorplans(events, vendorId);
 &nbsp;
   // Fetch vendor ID and events
-<span class="cstat-no" title="statement not covered" >  useEffect(() =&gt; {</span>
-<span class="cstat-no" title="statement not covered" >    const unsubscribe = auth.onAuthStateChanged(async (user) =&gt; {</span>
-<span class="cstat-no" title="statement not covered" >      if (user) {</span>
-<span class="cstat-no" title="statement not covered" >        setVendorId(user.uid);</span>
-<span class="cstat-no" title="statement not covered" >        try {</span>
-<span class="cstat-no" title="statement not covered" >          const token = await user.getIdToken();</span>
-<span class="cstat-no" title="statement not covered" >          const res = await fetch(</span>
-<span class="cstat-no" title="statement not covered" >            "https://us-central1-planit-sdp.cloudfunctions.net/api/vendor/bookings",</span>
-<span class="cstat-no" title="statement not covered" >            {</span>
-<span class="cstat-no" title="statement not covered" >              headers: {</span>
-<span class="cstat-no" title="statement not covered" >                Authorization: `Bearer ${token}`,</span>
-<span class="cstat-no" title="statement not covered" >              },</span>
-<span class="cstat-no" title="statement not covered" >            }</span>
-<span class="cstat-no" title="statement not covered" >          );</span>
-<span class="cstat-no" title="statement not covered" >          if (!res.ok) throw new Error(`HTTP error! Status: ${res.status}`);</span>
-<span class="cstat-no" title="statement not covered" >          const data = await res.json();</span>
-<span class="cstat-no" title="statement not covered" >          const bookings = data.bookings.map((booking) =&gt; ({</span>
-<span class="cstat-no" title="statement not covered" >            id: booking.eventId,</span>
-<span class="cstat-no" title="statement not covered" >            eventId: booking.eventId,</span>
-<span class="cstat-no" title="statement not covered" >            name: booking.eventName,</span>
-<span class="cstat-no" title="statement not covered" >            date: booking.date,</span>
-<span class="cstat-no" title="statement not covered" >          }));</span>
-<span class="cstat-no" title="statement not covered" >          setEvents(bookings);</span>
-<span class="cstat-no" title="statement not covered" >          setLoading(false);</span>
-<span class="cstat-no" title="statement not covered" >        } catch (err) {</span>
+  useEffect(() =&gt; {
+    const unsubscribe = auth.onAuthStateChanged(async (user) =&gt; {
+      if (user) {
+        setVendorId(user.uid);
+        try {
+          const token = await user.getIdToken();
+          const res = await fetch(
+            "https://us-central1-planit-sdp.cloudfunctions.net/api/vendor/bookings",
+            {
+              headers: {
+                Authorization: `Bearer ${token}`,
+              },
+            }
+          );
+          if (!res.ok) <span class="branch-0 cbranch-no" title="branch not covered" >throw new Error(`HTTP error! Status: ${res.status}`);</span>
+          const data = await res.json();
+          const bookings = data.bookings.map((booking) =&gt; ({
+            id: booking.eventId,
+            eventId: booking.eventId,
+            name: booking.eventName,
+            date: booking.date,
+          }));
+          setEvents(bookings);
+          setLoading(false);
+<span class="branch-0 cbranch-no" title="branch not covered" >        } catch (err) {</span>
 <span class="cstat-no" title="statement not covered" >          console.error("Error fetching bookings:", err);</span>
 <span class="cstat-no" title="statement not covered" >          setError("Failed to fetch events");</span>
 <span class="cstat-no" title="statement not covered" >          setLoading(false);</span>
 <span class="cstat-no" title="statement not covered" >        }</span>
-<span class="cstat-no" title="statement not covered" >      } else {</span>
-<span class="cstat-no" title="statement not covered" >        setError("User not authenticated");</span>
-<span class="cstat-no" title="statement not covered" >        setLoading(false);</span>
-<span class="cstat-no" title="statement not covered" >      }</span>
-<span class="cstat-no" title="statement not covered" >    });</span>
-<span class="cstat-no" title="statement not covered" >    return () =&gt; unsubscribe();</span>
-<span class="cstat-no" title="statement not covered" >  }, []);</span>
-&nbsp;
-<span class="cstat-no" title="statement not covered" >  const filteredEvents = events</span>
-<span class="cstat-no" title="statement not covered" >    .filter((e) =&gt; e.name.toLowerCase().includes(search.toLowerCase()))</span>
-<span class="cstat-no" title="statement not covered" >    .sort((a, b) =&gt;</span>
-<span class="cstat-no" title="statement not covered" >      order === "asc"</span>
-<span class="cstat-no" title="statement not covered" >        ? new Date(a.date) - new Date(b.date)</span>
-<span class="cstat-no" title="statement not covered" >        : new Date(b.date) - new Date(a.date)</span>
-<span class="cstat-no" title="statement not covered" >    );</span>
-&nbsp;
-<span class="cstat-no" title="statement not covered" >  if (loading) return (</span>
-<span class="cstat-no" title="statement not covered" >    &lt;div className="loading-screen"&gt;</span>
-<span class="cstat-no" title="statement not covered" >      &lt;div className="spinner"&gt;&lt;/div&gt;</span>
-<span class="cstat-no" title="statement not covered" >      &lt;h2&gt;Loading Floorplans...&lt;/h2&gt;</span>
-<span class="cstat-no" title="statement not covered" >    &lt;/div&gt;</span>
+      } else {
+        setError("User not authenticated");
+        setLoading(false);
+      }
+    });
+    return () =&gt; unsubscribe();
+  }, []);
+&nbsp;
+  const filteredEvents = events
+    .filter((e) =&gt; e.name.toLowerCase().includes(search.toLowerCase()))
+    .sort((a, b) =&gt;
+      order === "asc"
+        ? new Date(a.date) - new Date(b.date)
+        : new Date(b.date) - new Date(a.date)
+    );
+&nbsp;
+  if (loading) return (
+    &lt;div className="loading-screen"&gt;
+      &lt;div className="spinner"&gt;&lt;/div&gt;
+      &lt;h2&gt;Loading Floorplans...&lt;/h2&gt;
+    &lt;/div&gt;
   );
-<span class="cstat-no" title="statement not covered" >  if (error) return &lt;div className="error"&gt;{error}&lt;/div&gt;;</span>
-&nbsp;
-<span class="cstat-no" title="statement not covered" >  return (</span>
-<span class="cstat-no" title="statement not covered" >    &lt;div className="floorplan-page"&gt;</span>
-<span class="cstat-no" title="statement not covered" >      &lt;header&gt;</span>
-<span class="cstat-no" title="statement not covered" >        &lt;h1&gt;Vendor Floorplan&lt;/h1&gt;</span>
-<span class="cstat-no" title="statement not covered" >        &lt;p&gt;Manage floorplans received from your clients&lt;/p&gt;</span>
-<span class="cstat-no" title="statement not covered" >      &lt;/header&gt;</span>
-&nbsp;
-<span class="cstat-no" title="statement not covered" >      &lt;div className="controls"&gt;</span>
-<span class="cstat-no" title="statement not covered" >        &lt;input</span>
-<span class="cstat-no" title="statement not covered" >          type="text"</span>
-<span class="cstat-no" title="statement not covered" >          placeholder="Search event name..."</span>
-<span class="cstat-no" title="statement not covered" >          value={search}</span>
-<span class="cstat-no" title="statement not covered" >          onChange={(e) =&gt; setSearch(e.target.value)}</span>
-<span class="cstat-no" title="statement not covered" >          className="search-input"</span>
-<span class="cstat-no" title="statement not covered" >        /&gt;</span>
-<span class="cstat-no" title="statement not covered" >        &lt;select</span>
-<span class="cstat-no" title="statement not covered" >          value={order}</span>
-<span class="cstat-no" title="statement not covered" >          onChange={(e) =&gt; setOrder(e.target.value)}</span>
-<span class="cstat-no" title="statement not covered" >          className="sort-dropdown"</span>
+  if (error) return &lt;div className="error"&gt;{error}&lt;/div&gt;;
+&nbsp;
+  return (
+    &lt;div className="floorplan-page"&gt;
+      &lt;header&gt;
+        &lt;h1&gt;Vendor Floorplan&lt;/h1&gt;
+        &lt;p&gt;Manage floorplans received from your clients&lt;/p&gt;
+      &lt;/header&gt;
+&nbsp;
+      &lt;div className="controls"&gt;
+        &lt;input
+          type="text"
+          placeholder="Search event name..."
+          value={search}
+          onChange={(e) =&gt; setSearch(e.target.value)}
+          className="search-input"
+        /&gt;
+        &lt;select
+          value={order}
+          onChange={(e) =&gt; setOrder(e.target.value)}
+          className="sort-dropdown"
         &gt;
-<span class="cstat-no" title="statement not covered" >          &lt;option value="asc"&gt;Date Ascending&lt;/option&gt;</span>
-<span class="cstat-no" title="statement not covered" >          &lt;option value="desc"&gt;Date Descending&lt;/option&gt;</span>
-<span class="cstat-no" title="statement not covered" >        &lt;/select&gt;</span>
-<span class="cstat-no" title="statement not covered" >      &lt;/div&gt;</span>
-&nbsp;
-<span class="cstat-no" title="statement not covered" >      &lt;div className="tiles-grid"&gt;</span>
-<span class="cstat-no" title="statement not covered" >        {filteredEvents.length &gt; 0 ? (</span>
-<span class="cstat-no" title="statement not covered" >          filteredEvents.map((event) =&gt; (</span>
-<span class="cstat-no" title="statement not covered" >            &lt;div</span>
-<span class="cstat-no" title="statement not covered" >              key={event.id}</span>
-<span class="cstat-no" title="statement not covered" >              className="client-tile"</span>
-<span class="cstat-no" title="statement not covered" >              onClick={() =&gt; setSelectedEvent(event)}</span>
+          &lt;option value="asc"&gt;Date Ascending&lt;/option&gt;
+          &lt;option value="desc"&gt;Date Descending&lt;/option&gt;
+        &lt;/select&gt;
+      &lt;/div&gt;
+&nbsp;
+      &lt;div className="tiles-grid"&gt;
+        {filteredEvents.length &gt; 0 ? (
+          filteredEvents.map((event) =&gt; (
+            &lt;div
+              key={event.id}
+              className="client-tile"
+              onClick={() =&gt; setSelectedEvent(event)}
             &gt;
-<span class="cstat-no" title="statement not covered" >              &lt;h3&gt;{event.name}&lt;/h3&gt;</span>
-<span class="cstat-no" title="statement not covered" >              &lt;p&gt;Date: {formatDate(event.date)}&lt;/p&gt;</span>
-<span class="cstat-no" title="statement not covered" >              &lt;div className="floorplan-section"&gt;</span>
-<span class="cstat-no" title="statement not covered" >                {floorplans[event.eventId] ? (</span>
-<span class="cstat-no" title="statement not covered" >                  &lt;div className="floorplan-preview"&gt;</span>
-<span class="cstat-no" title="statement not covered" >                    &lt;img</span>
-<span class="cstat-no" title="statement not covered" >                      src={floorplans[event.eventId]}</span>
-<span class="cstat-no" title="statement not covered" >                      alt="Event Floorplan"</span>
-<span class="cstat-no" title="statement not covered" >                      className="floorplan-image"</span>
-<span class="cstat-no" title="statement not covered" >                      onClick={(e) =&gt; {</span>
+              &lt;h3&gt;{event.name}&lt;/h3&gt;
+              &lt;p&gt;Date: {formatDate(event.date)}&lt;/p&gt;
+              &lt;div className="floorplan-section"&gt;
+                {floorplans[event.eventId] ? (
+                  &lt;div className="floorplan-preview"&gt;
+                    &lt;img
+                      src={floorplans[event.eventId]}
+                      alt="Event Floorplan"
+                      className="floorplan-image"
+                      onClick={<span class="fstat-no" title="function not covered" >(e) =&gt; {</span>
 <span class="cstat-no" title="statement not covered" >                        e.stopPropagation();</span>
 <span class="cstat-no" title="statement not covered" >                        window.open(floorplans[event.eventId], "_blank");</span>
 <span class="cstat-no" title="statement not covered" >                      }}</span>
-<span class="cstat-no" title="statement not covered" >                    /&gt;</span>
-<span class="cstat-no" title="statement not covered" >                    &lt;span className="floorplan-label"&gt;Floorplan Available&lt;/span&gt;</span>
-<span class="cstat-no" title="statement not covered" >                  &lt;/div&gt;</span>
+                    /&gt;
+                    &lt;span className="floorplan-label"&gt;Floorplan Available&lt;/span&gt;
+                  &lt;/div&gt;
                 ) : (
-<span class="cstat-no" title="statement not covered" >                  &lt;div className="no-floorplan"&gt;</span>
-<span class="cstat-no" title="statement not covered" >                    &lt;span&gt;No Floorplan Available&lt;/span&gt;</span>
-<span class="cstat-no" title="statement not covered" >                  &lt;/div&gt;</span>
+                  &lt;div className="no-floorplan"&gt;
+                    &lt;span&gt;No Floorplan Available&lt;/span&gt;
+                  &lt;/div&gt;
                 )}
-<span class="cstat-no" title="statement not covered" >              &lt;/div&gt;</span>
-<span class="cstat-no" title="statement not covered" >            &lt;/div&gt;</span>
-<span class="cstat-no" title="statement not covered" >          ))</span>
+              &lt;/div&gt;
+            &lt;/div&gt;
+          )<span class="branch-0 cbranch-no" title="branch not covered" >)</span>
         ) : (
 <span class="cstat-no" title="statement not covered" >          &lt;p className="no-results"&gt;No events found&lt;/p&gt;</span>
         )}
-<span class="cstat-no" title="statement not covered" >      &lt;/div&gt;</span>
-&nbsp;
-<span class="cstat-no" title="statement not covered" >      {selectedEvent &amp;&amp; (</span>
-<span class="cstat-no" title="statement not covered" >        &lt;div</span>
-<span class="cstat-no" title="statement not covered" >          className="modal-overlay active"</span>
-<span class="cstat-no" title="statement not covered" >          onClick={() =&gt; setSelectedEvent(null)}</span>
+      &lt;/div&gt;
+&nbsp;
+      {selectedEvent &amp;&amp; (
+        &lt;div
+          className="modal-overlay active"
+          onClick={<span class="fstat-no" title="function not covered" >() =&gt; setSelectedEvent(null)}</span>
         &gt;
-<span class="cstat-no" title="statement not covered" >          &lt;div</span>
-<span class="cstat-no" title="statement not covered" >            className="modal-content"</span>
-<span class="cstat-no" title="statement not covered" >            onClick={(e) =&gt; e.stopPropagation()}</span>
+          &lt;div
+            className="modal-content"
+            onClick={(e) =&gt; e.stopPropagation()}
           &gt;
-<span class="cstat-no" title="statement not covered" >            &lt;div className="modal-header"&gt;</span>
-<span class="cstat-no" title="statement not covered" >              &lt;h2&gt;{selectedEvent.name} - Floorplan&lt;/h2&gt;</span>
-<span class="cstat-no" title="statement not covered" >              &lt;button</span>
-<span class="cstat-no" title="statement not covered" >                className="close-btn"</span>
-<span class="cstat-no" title="statement not covered" >                onClick={() =&gt; setSelectedEvent(null)}</span>
-<span class="cstat-no" title="statement not covered" >              &gt;</span>
+            &lt;div className="modal-header"&gt;
+              &lt;h2&gt;{selectedEvent.name} - Floorplan&lt;/h2&gt;
+              &lt;button
+                className="close-btn"
+                onClick={() =&gt; setSelectedEvent(null)}
+              &gt;
                 &amp;times;
-<span class="cstat-no" title="statement not covered" >              &lt;/button&gt;</span>
-<span class="cstat-no" title="statement not covered" >            &lt;/div&gt;</span>
-&nbsp;
-<span class="cstat-no" title="statement not covered" >            &lt;div className="floorplan-preview modal-floorplan"&gt;</span>
-<span class="cstat-no" title="statement not covered" >              {floorplans[selectedEvent.eventId] ? (</span>
-<span class="cstat-no" title="statement not covered" >                &lt;img</span>
-<span class="cstat-no" title="statement not covered" >                  src={floorplans[selectedEvent.eventId]}</span>
-<span class="cstat-no" title="statement not covered" >                  alt="Event Floorplan"</span>
-<span class="cstat-no" title="statement not covered" >                  className="modal-floorplan-image"</span>
-<span class="cstat-no" title="statement not covered" >                  onClick={() =&gt;</span>
+              &lt;/button&gt;
+            &lt;/div&gt;
+&nbsp;
+            &lt;div className="floorplan-preview modal-floorplan"&gt;
+              {floorplans[selectedEvent.eventId] ? (
+                &lt;img
+                  src={floorplans[selectedEvent.eventId]}
+                  alt="Event Floorplan"
+                  className="modal-floorplan-image"
+                  onClick={<span class="fstat-no" title="function not covered" >() =&gt;</span>
 <span class="cstat-no" title="statement not covered" >                    window.open(floorplans[selectedEvent.eventId], "_blank")</span>
                   }
-<span class="cstat-no" title="statement not covered" >                /&gt;</span>
+<span class="branch-0 cbranch-no" title="branch not covered" >                /&gt;</span>
               ) : (
 <span class="cstat-no" title="statement not covered" >                &lt;p&gt;No floorplan available for this event&lt;/p&gt;</span>
               )}
-<span class="cstat-no" title="statement not covered" >            &lt;/div&gt;</span>
-<span class="cstat-no" title="statement not covered" >          &lt;/div&gt;</span>
-<span class="cstat-no" title="statement not covered" >        &lt;/div&gt;</span>
+            &lt;/div&gt;
+          &lt;/div&gt;
+        &lt;/div&gt;
       )}
-<span class="cstat-no" title="statement not covered" >    &lt;/div&gt;</span>
+    &lt;/div&gt;
   );
-<span class="cstat-no" title="statement not covered" >};</span>
+};
 &nbsp;
 export default VendorFloorplan;</pre></td></tr></table></pre>
 
@@ -981,11 +778,7 @@
             <div class='footer quiet pad2 space-top1 center small'>
                 Code coverage generated by
                 <a href="https://istanbul.js.org/" target="_blank" rel="noopener noreferrer">istanbul</a>
-<<<<<<< HEAD
-                at 2025-09-29T23:57:26.984Z
-=======
                 at 2025-09-30T10:49:42.632Z
->>>>>>> 735e2fca
             </div>
         <script src="../../../prettify.js"></script>
         <script>
