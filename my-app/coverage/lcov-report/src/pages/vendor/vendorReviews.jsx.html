--- conflicted
+++ resolved
@@ -520,10 +520,7 @@
 <span class="cline-any cline-neutral">&nbsp;</span>
 <span class="cline-any cline-neutral">&nbsp;</span>
 <span class="cline-any cline-yes">28x</span>
-<<<<<<< HEAD
-<span class="cline-any cline-yes">6x</span>
-=======
->>>>>>> 97707c10
+<span class="cline-any cline-yes">6x</span>
 <span class="cline-any cline-yes">6x</span>
 <span class="cline-any cline-yes">6x</span>
 <span class="cline-any cline-yes">28x</span>
@@ -534,35 +531,18 @@
 <span class="cline-any cline-yes">12x</span>
 <span class="cline-any cline-neutral">&nbsp;</span>
 <span class="cline-any cline-yes">6x</span>
-<span class="cline-any cline-yes">28x</span>
-<span class="cline-any cline-neutral">&nbsp;</span>
-<span class="cline-any cline-neutral">&nbsp;</span>
-<span class="cline-any cline-yes">28x</span>
-<span class="cline-any cline-yes">12x</span>
-<span class="cline-any cline-yes">12x</span>
-<span class="cline-any cline-neutral">&nbsp;</span>
-<span class="cline-any cline-yes">6x</span>
-<span class="cline-any cline-yes">6x</span>
-<span class="cline-any cline-yes">6x</span>
-<span class="cline-any cline-neutral">&nbsp;</span>
-<span class="cline-any cline-yes">6x</span>
-<span class="cline-any cline-yes">6x</span>
-<span class="cline-any cline-yes">6x</span>
-<span class="cline-any cline-yes">6x</span>
-<<<<<<< HEAD
-=======
-<span class="cline-any cline-yes">6x</span>
-<span class="cline-any cline-yes">6x</span>
-<span class="cline-any cline-yes">6x</span>
-<span class="cline-any cline-yes">6x</span>
->>>>>>> 97707c10
-<span class="cline-any cline-yes">6x</span>
-<span class="cline-any cline-yes">6x</span>
-<span class="cline-any cline-yes">6x</span>
-<span class="cline-any cline-yes">6x</span>
-<span class="cline-any cline-yes">6x</span>
-<span class="cline-any cline-neutral">&nbsp;</span>
-<span class="cline-any cline-yes">12x</span>
+<span class="cline-any cline-yes">6x</span>
+<span class="cline-any cline-yes">6x</span>
+<span class="cline-any cline-neutral">&nbsp;</span>
+<span class="cline-any cline-yes">6x</span>
+<span class="cline-any cline-yes">6x</span>
+<span class="cline-any cline-yes">6x</span>
+<span class="cline-any cline-yes">6x</span>
+<span class="cline-any cline-yes">6x</span>
+<span class="cline-any cline-yes">6x</span>
+<span class="cline-any cline-yes">6x</span>
+<span class="cline-any cline-yes">6x</span>
+<span class="cline-any cline-yes">6x</span>
 <span class="cline-any cline-neutral">&nbsp;</span>
 <span class="cline-any cline-yes">12x</span>
 <span class="cline-any cline-neutral">&nbsp;</span>
@@ -668,69 +648,44 @@
 <span class="cline-any cline-yes">18x</span>
 <span class="cline-any cline-yes">18x</span>
 <span class="cline-any cline-yes">18x</span>
-<<<<<<< HEAD
-<span class="cline-any cline-neutral">&nbsp;</span>
-=======
->>>>>>> 97707c10
-<span class="cline-any cline-neutral">&nbsp;</span>
-<span class="cline-any cline-yes">28x</span>
-<span class="cline-any cline-yes">28x</span>
-<span class="cline-any cline-neutral">&nbsp;</span>
-<<<<<<< HEAD
-=======
-<span class="cline-any cline-yes">28x</span>
-<span class="cline-any cline-yes">28x</span>
->>>>>>> 97707c10
-<span class="cline-any cline-neutral">&nbsp;</span>
-<span class="cline-any cline-neutral">&nbsp;</span>
-<span class="cline-any cline-yes">8x</span>
-<span class="cline-any cline-yes">8x</span>
-<span class="cline-any cline-yes">8x</span>
-<span class="cline-any cline-yes">8x</span>
-<span class="cline-any cline-yes">8x</span>
-<span class="cline-any cline-yes">8x</span>
-<span class="cline-any cline-yes">8x</span>
-<span class="cline-any cline-yes">8x</span>
-<span class="cline-any cline-neutral">&nbsp;</span>
-<span class="cline-any cline-neutral">&nbsp;</span>
-<span class="cline-any cline-yes">8x</span>
-<span class="cline-any cline-yes">8x</span>
-<span class="cline-any cline-yes">9x</span>
-<span class="cline-any cline-yes">9x</span>
-<span class="cline-any cline-yes">9x</span>
-<span class="cline-any cline-yes">9x</span>
-<span class="cline-any cline-yes">8x</span>
-<span class="cline-any cline-neutral">&nbsp;</span>
-<span class="cline-any cline-neutral">&nbsp;</span>
-<span class="cline-any cline-yes">8x</span>
-<span class="cline-any cline-yes">8x</span>
-<span class="cline-any cline-yes">9x</span>
-<span class="cline-any cline-yes">9x</span>
-<span class="cline-any cline-yes">9x</span>
-<span class="cline-any cline-yes">9x</span>
-<span class="cline-any cline-yes">8x</span>
-<span class="cline-any cline-neutral">&nbsp;</span>
-<span class="cline-any cline-yes">8x</span>
-<span class="cline-any cline-yes">8x</span>
-<span class="cline-any cline-yes">8x</span>
-<span class="cline-any cline-yes">8x</span>
-<span class="cline-any cline-yes">8x</span>
-<span class="cline-any cline-yes">8x</span>
-<span class="cline-any cline-neutral">&nbsp;</span>
-<span class="cline-any cline-neutral">&nbsp;</span>
-<<<<<<< HEAD
-<span class="cline-any cline-yes">8x</span>
-=======
->>>>>>> 97707c10
-<span class="cline-any cline-yes">8x</span>
-<span class="cline-any cline-yes">8x</span>
-<span class="cline-any cline-yes">8x</span>
-<span class="cline-any cline-yes">8x</span>
-<span class="cline-any cline-yes">8x</span>
-<<<<<<< HEAD
-=======
-<span class="cline-any cline-yes">8x</span>
->>>>>>> 97707c10
+<span class="cline-any cline-neutral">&nbsp;</span>
+<span class="cline-any cline-neutral">&nbsp;</span>
+<span class="cline-any cline-yes">28x</span>
+<span class="cline-any cline-yes">28x</span>
+<span class="cline-any cline-neutral">&nbsp;</span>
+<span class="cline-any cline-neutral">&nbsp;</span>
+<span class="cline-any cline-yes">8x</span>
+<span class="cline-any cline-yes">8x</span>
+<span class="cline-any cline-yes">8x</span>
+<span class="cline-any cline-yes">8x</span>
+<span class="cline-any cline-yes">8x</span>
+<span class="cline-any cline-yes">8x</span>
+<span class="cline-any cline-yes">8x</span>
+<span class="cline-any cline-yes">8x</span>
+<span class="cline-any cline-neutral">&nbsp;</span>
+<span class="cline-any cline-neutral">&nbsp;</span>
+<span class="cline-any cline-yes">8x</span>
+<span class="cline-any cline-yes">8x</span>
+<span class="cline-any cline-yes">9x</span>
+<span class="cline-any cline-yes">9x</span>
+<span class="cline-any cline-yes">9x</span>
+<span class="cline-any cline-yes">9x</span>
+<span class="cline-any cline-yes">8x</span>
+<span class="cline-any cline-neutral">&nbsp;</span>
+<span class="cline-any cline-yes">8x</span>
+<span class="cline-any cline-yes">8x</span>
+<span class="cline-any cline-yes">8x</span>
+<span class="cline-any cline-yes">8x</span>
+<span class="cline-any cline-yes">8x</span>
+<span class="cline-any cline-yes">8x</span>
+<span class="cline-any cline-neutral">&nbsp;</span>
+<span class="cline-any cline-neutral">&nbsp;</span>
+<span class="cline-any cline-yes">8x</span>
+<span class="cline-any cline-yes">8x</span>
+<span class="cline-any cline-yes">8x</span>
+<span class="cline-any cline-yes">8x</span>
+<span class="cline-any cline-yes">8x</span>
+<span class="cline-any cline-yes">8x</span>
 <span class="cline-any cline-neutral">&nbsp;</span>
 <span class="cline-any cline-neutral">&nbsp;</span>
 <span class="cline-any cline-yes">8x</span>
@@ -759,19 +714,12 @@
 <span class="cline-any cline-yes">9x</span>
 <span class="cline-any cline-neutral">&nbsp;</span>
 <span class="cline-any cline-yes">9x</span>
-<<<<<<< HEAD
-=======
-<span class="cline-any cline-yes">9x</span>
-<span class="cline-any cline-yes">9x</span>
->>>>>>> 97707c10
-<span class="cline-any cline-yes">9x</span>
-<span class="cline-any cline-yes">9x</span>
-<span class="cline-any cline-yes">9x</span>
-<span class="cline-any cline-yes">9x</span>
-<span class="cline-any cline-yes">9x</span>
-<span class="cline-any cline-yes">9x</span>
-<span class="cline-any cline-yes">9x</span>
-<span class="cline-any cline-neutral">&nbsp;</span>
+<span class="cline-any cline-yes">9x</span>
+<span class="cline-any cline-yes">9x</span>
+<span class="cline-any cline-yes">9x</span>
+<span class="cline-any cline-yes">9x</span>
+<span class="cline-any cline-yes">9x</span>
+<span class="cline-any cline-yes">9x</span>
 <span class="cline-any cline-yes">9x</span>
 <span class="cline-any cline-neutral">&nbsp;</span>
 <span class="cline-any cline-yes">9x</span>
@@ -869,7 +817,6 @@
   const [loading, setLoading] = useState(true);
   const [error, setError] = useState("");
   const [vendorId, setVendorId] = useState(null);
-<<<<<<< HEAD
 &nbsp;
   // Method to convert Firebase timestamp to readable date - same as VendorDashboard
   const convertFirebaseTimestamp = useCallback((timestamp) =&gt; {
@@ -937,75 +884,6 @@
 <span class="cstat-no" title="statement not covered" >    }</span>
   }, []);
 &nbsp;
-=======
-&nbsp;
-  // Method to convert Firebase timestamp to readable date - same as VendorDashboard
-  const convertFirebaseTimestamp = useCallback((timestamp) =&gt; {
-    if (!timestamp) <span class="branch-0 cbranch-no" title="branch not covered" >return "Recently";</span>
-    
-    try {
-      let date;
-      
-      // Handle different Firebase timestamp formats
-      if (timestamp.<span class="branch-0 cbranch-no" title="branch not covered" >toDate &amp;&amp; typeof timestamp.toDate === 'function') <span class="branch-0 cbranch-no" title="branch not covered" >{</span></span>
-        // Firebase Timestamp object
-<span class="cstat-no" title="statement not covered" >        date = timestamp.toDate();</span>
-      } else if (timestamp.<span class="branch-0 cbranch-no" title="branch not covered" >_seconds &amp;&amp; timestamp._nanoseconds) <span class="branch-0 cbranch-no" title="branch not covered" >{</span></span>
-        // Firebase Timestamp with _seconds and _nanoseconds
-<span class="cstat-no" title="statement not covered" >        date = new Date(timestamp._seconds * 1000 + timestamp._nanoseconds / 1000000);</span>
-      } else if (timestamp.<span class="branch-0 cbranch-no" title="branch not covered" >seconds &amp;&amp; timestamp.nanoseconds) <span class="branch-0 cbranch-no" title="branch not covered" >{</span></span>
-        // Firebase Timestamp with seconds and nanoseconds
-<span class="cstat-no" title="statement not covered" >        date = new Date(timestamp.seconds * 1000 + timestamp.nanoseconds / 1000000);</span>
-      } else if (typeof timestamp === 'string') {
-        // ISO string
-        date = new Date(timestamp);
-<span class="branch-0 cbranch-no" title="branch not covered" >      } else if (typeof timestamp === 'number') {</span>
-        // Unix timestamp in seconds or milliseconds
-<span class="cstat-no" title="statement not covered" >        date = timestamp &gt; 1000000000000 ? new Date(timestamp) : new Date(timestamp * 1000);</span>
-<span class="cstat-no" title="statement not covered" >      } else {</span>
-<span class="cstat-no" title="statement not covered" >        console.warn('Unknown timestamp format:', timestamp);</span>
-<span class="cstat-no" title="statement not covered" >        return "Recently";</span>
-<span class="cstat-no" title="statement not covered" >      }</span>
-      
-      // Check if date is valid
-      if (isNaN(date.getTime())) <span class="branch-0 cbranch-no" title="branch not covered" >{</span>
-<span class="cstat-no" title="statement not covered" >        console.warn('Invalid date from timestamp:', timestamp);</span>
-<span class="cstat-no" title="statement not covered" >        return "Recently";</span>
-<span class="cstat-no" title="statement not covered" >      }</span>
-      
-      // Calculate time difference for relative time
-      const now = new Date();
-      const diffInMs = now - date;
-      const diffInDays = Math.floor(diffInMs / (1000 * 60 * 60 * 24));
-      const diffInHours = Math.floor(diffInMs / (1000 * 60 * 60));
-      const diffInMinutes = Math.floor(diffInMs / (1000 * 60));
-      
-      if (diffInMinutes &lt; 1) {
-        return "Just now";
-<span class="branch-0 cbranch-no" title="branch not covered" >      } else if (diffInMinutes &lt; 60) {</span>
-<span class="cstat-no" title="statement not covered" >        return `${diffInMinutes} minute${diffInMinutes &gt; 1 ? 's' : ''} ago`;</span>
-<span class="cstat-no" title="statement not covered" >      } else if (diffInHours &lt; 24) {</span>
-<span class="cstat-no" title="statement not covered" >        return `${diffInHours} hour${diffInHours &gt; 1 ? 's' : ''} ago`;</span>
-<span class="cstat-no" title="statement not covered" >      } else if (diffInDays &lt; 7) {</span>
-<span class="cstat-no" title="statement not covered" >        return `${diffInDays} day${diffInDays &gt; 1 ? 's' : ''} ago`;</span>
-<span class="cstat-no" title="statement not covered" >      } else if (diffInDays &lt; 30) {</span>
-<span class="cstat-no" title="statement not covered" >        const weeks = Math.floor(diffInDays / 7);</span>
-<span class="cstat-no" title="statement not covered" >        return `${weeks} week${weeks &gt; 1 ? 's' : ''} ago`;</span>
-<span class="cstat-no" title="statement not covered" >      } else {</span>
-        // For older dates, show the actual date
-<span class="cstat-no" title="statement not covered" >        return date.toLocaleDateString('en-US', {</span>
-<span class="cstat-no" title="statement not covered" >          year: 'numeric',</span>
-<span class="cstat-no" title="statement not covered" >          month: 'short',</span>
-<span class="cstat-no" title="statement not covered" >          day: 'numeric'</span>
-<span class="cstat-no" title="statement not covered" >        });</span>
-<span class="cstat-no" title="statement not covered" >      }</span>
-<span class="branch-0 cbranch-no" title="branch not covered" >    } catch (error) {</span>
-<span class="cstat-no" title="statement not covered" >      console.error('Error converting Firebase timestamp:', error, timestamp);</span>
-<span class="cstat-no" title="statement not covered" >      return "Recently";</span>
-<span class="cstat-no" title="statement not covered" >    }</span>
-  }, []);
-&nbsp;
->>>>>>> 97707c10
   // Get vendor ID from auth - same as VendorDashboard
   useEffect(() =&gt; {
     if (auth.currentUser) {
@@ -1290,13 +1168,9 @@
             <div class='footer quiet pad2 space-top1 center small'>
                 Code coverage generated by
                 <a href="https://istanbul.js.org/" target="_blank" rel="noopener noreferrer">istanbul</a>
-<<<<<<< HEAD
-                at 2025-09-29T22:05:25.389Z
-=======
 
                 at 2025-09-29T22:08:42.018Z
 
->>>>>>> 97707c10
             </div>
         <script src="../../../prettify.js"></script>
         <script>
