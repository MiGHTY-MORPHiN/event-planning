--- conflicted
+++ resolved
@@ -23,30 +23,30 @@
         <div class='clearfix'>
             
             <div class='fl pad1y space-right2'>
-                <span class="strong">6.81% </span>
+                <span class="strong">100% </span>
                 <span class="quiet">Statements</span>
-                <span class='fraction'>3/44</span>
+                <span class='fraction'>44/44</span>
             </div>
         
             
             <div class='fl pad1y space-right2'>
                 <span class="strong">100% </span>
                 <span class="quiet">Branches</span>
-                <span class='fraction'>0/0</span>
-            </div>
-        
-            
-            <div class='fl pad1y space-right2'>
-                <span class="strong">0% </span>
+                <span class='fraction'>4/4</span>
+            </div>
+        
+            
+            <div class='fl pad1y space-right2'>
+                <span class="strong">100% </span>
                 <span class="quiet">Functions</span>
-                <span class='fraction'>0/1</span>
-            </div>
-        
-            
-            <div class='fl pad1y space-right2'>
-                <span class="strong">6.81% </span>
+                <span class='fraction'>3/3</span>
+            </div>
+        
+            
+            <div class='fl pad1y space-right2'>
+                <span class="strong">100% </span>
                 <span class="quiet">Lines</span>
-                <span class='fraction'>3/44</span>
+                <span class='fraction'>44/44</span>
             </div>
         
             
@@ -61,7 +61,7 @@
             </div>
         </template>
     </div>
-    <div class='status-line low'></div>
+    <div class='status-line high'></div>
     <pre><table class="coverage">
 <tr><td class="line-count quiet"><a name='L1'></a><a href='#L1'>1</a>
 <a name='L2'></a><a href='#L2'>2</a>
@@ -118,105 +118,105 @@
 <a name='L53'></a><a href='#L53'>53</a></td><td class="line-coverage quiet"><span class="cline-any cline-yes">1x</span>
 <span class="cline-any cline-yes">1x</span>
 <span class="cline-any cline-neutral">&nbsp;</span>
-<span class="cline-any cline-no">&nbsp;</span>
-<span class="cline-any cline-no">&nbsp;</span>
-<span class="cline-any cline-no">&nbsp;</span>
-<span class="cline-any cline-no">&nbsp;</span>
-<span class="cline-any cline-no">&nbsp;</span>
-<span class="cline-any cline-no">&nbsp;</span>
-<span class="cline-any cline-no">&nbsp;</span>
-<span class="cline-any cline-no">&nbsp;</span>
-<span class="cline-any cline-neutral">&nbsp;</span>
-<span class="cline-any cline-no">&nbsp;</span>
-<span class="cline-any cline-no">&nbsp;</span>
-<span class="cline-any cline-no">&nbsp;</span>
-<span class="cline-any cline-no">&nbsp;</span>
-<span class="cline-any cline-no">&nbsp;</span>
-<span class="cline-any cline-neutral">&nbsp;</span>
-<span class="cline-any cline-no">&nbsp;</span>
-<span class="cline-any cline-neutral">&nbsp;</span>
-<span class="cline-any cline-no">&nbsp;</span>
-<span class="cline-any cline-no">&nbsp;</span>
-<span class="cline-any cline-no">&nbsp;</span>
-<span class="cline-any cline-no">&nbsp;</span>
-<span class="cline-any cline-no">&nbsp;</span>
-<span class="cline-any cline-no">&nbsp;</span>
-<span class="cline-any cline-no">&nbsp;</span>
-<span class="cline-any cline-no">&nbsp;</span>
-<span class="cline-any cline-no">&nbsp;</span>
-<span class="cline-any cline-no">&nbsp;</span>
-<span class="cline-any cline-no">&nbsp;</span>
-<span class="cline-any cline-no">&nbsp;</span>
-<span class="cline-any cline-no">&nbsp;</span>
-<span class="cline-any cline-no">&nbsp;</span>
-<span class="cline-any cline-no">&nbsp;</span>
-<span class="cline-any cline-no">&nbsp;</span>
-<span class="cline-any cline-no">&nbsp;</span>
-<span class="cline-any cline-no">&nbsp;</span>
-<span class="cline-any cline-no">&nbsp;</span>
-<span class="cline-any cline-no">&nbsp;</span>
-<span class="cline-any cline-no">&nbsp;</span>
-<span class="cline-any cline-no">&nbsp;</span>
-<span class="cline-any cline-neutral">&nbsp;</span>
-<span class="cline-any cline-no">&nbsp;</span>
-<span class="cline-any cline-no">&nbsp;</span>
-<span class="cline-any cline-no">&nbsp;</span>
-<span class="cline-any cline-neutral">&nbsp;</span>
-<span class="cline-any cline-no">&nbsp;</span>
-<span class="cline-any cline-neutral">&nbsp;</span>
-<span class="cline-any cline-no">&nbsp;</span>
+<span class="cline-any cline-yes">33x</span>
+<span class="cline-any cline-yes">33x</span>
+<span class="cline-any cline-yes">33x</span>
+<span class="cline-any cline-yes">33x</span>
+<span class="cline-any cline-yes">33x</span>
+<span class="cline-any cline-yes">33x</span>
+<span class="cline-any cline-yes">33x</span>
+<span class="cline-any cline-yes">33x</span>
+<span class="cline-any cline-neutral">&nbsp;</span>
+<span class="cline-any cline-yes">33x</span>
+<span class="cline-any cline-yes">33x</span>
+<span class="cline-any cline-yes">33x</span>
+<span class="cline-any cline-yes">33x</span>
+<span class="cline-any cline-yes">33x</span>
+<span class="cline-any cline-neutral">&nbsp;</span>
+<span class="cline-any cline-yes">33x</span>
+<span class="cline-any cline-neutral">&nbsp;</span>
+<span class="cline-any cline-yes">33x</span>
+<span class="cline-any cline-yes">9x</span>
+<span class="cline-any cline-yes">9x</span>
+<span class="cline-any cline-yes">9x</span>
+<span class="cline-any cline-yes">9x</span>
+<span class="cline-any cline-yes">9x</span>
+<span class="cline-any cline-yes">9x</span>
+<span class="cline-any cline-yes">9x</span>
+<span class="cline-any cline-yes">9x</span>
+<span class="cline-any cline-yes">9x</span>
+<span class="cline-any cline-yes">9x</span>
+<span class="cline-any cline-yes">9x</span>
+<span class="cline-any cline-yes">9x</span>
+<span class="cline-any cline-yes">9x</span>
+<span class="cline-any cline-yes">9x</span>
+<span class="cline-any cline-yes">9x</span>
+<span class="cline-any cline-yes">9x</span>
+<span class="cline-any cline-yes">9x</span>
+<span class="cline-any cline-yes">9x</span>
+<span class="cline-any cline-yes">9x</span>
+<span class="cline-any cline-yes">9x</span>
+<span class="cline-any cline-yes">9x</span>
+<span class="cline-any cline-neutral">&nbsp;</span>
+<span class="cline-any cline-yes">9x</span>
+<span class="cline-any cline-yes">9x</span>
+<span class="cline-any cline-yes">9x</span>
+<span class="cline-any cline-neutral">&nbsp;</span>
+<span class="cline-any cline-yes">33x</span>
+<span class="cline-any cline-neutral">&nbsp;</span>
+<span class="cline-any cline-yes">33x</span>
 <span class="cline-any cline-neutral">&nbsp;</span>
 <span class="cline-any cline-yes">1x</span>
 <span class="cline-any cline-neutral">&nbsp;</span></td><td class="text"><pre class="prettyprint lang-js">import { useState } from "react";
 import { Info } from "lucide-react";
 &nbsp;
-<span class="cstat-no" title="statement not covered" ><span class="fstat-no" title="function not covered" >function HoverPopup({</span></span>
-<span class="cstat-no" title="statement not covered" >  children,</span>
-<span class="cstat-no" title="statement not covered" >  content,</span>
-<span class="cstat-no" title="statement not covered" >  top = "110%",</span>
-<span class="cstat-no" title="statement not covered" >  left = "50%",</span>
-<span class="cstat-no" title="statement not covered" >  minWidth = "220px"</span>
-<span class="cstat-no" title="statement not covered" >}) {</span>
-<span class="cstat-no" title="statement not covered" >  const [showPopup, setShowPopup] = useState(false);</span>
-&nbsp;
-<span class="cstat-no" title="statement not covered" >  return (</span>
-<span class="cstat-no" title="statement not covered" >    &lt;section</span>
-<span class="cstat-no" title="statement not covered" >      style={{ position: "relative", display: "inline-block" }}</span>
-<span class="cstat-no" title="statement not covered" >      onMouseEnter={() =&gt; setShowPopup(true)}</span>
-<span class="cstat-no" title="statement not covered" >      onMouseLeave={() =&gt; setShowPopup(false)}</span>
+function HoverPopup({
+  children,
+  content,
+  top = "110%",
+  left = "50%",
+  minWidth = "220px"
+}) {
+  const [showPopup, setShowPopup] = useState(false);
+&nbsp;
+  return (
+    &lt;section
+      style={{ position: "relative", display: "inline-block" }}
+      onMouseEnter={() =&gt; setShowPopup(true)}
+      onMouseLeave={() =&gt; setShowPopup(false)}
     &gt;
-<span class="cstat-no" title="statement not covered" >      {children}</span>
-&nbsp;
-<span class="cstat-no" title="statement not covered" >      {showPopup &amp;&amp; (</span>
-<span class="cstat-no" title="statement not covered" >        &lt;section</span>
-<span class="cstat-no" title="statement not covered" >          style={{</span>
-<span class="cstat-no" title="statement not covered" >            position: "absolute",</span>
-<span class="cstat-no" title="statement not covered" >            top,</span>
-<span class="cstat-no" title="statement not covered" >            left,</span>
-<span class="cstat-no" title="statement not covered" >            transform: "translateX(-50%)",</span>
-<span class="cstat-no" title="statement not covered" >            marginTop: "8px",</span>
-<span class="cstat-no" title="statement not covered" >            padding: "10px 14px",</span>
-<span class="cstat-no" title="statement not covered" >            borderRadius: "8px",</span>
-<span class="cstat-no" title="statement not covered" >            backgroundColor: "#e8f4ff", // light blue</span>
-<span class="cstat-no" title="statement not covered" >            border: "1px solid #b3daff",</span>
-<span class="cstat-no" title="statement not covered" >            color: "#003366",</span>
-<span class="cstat-no" title="statement not covered" >            fontSize: "0.9rem",</span>
-<span class="cstat-no" title="statement not covered" >            boxShadow: "0px 4px 12px rgba(0,0,0,0.15)",</span>
-<span class="cstat-no" title="statement not covered" >            zIndex: 100,</span>
-<span class="cstat-no" title="statement not covered" >            minWidth,</span>
-<span class="cstat-no" title="statement not covered" >            display: "flex",</span>
-<span class="cstat-no" title="statement not covered" >            alignItems: "flex-start",</span>
-<span class="cstat-no" title="statement not covered" >            gap: "8px",</span>
-<span class="cstat-no" title="statement not covered" >            transition: "opacity 0.2s ease-in-out"</span>
-<span class="cstat-no" title="statement not covered" >          }}</span>
+      {children}
+&nbsp;
+      {showPopup &amp;&amp; (
+        &lt;section
+          style={{
+            position: "absolute",
+            top,
+            left,
+            transform: "translateX(-50%)",
+            marginTop: "8px",
+            padding: "10px 14px",
+            borderRadius: "8px",
+            backgroundColor: "#e8f4ff", // light blue
+            border: "1px solid #b3daff",
+            color: "#003366",
+            fontSize: "0.9rem",
+            boxShadow: "0px 4px 12px rgba(0,0,0,0.15)",
+            zIndex: 100,
+            minWidth,
+            display: "flex",
+            alignItems: "flex-start",
+            gap: "8px",
+            transition: "opacity 0.2s ease-in-out"
+          }}
         &gt;
-<span class="cstat-no" title="statement not covered" >          &lt;Info size={18} style={{ flexShrink: 0, color: "#0066cc" }} /&gt;</span>
-<span class="cstat-no" title="statement not covered" >          &lt;section&gt;{content}&lt;/section&gt;</span>
-<span class="cstat-no" title="statement not covered" >        &lt;/section&gt;</span>
+          &lt;Info size={18} style={{ flexShrink: 0, color: "#0066cc" }} /&gt;
+          &lt;section&gt;{content}&lt;/section&gt;
+        &lt;/section&gt;
       )}
-<span class="cstat-no" title="statement not covered" >    &lt;/section&gt;</span>
+    &lt;/section&gt;
   );
-<span class="cstat-no" title="statement not covered" >}</span>
+}
 &nbsp;
 export default HoverPopup;
 &nbsp;</pre></td></tr></table></pre>
@@ -226,11 +226,7 @@
             <div class='footer quiet pad2 space-top1 center small'>
                 Code coverage generated by
                 <a href="https://istanbul.js.org/" target="_blank" rel="noopener noreferrer">istanbul</a>
-<<<<<<< HEAD
-                at 2025-09-29T23:57:26.984Z
-=======
                 at 2025-09-30T10:49:42.632Z
->>>>>>> 735e2fca
             </div>
         <script src="../../../prettify.js"></script>
         <script>
