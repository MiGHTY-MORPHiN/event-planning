
<!doctype html>
<html lang="en">

<head>
    <title>Code coverage report for src/pages/planner/PlannerViewEvent.jsx</title>
    <meta charset="utf-8" />
    <link rel="stylesheet" href="../../../prettify.css" />
    <link rel="stylesheet" href="../../../base.css" />
    <link rel="shortcut icon" type="image/x-icon" href="../../../favicon.png" />
    <meta name="viewport" content="width=device-width, initial-scale=1" />
    <style type='text/css'>
        .coverage-summary .sorter {
            background-image: url(../../../sort-arrow-sprite.png);
        }
    </style>
</head>
    
<body>
<div class='wrapper'>
    <div class='pad1'>
        <h1><a href="../../../index.html">All files</a> / <a href="index.html">src/pages/planner</a> PlannerViewEvent.jsx</h1>
        <div class='clearfix'>
            
            <div class='fl pad1y space-right2'>
                <span class="strong">0.58% </span>
                <span class="quiet">Statements</span>
                <span class='fraction'>5/858</span>
            </div>
        
            
            <div class='fl pad1y space-right2'>
                <span class="strong">100% </span>
                <span class="quiet">Branches</span>
                <span class='fraction'>0/0</span>
            </div>
        
            
            <div class='fl pad1y space-right2'>
                <span class="strong">0% </span>
                <span class="quiet">Functions</span>
                <span class='fraction'>0/8</span>
            </div>
        
            
            <div class='fl pad1y space-right2'>
                <span class="strong">0.58% </span>
                <span class="quiet">Lines</span>
                <span class='fraction'>5/858</span>
            </div>
        
            
        </div>
        <p class="quiet">
            Press <em>n</em> or <em>j</em> to go to the next uncovered block, <em>b</em>, <em>p</em> or <em>k</em> for the previous block.
        </p>
        <template id="filterTemplate">
            <div class="quiet">
                Filter:
                <input type="search" id="fileSearch">
            </div>
        </template>
    </div>
    <div class='status-line low'></div>
    <pre><table class="coverage">
<tr><td class="line-count quiet"><a name='L1'></a><a href='#L1'>1</a>
<a name='L2'></a><a href='#L2'>2</a>
<a name='L3'></a><a href='#L3'>3</a>
<a name='L4'></a><a href='#L4'>4</a>
<a name='L5'></a><a href='#L5'>5</a>
<a name='L6'></a><a href='#L6'>6</a>
<a name='L7'></a><a href='#L7'>7</a>
<a name='L8'></a><a href='#L8'>8</a>
<a name='L9'></a><a href='#L9'>9</a>
<a name='L10'></a><a href='#L10'>10</a>
<a name='L11'></a><a href='#L11'>11</a>
<a name='L12'></a><a href='#L12'>12</a>
<a name='L13'></a><a href='#L13'>13</a>
<a name='L14'></a><a href='#L14'>14</a>
<a name='L15'></a><a href='#L15'>15</a>
<a name='L16'></a><a href='#L16'>16</a>
<a name='L17'></a><a href='#L17'>17</a>
<a name='L18'></a><a href='#L18'>18</a>
<a name='L19'></a><a href='#L19'>19</a>
<a name='L20'></a><a href='#L20'>20</a>
<a name='L21'></a><a href='#L21'>21</a>
<a name='L22'></a><a href='#L22'>22</a>
<a name='L23'></a><a href='#L23'>23</a>
<a name='L24'></a><a href='#L24'>24</a>
<a name='L25'></a><a href='#L25'>25</a>
<a name='L26'></a><a href='#L26'>26</a>
<a name='L27'></a><a href='#L27'>27</a>
<a name='L28'></a><a href='#L28'>28</a>
<a name='L29'></a><a href='#L29'>29</a>
<a name='L30'></a><a href='#L30'>30</a>
<a name='L31'></a><a href='#L31'>31</a>
<a name='L32'></a><a href='#L32'>32</a>
<a name='L33'></a><a href='#L33'>33</a>
<a name='L34'></a><a href='#L34'>34</a>
<a name='L35'></a><a href='#L35'>35</a>
<a name='L36'></a><a href='#L36'>36</a>
<a name='L37'></a><a href='#L37'>37</a>
<a name='L38'></a><a href='#L38'>38</a>
<a name='L39'></a><a href='#L39'>39</a>
<a name='L40'></a><a href='#L40'>40</a>
<a name='L41'></a><a href='#L41'>41</a>
<a name='L42'></a><a href='#L42'>42</a>
<a name='L43'></a><a href='#L43'>43</a>
<a name='L44'></a><a href='#L44'>44</a>
<a name='L45'></a><a href='#L45'>45</a>
<a name='L46'></a><a href='#L46'>46</a>
<a name='L47'></a><a href='#L47'>47</a>
<a name='L48'></a><a href='#L48'>48</a>
<a name='L49'></a><a href='#L49'>49</a>
<a name='L50'></a><a href='#L50'>50</a>
<a name='L51'></a><a href='#L51'>51</a>
<a name='L52'></a><a href='#L52'>52</a>
<a name='L53'></a><a href='#L53'>53</a>
<a name='L54'></a><a href='#L54'>54</a>
<a name='L55'></a><a href='#L55'>55</a>
<a name='L56'></a><a href='#L56'>56</a>
<a name='L57'></a><a href='#L57'>57</a>
<a name='L58'></a><a href='#L58'>58</a>
<a name='L59'></a><a href='#L59'>59</a>
<a name='L60'></a><a href='#L60'>60</a>
<a name='L61'></a><a href='#L61'>61</a>
<a name='L62'></a><a href='#L62'>62</a>
<a name='L63'></a><a href='#L63'>63</a>
<a name='L64'></a><a href='#L64'>64</a>
<a name='L65'></a><a href='#L65'>65</a>
<a name='L66'></a><a href='#L66'>66</a>
<a name='L67'></a><a href='#L67'>67</a>
<a name='L68'></a><a href='#L68'>68</a>
<a name='L69'></a><a href='#L69'>69</a>
<a name='L70'></a><a href='#L70'>70</a>
<a name='L71'></a><a href='#L71'>71</a>
<a name='L72'></a><a href='#L72'>72</a>
<a name='L73'></a><a href='#L73'>73</a>
<a name='L74'></a><a href='#L74'>74</a>
<a name='L75'></a><a href='#L75'>75</a>
<a name='L76'></a><a href='#L76'>76</a>
<a name='L77'></a><a href='#L77'>77</a>
<a name='L78'></a><a href='#L78'>78</a>
<a name='L79'></a><a href='#L79'>79</a>
<a name='L80'></a><a href='#L80'>80</a>
<a name='L81'></a><a href='#L81'>81</a>
<a name='L82'></a><a href='#L82'>82</a>
<a name='L83'></a><a href='#L83'>83</a>
<a name='L84'></a><a href='#L84'>84</a>
<a name='L85'></a><a href='#L85'>85</a>
<a name='L86'></a><a href='#L86'>86</a>
<a name='L87'></a><a href='#L87'>87</a>
<a name='L88'></a><a href='#L88'>88</a>
<a name='L89'></a><a href='#L89'>89</a>
<a name='L90'></a><a href='#L90'>90</a>
<a name='L91'></a><a href='#L91'>91</a>
<a name='L92'></a><a href='#L92'>92</a>
<a name='L93'></a><a href='#L93'>93</a>
<a name='L94'></a><a href='#L94'>94</a>
<a name='L95'></a><a href='#L95'>95</a>
<a name='L96'></a><a href='#L96'>96</a>
<a name='L97'></a><a href='#L97'>97</a>
<a name='L98'></a><a href='#L98'>98</a>
<a name='L99'></a><a href='#L99'>99</a>
<a name='L100'></a><a href='#L100'>100</a>
<a name='L101'></a><a href='#L101'>101</a>
<a name='L102'></a><a href='#L102'>102</a>
<a name='L103'></a><a href='#L103'>103</a>
<a name='L104'></a><a href='#L104'>104</a>
<a name='L105'></a><a href='#L105'>105</a>
<a name='L106'></a><a href='#L106'>106</a>
<a name='L107'></a><a href='#L107'>107</a>
<a name='L108'></a><a href='#L108'>108</a>
<a name='L109'></a><a href='#L109'>109</a>
<a name='L110'></a><a href='#L110'>110</a>
<a name='L111'></a><a href='#L111'>111</a>
<a name='L112'></a><a href='#L112'>112</a>
<a name='L113'></a><a href='#L113'>113</a>
<a name='L114'></a><a href='#L114'>114</a>
<a name='L115'></a><a href='#L115'>115</a>
<a name='L116'></a><a href='#L116'>116</a>
<a name='L117'></a><a href='#L117'>117</a>
<a name='L118'></a><a href='#L118'>118</a>
<a name='L119'></a><a href='#L119'>119</a>
<a name='L120'></a><a href='#L120'>120</a>
<a name='L121'></a><a href='#L121'>121</a>
<a name='L122'></a><a href='#L122'>122</a>
<a name='L123'></a><a href='#L123'>123</a>
<a name='L124'></a><a href='#L124'>124</a>
<a name='L125'></a><a href='#L125'>125</a>
<a name='L126'></a><a href='#L126'>126</a>
<a name='L127'></a><a href='#L127'>127</a>
<a name='L128'></a><a href='#L128'>128</a>
<a name='L129'></a><a href='#L129'>129</a>
<a name='L130'></a><a href='#L130'>130</a>
<a name='L131'></a><a href='#L131'>131</a>
<a name='L132'></a><a href='#L132'>132</a>
<a name='L133'></a><a href='#L133'>133</a>
<a name='L134'></a><a href='#L134'>134</a>
<a name='L135'></a><a href='#L135'>135</a>
<a name='L136'></a><a href='#L136'>136</a>
<a name='L137'></a><a href='#L137'>137</a>
<a name='L138'></a><a href='#L138'>138</a>
<a name='L139'></a><a href='#L139'>139</a>
<a name='L140'></a><a href='#L140'>140</a>
<a name='L141'></a><a href='#L141'>141</a>
<a name='L142'></a><a href='#L142'>142</a>
<a name='L143'></a><a href='#L143'>143</a>
<a name='L144'></a><a href='#L144'>144</a>
<a name='L145'></a><a href='#L145'>145</a>
<a name='L146'></a><a href='#L146'>146</a>
<a name='L147'></a><a href='#L147'>147</a>
<a name='L148'></a><a href='#L148'>148</a>
<a name='L149'></a><a href='#L149'>149</a>
<a name='L150'></a><a href='#L150'>150</a>
<a name='L151'></a><a href='#L151'>151</a>
<a name='L152'></a><a href='#L152'>152</a>
<a name='L153'></a><a href='#L153'>153</a>
<a name='L154'></a><a href='#L154'>154</a>
<a name='L155'></a><a href='#L155'>155</a>
<a name='L156'></a><a href='#L156'>156</a>
<a name='L157'></a><a href='#L157'>157</a>
<a name='L158'></a><a href='#L158'>158</a>
<a name='L159'></a><a href='#L159'>159</a>
<a name='L160'></a><a href='#L160'>160</a>
<a name='L161'></a><a href='#L161'>161</a>
<a name='L162'></a><a href='#L162'>162</a>
<a name='L163'></a><a href='#L163'>163</a>
<a name='L164'></a><a href='#L164'>164</a>
<a name='L165'></a><a href='#L165'>165</a>
<a name='L166'></a><a href='#L166'>166</a>
<a name='L167'></a><a href='#L167'>167</a>
<a name='L168'></a><a href='#L168'>168</a>
<a name='L169'></a><a href='#L169'>169</a>
<a name='L170'></a><a href='#L170'>170</a>
<a name='L171'></a><a href='#L171'>171</a>
<a name='L172'></a><a href='#L172'>172</a>
<a name='L173'></a><a href='#L173'>173</a>
<a name='L174'></a><a href='#L174'>174</a>
<a name='L175'></a><a href='#L175'>175</a>
<a name='L176'></a><a href='#L176'>176</a>
<a name='L177'></a><a href='#L177'>177</a>
<a name='L178'></a><a href='#L178'>178</a>
<a name='L179'></a><a href='#L179'>179</a>
<a name='L180'></a><a href='#L180'>180</a>
<a name='L181'></a><a href='#L181'>181</a>
<a name='L182'></a><a href='#L182'>182</a>
<a name='L183'></a><a href='#L183'>183</a>
<a name='L184'></a><a href='#L184'>184</a>
<a name='L185'></a><a href='#L185'>185</a>
<a name='L186'></a><a href='#L186'>186</a>
<a name='L187'></a><a href='#L187'>187</a>
<a name='L188'></a><a href='#L188'>188</a>
<a name='L189'></a><a href='#L189'>189</a>
<a name='L190'></a><a href='#L190'>190</a>
<a name='L191'></a><a href='#L191'>191</a>
<a name='L192'></a><a href='#L192'>192</a>
<a name='L193'></a><a href='#L193'>193</a>
<a name='L194'></a><a href='#L194'>194</a>
<a name='L195'></a><a href='#L195'>195</a>
<a name='L196'></a><a href='#L196'>196</a>
<a name='L197'></a><a href='#L197'>197</a>
<a name='L198'></a><a href='#L198'>198</a>
<a name='L199'></a><a href='#L199'>199</a>
<a name='L200'></a><a href='#L200'>200</a>
<a name='L201'></a><a href='#L201'>201</a>
<a name='L202'></a><a href='#L202'>202</a>
<a name='L203'></a><a href='#L203'>203</a>
<a name='L204'></a><a href='#L204'>204</a>
<a name='L205'></a><a href='#L205'>205</a>
<a name='L206'></a><a href='#L206'>206</a>
<a name='L207'></a><a href='#L207'>207</a>
<a name='L208'></a><a href='#L208'>208</a>
<a name='L209'></a><a href='#L209'>209</a>
<a name='L210'></a><a href='#L210'>210</a>
<a name='L211'></a><a href='#L211'>211</a>
<a name='L212'></a><a href='#L212'>212</a>
<a name='L213'></a><a href='#L213'>213</a>
<a name='L214'></a><a href='#L214'>214</a>
<a name='L215'></a><a href='#L215'>215</a>
<a name='L216'></a><a href='#L216'>216</a>
<a name='L217'></a><a href='#L217'>217</a>
<a name='L218'></a><a href='#L218'>218</a>
<a name='L219'></a><a href='#L219'>219</a>
<a name='L220'></a><a href='#L220'>220</a>
<a name='L221'></a><a href='#L221'>221</a>
<a name='L222'></a><a href='#L222'>222</a>
<a name='L223'></a><a href='#L223'>223</a>
<a name='L224'></a><a href='#L224'>224</a>
<a name='L225'></a><a href='#L225'>225</a>
<a name='L226'></a><a href='#L226'>226</a>
<a name='L227'></a><a href='#L227'>227</a>
<a name='L228'></a><a href='#L228'>228</a>
<a name='L229'></a><a href='#L229'>229</a>
<a name='L230'></a><a href='#L230'>230</a>
<a name='L231'></a><a href='#L231'>231</a>
<a name='L232'></a><a href='#L232'>232</a>
<a name='L233'></a><a href='#L233'>233</a>
<a name='L234'></a><a href='#L234'>234</a>
<a name='L235'></a><a href='#L235'>235</a>
<a name='L236'></a><a href='#L236'>236</a>
<a name='L237'></a><a href='#L237'>237</a>
<a name='L238'></a><a href='#L238'>238</a>
<a name='L239'></a><a href='#L239'>239</a>
<a name='L240'></a><a href='#L240'>240</a>
<a name='L241'></a><a href='#L241'>241</a>
<a name='L242'></a><a href='#L242'>242</a>
<a name='L243'></a><a href='#L243'>243</a>
<a name='L244'></a><a href='#L244'>244</a>
<a name='L245'></a><a href='#L245'>245</a>
<a name='L246'></a><a href='#L246'>246</a>
<a name='L247'></a><a href='#L247'>247</a>
<a name='L248'></a><a href='#L248'>248</a>
<a name='L249'></a><a href='#L249'>249</a>
<a name='L250'></a><a href='#L250'>250</a>
<a name='L251'></a><a href='#L251'>251</a>
<a name='L252'></a><a href='#L252'>252</a>
<a name='L253'></a><a href='#L253'>253</a>
<a name='L254'></a><a href='#L254'>254</a>
<a name='L255'></a><a href='#L255'>255</a>
<a name='L256'></a><a href='#L256'>256</a>
<a name='L257'></a><a href='#L257'>257</a>
<a name='L258'></a><a href='#L258'>258</a>
<a name='L259'></a><a href='#L259'>259</a>
<a name='L260'></a><a href='#L260'>260</a>
<a name='L261'></a><a href='#L261'>261</a>
<a name='L262'></a><a href='#L262'>262</a>
<a name='L263'></a><a href='#L263'>263</a>
<a name='L264'></a><a href='#L264'>264</a>
<a name='L265'></a><a href='#L265'>265</a>
<a name='L266'></a><a href='#L266'>266</a>
<a name='L267'></a><a href='#L267'>267</a>
<a name='L268'></a><a href='#L268'>268</a>
<a name='L269'></a><a href='#L269'>269</a>
<a name='L270'></a><a href='#L270'>270</a>
<a name='L271'></a><a href='#L271'>271</a>
<a name='L272'></a><a href='#L272'>272</a>
<a name='L273'></a><a href='#L273'>273</a>
<a name='L274'></a><a href='#L274'>274</a>
<a name='L275'></a><a href='#L275'>275</a>
<a name='L276'></a><a href='#L276'>276</a>
<a name='L277'></a><a href='#L277'>277</a>
<a name='L278'></a><a href='#L278'>278</a>
<a name='L279'></a><a href='#L279'>279</a>
<a name='L280'></a><a href='#L280'>280</a>
<a name='L281'></a><a href='#L281'>281</a>
<a name='L282'></a><a href='#L282'>282</a>
<a name='L283'></a><a href='#L283'>283</a>
<a name='L284'></a><a href='#L284'>284</a>
<a name='L285'></a><a href='#L285'>285</a>
<a name='L286'></a><a href='#L286'>286</a>
<a name='L287'></a><a href='#L287'>287</a>
<a name='L288'></a><a href='#L288'>288</a>
<a name='L289'></a><a href='#L289'>289</a>
<a name='L290'></a><a href='#L290'>290</a>
<a name='L291'></a><a href='#L291'>291</a>
<a name='L292'></a><a href='#L292'>292</a>
<a name='L293'></a><a href='#L293'>293</a>
<a name='L294'></a><a href='#L294'>294</a>
<a name='L295'></a><a href='#L295'>295</a>
<a name='L296'></a><a href='#L296'>296</a>
<a name='L297'></a><a href='#L297'>297</a>
<a name='L298'></a><a href='#L298'>298</a>
<a name='L299'></a><a href='#L299'>299</a>
<a name='L300'></a><a href='#L300'>300</a>
<a name='L301'></a><a href='#L301'>301</a>
<a name='L302'></a><a href='#L302'>302</a>
<a name='L303'></a><a href='#L303'>303</a>
<a name='L304'></a><a href='#L304'>304</a>
<a name='L305'></a><a href='#L305'>305</a>
<a name='L306'></a><a href='#L306'>306</a>
<a name='L307'></a><a href='#L307'>307</a>
<a name='L308'></a><a href='#L308'>308</a>
<a name='L309'></a><a href='#L309'>309</a>
<a name='L310'></a><a href='#L310'>310</a>
<a name='L311'></a><a href='#L311'>311</a>
<a name='L312'></a><a href='#L312'>312</a>
<a name='L313'></a><a href='#L313'>313</a>
<a name='L314'></a><a href='#L314'>314</a>
<a name='L315'></a><a href='#L315'>315</a>
<a name='L316'></a><a href='#L316'>316</a>
<a name='L317'></a><a href='#L317'>317</a>
<a name='L318'></a><a href='#L318'>318</a>
<a name='L319'></a><a href='#L319'>319</a>
<a name='L320'></a><a href='#L320'>320</a>
<a name='L321'></a><a href='#L321'>321</a>
<a name='L322'></a><a href='#L322'>322</a>
<a name='L323'></a><a href='#L323'>323</a>
<a name='L324'></a><a href='#L324'>324</a>
<a name='L325'></a><a href='#L325'>325</a>
<a name='L326'></a><a href='#L326'>326</a>
<a name='L327'></a><a href='#L327'>327</a>
<a name='L328'></a><a href='#L328'>328</a>
<a name='L329'></a><a href='#L329'>329</a>
<a name='L330'></a><a href='#L330'>330</a>
<a name='L331'></a><a href='#L331'>331</a>
<a name='L332'></a><a href='#L332'>332</a>
<a name='L333'></a><a href='#L333'>333</a>
<a name='L334'></a><a href='#L334'>334</a>
<a name='L335'></a><a href='#L335'>335</a>
<a name='L336'></a><a href='#L336'>336</a>
<a name='L337'></a><a href='#L337'>337</a>
<a name='L338'></a><a href='#L338'>338</a>
<a name='L339'></a><a href='#L339'>339</a>
<a name='L340'></a><a href='#L340'>340</a>
<a name='L341'></a><a href='#L341'>341</a>
<a name='L342'></a><a href='#L342'>342</a>
<a name='L343'></a><a href='#L343'>343</a>
<a name='L344'></a><a href='#L344'>344</a>
<a name='L345'></a><a href='#L345'>345</a>
<a name='L346'></a><a href='#L346'>346</a>
<a name='L347'></a><a href='#L347'>347</a>
<a name='L348'></a><a href='#L348'>348</a>
<a name='L349'></a><a href='#L349'>349</a>
<a name='L350'></a><a href='#L350'>350</a>
<a name='L351'></a><a href='#L351'>351</a>
<a name='L352'></a><a href='#L352'>352</a>
<a name='L353'></a><a href='#L353'>353</a>
<a name='L354'></a><a href='#L354'>354</a>
<a name='L355'></a><a href='#L355'>355</a>
<a name='L356'></a><a href='#L356'>356</a>
<a name='L357'></a><a href='#L357'>357</a>
<a name='L358'></a><a href='#L358'>358</a>
<a name='L359'></a><a href='#L359'>359</a>
<a name='L360'></a><a href='#L360'>360</a>
<a name='L361'></a><a href='#L361'>361</a>
<a name='L362'></a><a href='#L362'>362</a>
<a name='L363'></a><a href='#L363'>363</a>
<a name='L364'></a><a href='#L364'>364</a>
<a name='L365'></a><a href='#L365'>365</a>
<a name='L366'></a><a href='#L366'>366</a>
<a name='L367'></a><a href='#L367'>367</a>
<a name='L368'></a><a href='#L368'>368</a>
<a name='L369'></a><a href='#L369'>369</a>
<a name='L370'></a><a href='#L370'>370</a>
<a name='L371'></a><a href='#L371'>371</a>
<a name='L372'></a><a href='#L372'>372</a>
<a name='L373'></a><a href='#L373'>373</a>
<a name='L374'></a><a href='#L374'>374</a>
<a name='L375'></a><a href='#L375'>375</a>
<a name='L376'></a><a href='#L376'>376</a>
<a name='L377'></a><a href='#L377'>377</a>
<a name='L378'></a><a href='#L378'>378</a>
<a name='L379'></a><a href='#L379'>379</a>
<a name='L380'></a><a href='#L380'>380</a>
<a name='L381'></a><a href='#L381'>381</a>
<a name='L382'></a><a href='#L382'>382</a>
<a name='L383'></a><a href='#L383'>383</a>
<a name='L384'></a><a href='#L384'>384</a>
<a name='L385'></a><a href='#L385'>385</a>
<a name='L386'></a><a href='#L386'>386</a>
<a name='L387'></a><a href='#L387'>387</a>
<a name='L388'></a><a href='#L388'>388</a>
<a name='L389'></a><a href='#L389'>389</a>
<a name='L390'></a><a href='#L390'>390</a>
<a name='L391'></a><a href='#L391'>391</a>
<a name='L392'></a><a href='#L392'>392</a>
<a name='L393'></a><a href='#L393'>393</a>
<a name='L394'></a><a href='#L394'>394</a>
<a name='L395'></a><a href='#L395'>395</a>
<a name='L396'></a><a href='#L396'>396</a>
<a name='L397'></a><a href='#L397'>397</a>
<a name='L398'></a><a href='#L398'>398</a>
<a name='L399'></a><a href='#L399'>399</a>
<a name='L400'></a><a href='#L400'>400</a>
<a name='L401'></a><a href='#L401'>401</a>
<a name='L402'></a><a href='#L402'>402</a>
<a name='L403'></a><a href='#L403'>403</a>
<a name='L404'></a><a href='#L404'>404</a>
<a name='L405'></a><a href='#L405'>405</a>
<a name='L406'></a><a href='#L406'>406</a>
<a name='L407'></a><a href='#L407'>407</a>
<a name='L408'></a><a href='#L408'>408</a>
<a name='L409'></a><a href='#L409'>409</a>
<a name='L410'></a><a href='#L410'>410</a>
<a name='L411'></a><a href='#L411'>411</a>
<a name='L412'></a><a href='#L412'>412</a>
<a name='L413'></a><a href='#L413'>413</a>
<a name='L414'></a><a href='#L414'>414</a>
<a name='L415'></a><a href='#L415'>415</a>
<a name='L416'></a><a href='#L416'>416</a>
<a name='L417'></a><a href='#L417'>417</a>
<a name='L418'></a><a href='#L418'>418</a>
<a name='L419'></a><a href='#L419'>419</a>
<a name='L420'></a><a href='#L420'>420</a>
<a name='L421'></a><a href='#L421'>421</a>
<a name='L422'></a><a href='#L422'>422</a>
<a name='L423'></a><a href='#L423'>423</a>
<a name='L424'></a><a href='#L424'>424</a>
<a name='L425'></a><a href='#L425'>425</a>
<a name='L426'></a><a href='#L426'>426</a>
<a name='L427'></a><a href='#L427'>427</a>
<a name='L428'></a><a href='#L428'>428</a>
<a name='L429'></a><a href='#L429'>429</a>
<a name='L430'></a><a href='#L430'>430</a>
<a name='L431'></a><a href='#L431'>431</a>
<a name='L432'></a><a href='#L432'>432</a>
<a name='L433'></a><a href='#L433'>433</a>
<a name='L434'></a><a href='#L434'>434</a>
<a name='L435'></a><a href='#L435'>435</a>
<a name='L436'></a><a href='#L436'>436</a>
<a name='L437'></a><a href='#L437'>437</a>
<a name='L438'></a><a href='#L438'>438</a>
<a name='L439'></a><a href='#L439'>439</a>
<a name='L440'></a><a href='#L440'>440</a>
<a name='L441'></a><a href='#L441'>441</a>
<a name='L442'></a><a href='#L442'>442</a>
<a name='L443'></a><a href='#L443'>443</a>
<a name='L444'></a><a href='#L444'>444</a>
<a name='L445'></a><a href='#L445'>445</a>
<a name='L446'></a><a href='#L446'>446</a>
<a name='L447'></a><a href='#L447'>447</a>
<a name='L448'></a><a href='#L448'>448</a>
<a name='L449'></a><a href='#L449'>449</a>
<a name='L450'></a><a href='#L450'>450</a>
<a name='L451'></a><a href='#L451'>451</a>
<a name='L452'></a><a href='#L452'>452</a>
<a name='L453'></a><a href='#L453'>453</a>
<a name='L454'></a><a href='#L454'>454</a>
<a name='L455'></a><a href='#L455'>455</a>
<a name='L456'></a><a href='#L456'>456</a>
<a name='L457'></a><a href='#L457'>457</a>
<a name='L458'></a><a href='#L458'>458</a>
<a name='L459'></a><a href='#L459'>459</a>
<a name='L460'></a><a href='#L460'>460</a>
<a name='L461'></a><a href='#L461'>461</a>
<a name='L462'></a><a href='#L462'>462</a>
<a name='L463'></a><a href='#L463'>463</a>
<a name='L464'></a><a href='#L464'>464</a>
<a name='L465'></a><a href='#L465'>465</a>
<a name='L466'></a><a href='#L466'>466</a>
<a name='L467'></a><a href='#L467'>467</a>
<a name='L468'></a><a href='#L468'>468</a>
<a name='L469'></a><a href='#L469'>469</a>
<a name='L470'></a><a href='#L470'>470</a>
<a name='L471'></a><a href='#L471'>471</a>
<a name='L472'></a><a href='#L472'>472</a>
<a name='L473'></a><a href='#L473'>473</a>
<a name='L474'></a><a href='#L474'>474</a>
<a name='L475'></a><a href='#L475'>475</a>
<a name='L476'></a><a href='#L476'>476</a>
<a name='L477'></a><a href='#L477'>477</a>
<a name='L478'></a><a href='#L478'>478</a>
<a name='L479'></a><a href='#L479'>479</a>
<a name='L480'></a><a href='#L480'>480</a>
<a name='L481'></a><a href='#L481'>481</a>
<a name='L482'></a><a href='#L482'>482</a>
<a name='L483'></a><a href='#L483'>483</a>
<a name='L484'></a><a href='#L484'>484</a>
<a name='L485'></a><a href='#L485'>485</a>
<a name='L486'></a><a href='#L486'>486</a>
<a name='L487'></a><a href='#L487'>487</a>
<a name='L488'></a><a href='#L488'>488</a>
<a name='L489'></a><a href='#L489'>489</a>
<a name='L490'></a><a href='#L490'>490</a>
<a name='L491'></a><a href='#L491'>491</a>
<a name='L492'></a><a href='#L492'>492</a>
<a name='L493'></a><a href='#L493'>493</a>
<a name='L494'></a><a href='#L494'>494</a>
<a name='L495'></a><a href='#L495'>495</a>
<a name='L496'></a><a href='#L496'>496</a>
<a name='L497'></a><a href='#L497'>497</a>
<a name='L498'></a><a href='#L498'>498</a>
<a name='L499'></a><a href='#L499'>499</a>
<a name='L500'></a><a href='#L500'>500</a>
<a name='L501'></a><a href='#L501'>501</a>
<a name='L502'></a><a href='#L502'>502</a>
<a name='L503'></a><a href='#L503'>503</a>
<a name='L504'></a><a href='#L504'>504</a>
<a name='L505'></a><a href='#L505'>505</a>
<a name='L506'></a><a href='#L506'>506</a>
<a name='L507'></a><a href='#L507'>507</a>
<a name='L508'></a><a href='#L508'>508</a>
<a name='L509'></a><a href='#L509'>509</a>
<a name='L510'></a><a href='#L510'>510</a>
<a name='L511'></a><a href='#L511'>511</a>
<a name='L512'></a><a href='#L512'>512</a>
<a name='L513'></a><a href='#L513'>513</a>
<a name='L514'></a><a href='#L514'>514</a>
<a name='L515'></a><a href='#L515'>515</a>
<a name='L516'></a><a href='#L516'>516</a>
<a name='L517'></a><a href='#L517'>517</a>
<a name='L518'></a><a href='#L518'>518</a>
<a name='L519'></a><a href='#L519'>519</a>
<a name='L520'></a><a href='#L520'>520</a>
<a name='L521'></a><a href='#L521'>521</a>
<a name='L522'></a><a href='#L522'>522</a>
<a name='L523'></a><a href='#L523'>523</a>
<a name='L524'></a><a href='#L524'>524</a>
<a name='L525'></a><a href='#L525'>525</a>
<a name='L526'></a><a href='#L526'>526</a>
<a name='L527'></a><a href='#L527'>527</a>
<a name='L528'></a><a href='#L528'>528</a>
<a name='L529'></a><a href='#L529'>529</a>
<a name='L530'></a><a href='#L530'>530</a>
<a name='L531'></a><a href='#L531'>531</a>
<a name='L532'></a><a href='#L532'>532</a>
<a name='L533'></a><a href='#L533'>533</a>
<a name='L534'></a><a href='#L534'>534</a>
<a name='L535'></a><a href='#L535'>535</a>
<a name='L536'></a><a href='#L536'>536</a>
<a name='L537'></a><a href='#L537'>537</a>
<a name='L538'></a><a href='#L538'>538</a>
<a name='L539'></a><a href='#L539'>539</a>
<a name='L540'></a><a href='#L540'>540</a>
<a name='L541'></a><a href='#L541'>541</a>
<a name='L542'></a><a href='#L542'>542</a>
<a name='L543'></a><a href='#L543'>543</a>
<a name='L544'></a><a href='#L544'>544</a>
<a name='L545'></a><a href='#L545'>545</a>
<a name='L546'></a><a href='#L546'>546</a>
<a name='L547'></a><a href='#L547'>547</a>
<a name='L548'></a><a href='#L548'>548</a>
<a name='L549'></a><a href='#L549'>549</a>
<a name='L550'></a><a href='#L550'>550</a>
<a name='L551'></a><a href='#L551'>551</a>
<a name='L552'></a><a href='#L552'>552</a>
<a name='L553'></a><a href='#L553'>553</a>
<a name='L554'></a><a href='#L554'>554</a>
<a name='L555'></a><a href='#L555'>555</a>
<a name='L556'></a><a href='#L556'>556</a>
<a name='L557'></a><a href='#L557'>557</a>
<a name='L558'></a><a href='#L558'>558</a>
<a name='L559'></a><a href='#L559'>559</a>
<a name='L560'></a><a href='#L560'>560</a>
<a name='L561'></a><a href='#L561'>561</a>
<a name='L562'></a><a href='#L562'>562</a>
<a name='L563'></a><a href='#L563'>563</a>
<a name='L564'></a><a href='#L564'>564</a>
<a name='L565'></a><a href='#L565'>565</a>
<a name='L566'></a><a href='#L566'>566</a>
<a name='L567'></a><a href='#L567'>567</a>
<a name='L568'></a><a href='#L568'>568</a>
<a name='L569'></a><a href='#L569'>569</a>
<a name='L570'></a><a href='#L570'>570</a>
<a name='L571'></a><a href='#L571'>571</a>
<a name='L572'></a><a href='#L572'>572</a>
<a name='L573'></a><a href='#L573'>573</a>
<a name='L574'></a><a href='#L574'>574</a>
<a name='L575'></a><a href='#L575'>575</a>
<a name='L576'></a><a href='#L576'>576</a>
<a name='L577'></a><a href='#L577'>577</a>
<a name='L578'></a><a href='#L578'>578</a>
<a name='L579'></a><a href='#L579'>579</a>
<a name='L580'></a><a href='#L580'>580</a>
<a name='L581'></a><a href='#L581'>581</a>
<a name='L582'></a><a href='#L582'>582</a>
<a name='L583'></a><a href='#L583'>583</a>
<a name='L584'></a><a href='#L584'>584</a>
<a name='L585'></a><a href='#L585'>585</a>
<a name='L586'></a><a href='#L586'>586</a>
<a name='L587'></a><a href='#L587'>587</a>
<a name='L588'></a><a href='#L588'>588</a>
<a name='L589'></a><a href='#L589'>589</a>
<a name='L590'></a><a href='#L590'>590</a>
<a name='L591'></a><a href='#L591'>591</a>
<a name='L592'></a><a href='#L592'>592</a>
<a name='L593'></a><a href='#L593'>593</a>
<a name='L594'></a><a href='#L594'>594</a>
<a name='L595'></a><a href='#L595'>595</a>
<a name='L596'></a><a href='#L596'>596</a>
<a name='L597'></a><a href='#L597'>597</a>
<a name='L598'></a><a href='#L598'>598</a>
<a name='L599'></a><a href='#L599'>599</a>
<a name='L600'></a><a href='#L600'>600</a>
<a name='L601'></a><a href='#L601'>601</a>
<a name='L602'></a><a href='#L602'>602</a>
<a name='L603'></a><a href='#L603'>603</a>
<a name='L604'></a><a href='#L604'>604</a>
<a name='L605'></a><a href='#L605'>605</a>
<a name='L606'></a><a href='#L606'>606</a>
<a name='L607'></a><a href='#L607'>607</a>
<a name='L608'></a><a href='#L608'>608</a>
<a name='L609'></a><a href='#L609'>609</a>
<a name='L610'></a><a href='#L610'>610</a>
<a name='L611'></a><a href='#L611'>611</a>
<a name='L612'></a><a href='#L612'>612</a>
<a name='L613'></a><a href='#L613'>613</a>
<a name='L614'></a><a href='#L614'>614</a>
<a name='L615'></a><a href='#L615'>615</a>
<a name='L616'></a><a href='#L616'>616</a>
<a name='L617'></a><a href='#L617'>617</a>
<a name='L618'></a><a href='#L618'>618</a>
<a name='L619'></a><a href='#L619'>619</a>
<a name='L620'></a><a href='#L620'>620</a>
<a name='L621'></a><a href='#L621'>621</a>
<a name='L622'></a><a href='#L622'>622</a>
<a name='L623'></a><a href='#L623'>623</a>
<a name='L624'></a><a href='#L624'>624</a>
<a name='L625'></a><a href='#L625'>625</a>
<a name='L626'></a><a href='#L626'>626</a>
<a name='L627'></a><a href='#L627'>627</a>
<a name='L628'></a><a href='#L628'>628</a>
<a name='L629'></a><a href='#L629'>629</a>
<a name='L630'></a><a href='#L630'>630</a>
<a name='L631'></a><a href='#L631'>631</a>
<a name='L632'></a><a href='#L632'>632</a>
<a name='L633'></a><a href='#L633'>633</a>
<a name='L634'></a><a href='#L634'>634</a>
<a name='L635'></a><a href='#L635'>635</a>
<a name='L636'></a><a href='#L636'>636</a>
<a name='L637'></a><a href='#L637'>637</a>
<a name='L638'></a><a href='#L638'>638</a>
<a name='L639'></a><a href='#L639'>639</a>
<a name='L640'></a><a href='#L640'>640</a>
<a name='L641'></a><a href='#L641'>641</a>
<a name='L642'></a><a href='#L642'>642</a>
<a name='L643'></a><a href='#L643'>643</a>
<a name='L644'></a><a href='#L644'>644</a>
<a name='L645'></a><a href='#L645'>645</a>
<a name='L646'></a><a href='#L646'>646</a>
<a name='L647'></a><a href='#L647'>647</a>
<a name='L648'></a><a href='#L648'>648</a>
<a name='L649'></a><a href='#L649'>649</a>
<a name='L650'></a><a href='#L650'>650</a>
<a name='L651'></a><a href='#L651'>651</a>
<a name='L652'></a><a href='#L652'>652</a>
<a name='L653'></a><a href='#L653'>653</a>
<a name='L654'></a><a href='#L654'>654</a>
<a name='L655'></a><a href='#L655'>655</a>
<a name='L656'></a><a href='#L656'>656</a>
<a name='L657'></a><a href='#L657'>657</a>
<a name='L658'></a><a href='#L658'>658</a>
<a name='L659'></a><a href='#L659'>659</a>
<a name='L660'></a><a href='#L660'>660</a>
<a name='L661'></a><a href='#L661'>661</a>
<a name='L662'></a><a href='#L662'>662</a>
<a name='L663'></a><a href='#L663'>663</a>
<a name='L664'></a><a href='#L664'>664</a>
<a name='L665'></a><a href='#L665'>665</a>
<a name='L666'></a><a href='#L666'>666</a>
<a name='L667'></a><a href='#L667'>667</a>
<a name='L668'></a><a href='#L668'>668</a>
<a name='L669'></a><a href='#L669'>669</a>
<a name='L670'></a><a href='#L670'>670</a>
<a name='L671'></a><a href='#L671'>671</a>
<a name='L672'></a><a href='#L672'>672</a>
<a name='L673'></a><a href='#L673'>673</a>
<a name='L674'></a><a href='#L674'>674</a>
<a name='L675'></a><a href='#L675'>675</a>
<a name='L676'></a><a href='#L676'>676</a>
<a name='L677'></a><a href='#L677'>677</a>
<a name='L678'></a><a href='#L678'>678</a>
<a name='L679'></a><a href='#L679'>679</a>
<a name='L680'></a><a href='#L680'>680</a>
<a name='L681'></a><a href='#L681'>681</a>
<a name='L682'></a><a href='#L682'>682</a>
<a name='L683'></a><a href='#L683'>683</a>
<a name='L684'></a><a href='#L684'>684</a>
<a name='L685'></a><a href='#L685'>685</a>
<a name='L686'></a><a href='#L686'>686</a>
<a name='L687'></a><a href='#L687'>687</a>
<a name='L688'></a><a href='#L688'>688</a>
<a name='L689'></a><a href='#L689'>689</a>
<a name='L690'></a><a href='#L690'>690</a>
<a name='L691'></a><a href='#L691'>691</a>
<a name='L692'></a><a href='#L692'>692</a>
<a name='L693'></a><a href='#L693'>693</a>
<a name='L694'></a><a href='#L694'>694</a>
<a name='L695'></a><a href='#L695'>695</a>
<a name='L696'></a><a href='#L696'>696</a>
<a name='L697'></a><a href='#L697'>697</a>
<a name='L698'></a><a href='#L698'>698</a>
<a name='L699'></a><a href='#L699'>699</a>
<a name='L700'></a><a href='#L700'>700</a>
<a name='L701'></a><a href='#L701'>701</a>
<a name='L702'></a><a href='#L702'>702</a>
<a name='L703'></a><a href='#L703'>703</a>
<a name='L704'></a><a href='#L704'>704</a>
<a name='L705'></a><a href='#L705'>705</a>
<a name='L706'></a><a href='#L706'>706</a>
<a name='L707'></a><a href='#L707'>707</a>
<a name='L708'></a><a href='#L708'>708</a>
<a name='L709'></a><a href='#L709'>709</a>
<a name='L710'></a><a href='#L710'>710</a>
<a name='L711'></a><a href='#L711'>711</a>
<a name='L712'></a><a href='#L712'>712</a>
<a name='L713'></a><a href='#L713'>713</a>
<a name='L714'></a><a href='#L714'>714</a>
<a name='L715'></a><a href='#L715'>715</a>
<a name='L716'></a><a href='#L716'>716</a>
<a name='L717'></a><a href='#L717'>717</a>
<a name='L718'></a><a href='#L718'>718</a>
<a name='L719'></a><a href='#L719'>719</a>
<a name='L720'></a><a href='#L720'>720</a>
<a name='L721'></a><a href='#L721'>721</a>
<a name='L722'></a><a href='#L722'>722</a>
<a name='L723'></a><a href='#L723'>723</a>
<a name='L724'></a><a href='#L724'>724</a>
<a name='L725'></a><a href='#L725'>725</a>
<a name='L726'></a><a href='#L726'>726</a>
<a name='L727'></a><a href='#L727'>727</a>
<a name='L728'></a><a href='#L728'>728</a>
<a name='L729'></a><a href='#L729'>729</a>
<a name='L730'></a><a href='#L730'>730</a>
<a name='L731'></a><a href='#L731'>731</a>
<a name='L732'></a><a href='#L732'>732</a>
<a name='L733'></a><a href='#L733'>733</a>
<a name='L734'></a><a href='#L734'>734</a>
<a name='L735'></a><a href='#L735'>735</a>
<a name='L736'></a><a href='#L736'>736</a>
<a name='L737'></a><a href='#L737'>737</a>
<a name='L738'></a><a href='#L738'>738</a>
<a name='L739'></a><a href='#L739'>739</a>
<a name='L740'></a><a href='#L740'>740</a>
<a name='L741'></a><a href='#L741'>741</a>
<a name='L742'></a><a href='#L742'>742</a>
<a name='L743'></a><a href='#L743'>743</a>
<a name='L744'></a><a href='#L744'>744</a>
<a name='L745'></a><a href='#L745'>745</a>
<a name='L746'></a><a href='#L746'>746</a>
<a name='L747'></a><a href='#L747'>747</a>
<a name='L748'></a><a href='#L748'>748</a>
<a name='L749'></a><a href='#L749'>749</a>
<a name='L750'></a><a href='#L750'>750</a>
<a name='L751'></a><a href='#L751'>751</a>
<a name='L752'></a><a href='#L752'>752</a>
<a name='L753'></a><a href='#L753'>753</a>
<a name='L754'></a><a href='#L754'>754</a>
<a name='L755'></a><a href='#L755'>755</a>
<a name='L756'></a><a href='#L756'>756</a>
<a name='L757'></a><a href='#L757'>757</a>
<a name='L758'></a><a href='#L758'>758</a>
<a name='L759'></a><a href='#L759'>759</a>
<a name='L760'></a><a href='#L760'>760</a>
<a name='L761'></a><a href='#L761'>761</a>
<a name='L762'></a><a href='#L762'>762</a>
<a name='L763'></a><a href='#L763'>763</a>
<a name='L764'></a><a href='#L764'>764</a>
<a name='L765'></a><a href='#L765'>765</a>
<a name='L766'></a><a href='#L766'>766</a>
<a name='L767'></a><a href='#L767'>767</a>
<a name='L768'></a><a href='#L768'>768</a>
<a name='L769'></a><a href='#L769'>769</a>
<a name='L770'></a><a href='#L770'>770</a>
<a name='L771'></a><a href='#L771'>771</a>
<a name='L772'></a><a href='#L772'>772</a>
<a name='L773'></a><a href='#L773'>773</a>
<a name='L774'></a><a href='#L774'>774</a>
<a name='L775'></a><a href='#L775'>775</a>
<a name='L776'></a><a href='#L776'>776</a>
<a name='L777'></a><a href='#L777'>777</a>
<a name='L778'></a><a href='#L778'>778</a>
<a name='L779'></a><a href='#L779'>779</a>
<a name='L780'></a><a href='#L780'>780</a>
<a name='L781'></a><a href='#L781'>781</a>
<a name='L782'></a><a href='#L782'>782</a>
<a name='L783'></a><a href='#L783'>783</a>
<a name='L784'></a><a href='#L784'>784</a>
<a name='L785'></a><a href='#L785'>785</a>
<a name='L786'></a><a href='#L786'>786</a>
<a name='L787'></a><a href='#L787'>787</a>
<a name='L788'></a><a href='#L788'>788</a>
<a name='L789'></a><a href='#L789'>789</a>
<a name='L790'></a><a href='#L790'>790</a>
<a name='L791'></a><a href='#L791'>791</a>
<a name='L792'></a><a href='#L792'>792</a>
<a name='L793'></a><a href='#L793'>793</a>
<a name='L794'></a><a href='#L794'>794</a>
<a name='L795'></a><a href='#L795'>795</a>
<a name='L796'></a><a href='#L796'>796</a>
<a name='L797'></a><a href='#L797'>797</a>
<a name='L798'></a><a href='#L798'>798</a>
<a name='L799'></a><a href='#L799'>799</a>
<a name='L800'></a><a href='#L800'>800</a>
<a name='L801'></a><a href='#L801'>801</a>
<a name='L802'></a><a href='#L802'>802</a>
<a name='L803'></a><a href='#L803'>803</a>
<a name='L804'></a><a href='#L804'>804</a>
<a name='L805'></a><a href='#L805'>805</a>
<a name='L806'></a><a href='#L806'>806</a>
<a name='L807'></a><a href='#L807'>807</a>
<a name='L808'></a><a href='#L808'>808</a>
<a name='L809'></a><a href='#L809'>809</a>
<a name='L810'></a><a href='#L810'>810</a>
<a name='L811'></a><a href='#L811'>811</a>
<a name='L812'></a><a href='#L812'>812</a>
<a name='L813'></a><a href='#L813'>813</a>
<a name='L814'></a><a href='#L814'>814</a>
<a name='L815'></a><a href='#L815'>815</a>
<a name='L816'></a><a href='#L816'>816</a>
<a name='L817'></a><a href='#L817'>817</a>
<a name='L818'></a><a href='#L818'>818</a>
<a name='L819'></a><a href='#L819'>819</a>
<a name='L820'></a><a href='#L820'>820</a>
<a name='L821'></a><a href='#L821'>821</a>
<a name='L822'></a><a href='#L822'>822</a>
<a name='L823'></a><a href='#L823'>823</a>
<a name='L824'></a><a href='#L824'>824</a>
<a name='L825'></a><a href='#L825'>825</a>
<a name='L826'></a><a href='#L826'>826</a>
<a name='L827'></a><a href='#L827'>827</a>
<a name='L828'></a><a href='#L828'>828</a>
<a name='L829'></a><a href='#L829'>829</a>
<a name='L830'></a><a href='#L830'>830</a>
<a name='L831'></a><a href='#L831'>831</a>
<a name='L832'></a><a href='#L832'>832</a>
<a name='L833'></a><a href='#L833'>833</a>
<a name='L834'></a><a href='#L834'>834</a>
<a name='L835'></a><a href='#L835'>835</a>
<a name='L836'></a><a href='#L836'>836</a>
<a name='L837'></a><a href='#L837'>837</a>
<a name='L838'></a><a href='#L838'>838</a>
<a name='L839'></a><a href='#L839'>839</a>
<a name='L840'></a><a href='#L840'>840</a>
<a name='L841'></a><a href='#L841'>841</a>
<a name='L842'></a><a href='#L842'>842</a>
<a name='L843'></a><a href='#L843'>843</a>
<a name='L844'></a><a href='#L844'>844</a>
<a name='L845'></a><a href='#L845'>845</a>
<a name='L846'></a><a href='#L846'>846</a>
<a name='L847'></a><a href='#L847'>847</a>
<a name='L848'></a><a href='#L848'>848</a>
<a name='L849'></a><a href='#L849'>849</a>
<a name='L850'></a><a href='#L850'>850</a>
<a name='L851'></a><a href='#L851'>851</a>
<a name='L852'></a><a href='#L852'>852</a>
<a name='L853'></a><a href='#L853'>853</a>
<a name='L854'></a><a href='#L854'>854</a>
<a name='L855'></a><a href='#L855'>855</a>
<a name='L856'></a><a href='#L856'>856</a>
<a name='L857'></a><a href='#L857'>857</a>
<a name='L858'></a><a href='#L858'>858</a>
<a name='L859'></a><a href='#L859'>859</a>
<a name='L860'></a><a href='#L860'>860</a>
<a name='L861'></a><a href='#L861'>861</a>
<a name='L862'></a><a href='#L862'>862</a>
<a name='L863'></a><a href='#L863'>863</a>
<a name='L864'></a><a href='#L864'>864</a>
<a name='L865'></a><a href='#L865'>865</a>
<a name='L866'></a><a href='#L866'>866</a>
<a name='L867'></a><a href='#L867'>867</a>
<a name='L868'></a><a href='#L868'>868</a>
<a name='L869'></a><a href='#L869'>869</a>
<a name='L870'></a><a href='#L870'>870</a>
<a name='L871'></a><a href='#L871'>871</a>
<a name='L872'></a><a href='#L872'>872</a>
<a name='L873'></a><a href='#L873'>873</a>
<a name='L874'></a><a href='#L874'>874</a>
<a name='L875'></a><a href='#L875'>875</a>
<a name='L876'></a><a href='#L876'>876</a>
<a name='L877'></a><a href='#L877'>877</a>
<a name='L878'></a><a href='#L878'>878</a>
<a name='L879'></a><a href='#L879'>879</a>
<a name='L880'></a><a href='#L880'>880</a>
<a name='L881'></a><a href='#L881'>881</a>
<a name='L882'></a><a href='#L882'>882</a>
<a name='L883'></a><a href='#L883'>883</a>
<a name='L884'></a><a href='#L884'>884</a>
<a name='L885'></a><a href='#L885'>885</a>
<a name='L886'></a><a href='#L886'>886</a>
<a name='L887'></a><a href='#L887'>887</a>
<a name='L888'></a><a href='#L888'>888</a>
<a name='L889'></a><a href='#L889'>889</a>
<a name='L890'></a><a href='#L890'>890</a>
<a name='L891'></a><a href='#L891'>891</a>
<a name='L892'></a><a href='#L892'>892</a>
<a name='L893'></a><a href='#L893'>893</a>
<a name='L894'></a><a href='#L894'>894</a>
<a name='L895'></a><a href='#L895'>895</a>
<a name='L896'></a><a href='#L896'>896</a>
<a name='L897'></a><a href='#L897'>897</a>
<a name='L898'></a><a href='#L898'>898</a>
<a name='L899'></a><a href='#L899'>899</a>
<a name='L900'></a><a href='#L900'>900</a>
<a name='L901'></a><a href='#L901'>901</a>
<a name='L902'></a><a href='#L902'>902</a>
<a name='L903'></a><a href='#L903'>903</a>
<a name='L904'></a><a href='#L904'>904</a>
<a name='L905'></a><a href='#L905'>905</a>
<a name='L906'></a><a href='#L906'>906</a>
<a name='L907'></a><a href='#L907'>907</a>
<a name='L908'></a><a href='#L908'>908</a>
<a name='L909'></a><a href='#L909'>909</a>
<a name='L910'></a><a href='#L910'>910</a>
<a name='L911'></a><a href='#L911'>911</a>
<a name='L912'></a><a href='#L912'>912</a>
<a name='L913'></a><a href='#L913'>913</a>
<a name='L914'></a><a href='#L914'>914</a>
<a name='L915'></a><a href='#L915'>915</a>
<a name='L916'></a><a href='#L916'>916</a>
<a name='L917'></a><a href='#L917'>917</a>
<a name='L918'></a><a href='#L918'>918</a>
<a name='L919'></a><a href='#L919'>919</a>
<a name='L920'></a><a href='#L920'>920</a>
<a name='L921'></a><a href='#L921'>921</a>
<a name='L922'></a><a href='#L922'>922</a>
<a name='L923'></a><a href='#L923'>923</a>
<a name='L924'></a><a href='#L924'>924</a>
<a name='L925'></a><a href='#L925'>925</a>
<a name='L926'></a><a href='#L926'>926</a>
<a name='L927'></a><a href='#L927'>927</a>
<a name='L928'></a><a href='#L928'>928</a>
<a name='L929'></a><a href='#L929'>929</a>
<a name='L930'></a><a href='#L930'>930</a>
<a name='L931'></a><a href='#L931'>931</a>
<a name='L932'></a><a href='#L932'>932</a>
<a name='L933'></a><a href='#L933'>933</a>
<a name='L934'></a><a href='#L934'>934</a>
<a name='L935'></a><a href='#L935'>935</a>
<a name='L936'></a><a href='#L936'>936</a>
<a name='L937'></a><a href='#L937'>937</a>
<a name='L938'></a><a href='#L938'>938</a>
<a name='L939'></a><a href='#L939'>939</a>
<a name='L940'></a><a href='#L940'>940</a>
<a name='L941'></a><a href='#L941'>941</a>
<a name='L942'></a><a href='#L942'>942</a>
<a name='L943'></a><a href='#L943'>943</a>
<a name='L944'></a><a href='#L944'>944</a>
<a name='L945'></a><a href='#L945'>945</a>
<a name='L946'></a><a href='#L946'>946</a>
<a name='L947'></a><a href='#L947'>947</a>
<a name='L948'></a><a href='#L948'>948</a>
<a name='L949'></a><a href='#L949'>949</a>
<a name='L950'></a><a href='#L950'>950</a>
<a name='L951'></a><a href='#L951'>951</a>
<a name='L952'></a><a href='#L952'>952</a>
<a name='L953'></a><a href='#L953'>953</a>
<a name='L954'></a><a href='#L954'>954</a>
<a name='L955'></a><a href='#L955'>955</a>
<a name='L956'></a><a href='#L956'>956</a>
<a name='L957'></a><a href='#L957'>957</a>
<a name='L958'></a><a href='#L958'>958</a>
<a name='L959'></a><a href='#L959'>959</a>
<a name='L960'></a><a href='#L960'>960</a>
<a name='L961'></a><a href='#L961'>961</a>
<a name='L962'></a><a href='#L962'>962</a>
<a name='L963'></a><a href='#L963'>963</a>
<a name='L964'></a><a href='#L964'>964</a>
<a name='L965'></a><a href='#L965'>965</a>
<a name='L966'></a><a href='#L966'>966</a>
<a name='L967'></a><a href='#L967'>967</a>
<a name='L968'></a><a href='#L968'>968</a>
<a name='L969'></a><a href='#L969'>969</a>
<a name='L970'></a><a href='#L970'>970</a>
<a name='L971'></a><a href='#L971'>971</a>
<a name='L972'></a><a href='#L972'>972</a>
<a name='L973'></a><a href='#L973'>973</a>
<a name='L974'></a><a href='#L974'>974</a>
<a name='L975'></a><a href='#L975'>975</a>
<a name='L976'></a><a href='#L976'>976</a>
<a name='L977'></a><a href='#L977'>977</a>
<a name='L978'></a><a href='#L978'>978</a>
<a name='L979'></a><a href='#L979'>979</a>
<a name='L980'></a><a href='#L980'>980</a>
<a name='L981'></a><a href='#L981'>981</a>
<a name='L982'></a><a href='#L982'>982</a>
<a name='L983'></a><a href='#L983'>983</a>
<a name='L984'></a><a href='#L984'>984</a>
<a name='L985'></a><a href='#L985'>985</a>
<a name='L986'></a><a href='#L986'>986</a>
<a name='L987'></a><a href='#L987'>987</a>
<a name='L988'></a><a href='#L988'>988</a>
<a name='L989'></a><a href='#L989'>989</a>
<a name='L990'></a><a href='#L990'>990</a>
<a name='L991'></a><a href='#L991'>991</a>
<a name='L992'></a><a href='#L992'>992</a>
<a name='L993'></a><a href='#L993'>993</a>
<a name='L994'></a><a href='#L994'>994</a>
<a name='L995'></a><a href='#L995'>995</a>
<a name='L996'></a><a href='#L996'>996</a>
<a name='L997'></a><a href='#L997'>997</a>
<a name='L998'></a><a href='#L998'>998</a>
<a name='L999'></a><a href='#L999'>999</a>
<a name='L1000'></a><a href='#L1000'>1000</a>
<a name='L1001'></a><a href='#L1001'>1001</a>
<a name='L1002'></a><a href='#L1002'>1002</a>
<a name='L1003'></a><a href='#L1003'>1003</a>
<a name='L1004'></a><a href='#L1004'>1004</a>
<a name='L1005'></a><a href='#L1005'>1005</a>
<a name='L1006'></a><a href='#L1006'>1006</a>
<a name='L1007'></a><a href='#L1007'>1007</a>
<a name='L1008'></a><a href='#L1008'>1008</a>
<a name='L1009'></a><a href='#L1009'>1009</a>
<a name='L1010'></a><a href='#L1010'>1010</a>
<a name='L1011'></a><a href='#L1011'>1011</a>
<a name='L1012'></a><a href='#L1012'>1012</a>
<a name='L1013'></a><a href='#L1013'>1013</a>
<a name='L1014'></a><a href='#L1014'>1014</a>
<a name='L1015'></a><a href='#L1015'>1015</a>
<a name='L1016'></a><a href='#L1016'>1016</a>
<a name='L1017'></a><a href='#L1017'>1017</a>
<a name='L1018'></a><a href='#L1018'>1018</a>
<a name='L1019'></a><a href='#L1019'>1019</a>
<a name='L1020'></a><a href='#L1020'>1020</a>
<a name='L1021'></a><a href='#L1021'>1021</a>
<a name='L1022'></a><a href='#L1022'>1022</a>
<a name='L1023'></a><a href='#L1023'>1023</a>
<a name='L1024'></a><a href='#L1024'>1024</a>
<a name='L1025'></a><a href='#L1025'>1025</a>
<a name='L1026'></a><a href='#L1026'>1026</a>
<a name='L1027'></a><a href='#L1027'>1027</a>
<a name='L1028'></a><a href='#L1028'>1028</a>
<a name='L1029'></a><a href='#L1029'>1029</a>
<a name='L1030'></a><a href='#L1030'>1030</a>
<a name='L1031'></a><a href='#L1031'>1031</a>
<a name='L1032'></a><a href='#L1032'>1032</a>
<a name='L1033'></a><a href='#L1033'>1033</a>
<a name='L1034'></a><a href='#L1034'>1034</a>
<a name='L1035'></a><a href='#L1035'>1035</a>
<a name='L1036'></a><a href='#L1036'>1036</a>
<a name='L1037'></a><a href='#L1037'>1037</a>
<a name='L1038'></a><a href='#L1038'>1038</a>
<a name='L1039'></a><a href='#L1039'>1039</a>
<a name='L1040'></a><a href='#L1040'>1040</a>
<a name='L1041'></a><a href='#L1041'>1041</a>
<a name='L1042'></a><a href='#L1042'>1042</a>
<a name='L1043'></a><a href='#L1043'>1043</a>
<a name='L1044'></a><a href='#L1044'>1044</a>
<a name='L1045'></a><a href='#L1045'>1045</a>
<a name='L1046'></a><a href='#L1046'>1046</a>
<a name='L1047'></a><a href='#L1047'>1047</a>
<a name='L1048'></a><a href='#L1048'>1048</a>
<a name='L1049'></a><a href='#L1049'>1049</a>
<a name='L1050'></a><a href='#L1050'>1050</a></td><td class="line-coverage quiet"><span class="cline-any cline-yes">1x</span>
<span class="cline-any cline-yes">1x</span>
<span class="cline-any cline-yes">1x</span>
<span class="cline-any cline-yes">1x</span>
<span class="cline-any cline-yes">1x</span>
<span class="cline-any cline-neutral">&nbsp;</span>
<span class="cline-any cline-neutral">&nbsp;</span>
<span class="cline-any cline-neutral">&nbsp;</span>
<span class="cline-any cline-no">&nbsp;</span>
<span class="cline-any cline-neutral">&nbsp;</span>
<span class="cline-any cline-no">&nbsp;</span>
<span class="cline-any cline-no">&nbsp;</span>
<span class="cline-any cline-no">&nbsp;</span>
<span class="cline-any cline-no">&nbsp;</span>
<span class="cline-any cline-no">&nbsp;</span>
<span class="cline-any cline-no">&nbsp;</span>
<span class="cline-any cline-no">&nbsp;</span>
<span class="cline-any cline-no">&nbsp;</span>
<span class="cline-any cline-no">&nbsp;</span>
<span class="cline-any cline-no">&nbsp;</span>
<span class="cline-any cline-no">&nbsp;</span>
<span class="cline-any cline-no">&nbsp;</span>
<span class="cline-any cline-neutral">&nbsp;</span>
<span class="cline-any cline-no">&nbsp;</span>
<span class="cline-any cline-no">&nbsp;</span>
<span class="cline-any cline-no">&nbsp;</span>
<span class="cline-any cline-no">&nbsp;</span>
<span class="cline-any cline-no">&nbsp;</span>
<span class="cline-any cline-no">&nbsp;</span>
<span class="cline-any cline-no">&nbsp;</span>
<span class="cline-any cline-no">&nbsp;</span>
<span class="cline-any cline-no">&nbsp;</span>
<span class="cline-any cline-no">&nbsp;</span>
<span class="cline-any cline-neutral">&nbsp;</span>
<span class="cline-any cline-no">&nbsp;</span>
<span class="cline-any cline-no">&nbsp;</span>
<span class="cline-any cline-neutral">&nbsp;</span>
<span class="cline-any cline-no">&nbsp;</span>
<span class="cline-any cline-no">&nbsp;</span>
<span class="cline-any cline-no">&nbsp;</span>
<span class="cline-any cline-no">&nbsp;</span>
<span class="cline-any cline-no">&nbsp;</span>
<span class="cline-any cline-no">&nbsp;</span>
<span class="cline-any cline-neutral">&nbsp;</span>
<span class="cline-any cline-no">&nbsp;</span>
<span class="cline-any cline-no">&nbsp;</span>
<span class="cline-any cline-no">&nbsp;</span>
<span class="cline-any cline-no">&nbsp;</span>
<span class="cline-any cline-no">&nbsp;</span>
<span class="cline-any cline-neutral">&nbsp;</span>
<span class="cline-any cline-no">&nbsp;</span>
<span class="cline-any cline-neutral">&nbsp;</span>
<span class="cline-any cline-no">&nbsp;</span>
<span class="cline-any cline-no">&nbsp;</span>
<span class="cline-any cline-no">&nbsp;</span>
<span class="cline-any cline-no">&nbsp;</span>
<span class="cline-any cline-neutral">&nbsp;</span>
<span class="cline-any cline-no">&nbsp;</span>
<span class="cline-any cline-no">&nbsp;</span>
<span class="cline-any cline-no">&nbsp;</span>
<span class="cline-any cline-no">&nbsp;</span>
<span class="cline-any cline-no">&nbsp;</span>
<span class="cline-any cline-no">&nbsp;</span>
<span class="cline-any cline-no">&nbsp;</span>
<span class="cline-any cline-no">&nbsp;</span>
<span class="cline-any cline-no">&nbsp;</span>
<span class="cline-any cline-no">&nbsp;</span>
<span class="cline-any cline-no">&nbsp;</span>
<span class="cline-any cline-no">&nbsp;</span>
<span class="cline-any cline-no">&nbsp;</span>
<span class="cline-any cline-no">&nbsp;</span>
<span class="cline-any cline-no">&nbsp;</span>
<span class="cline-any cline-no">&nbsp;</span>
<span class="cline-any cline-neutral">&nbsp;</span>
<span class="cline-any cline-no">&nbsp;</span>
<span class="cline-any cline-no">&nbsp;</span>
<span class="cline-any cline-no">&nbsp;</span>
<span class="cline-any cline-no">&nbsp;</span>
<span class="cline-any cline-no">&nbsp;</span>
<span class="cline-any cline-no">&nbsp;</span>
<span class="cline-any cline-no">&nbsp;</span>
<span class="cline-any cline-no">&nbsp;</span>
<span class="cline-any cline-no">&nbsp;</span>
<span class="cline-any cline-neutral">&nbsp;</span>
<span class="cline-any cline-no">&nbsp;</span>
<span class="cline-any cline-neutral">&nbsp;</span>
<span class="cline-any cline-no">&nbsp;</span>
<span class="cline-any cline-no">&nbsp;</span>
<span class="cline-any cline-no">&nbsp;</span>
<span class="cline-any cline-no">&nbsp;</span>
<span class="cline-any cline-no">&nbsp;</span>
<span class="cline-any cline-no">&nbsp;</span>
<span class="cline-any cline-no">&nbsp;</span>
<span class="cline-any cline-no">&nbsp;</span>
<span class="cline-any cline-no">&nbsp;</span>
<span class="cline-any cline-no">&nbsp;</span>
<span class="cline-any cline-neutral">&nbsp;</span>
<span class="cline-any cline-no">&nbsp;</span>
<span class="cline-any cline-no">&nbsp;</span>
<span class="cline-any cline-no">&nbsp;</span>
<span class="cline-any cline-no">&nbsp;</span>
<span class="cline-any cline-no">&nbsp;</span>
<span class="cline-any cline-no">&nbsp;</span>
<span class="cline-any cline-no">&nbsp;</span>
<span class="cline-any cline-no">&nbsp;</span>
<span class="cline-any cline-no">&nbsp;</span>
<span class="cline-any cline-neutral">&nbsp;</span>
<span class="cline-any cline-no">&nbsp;</span>
<span class="cline-any cline-no">&nbsp;</span>
<span class="cline-any cline-no">&nbsp;</span>
<span class="cline-any cline-no">&nbsp;</span>
<span class="cline-any cline-no">&nbsp;</span>
<span class="cline-any cline-no">&nbsp;</span>
<span class="cline-any cline-no">&nbsp;</span>
<span class="cline-any cline-no">&nbsp;</span>
<span class="cline-any cline-neutral">&nbsp;</span>
<span class="cline-any cline-no">&nbsp;</span>
<span class="cline-any cline-no">&nbsp;</span>
<span class="cline-any cline-no">&nbsp;</span>
<span class="cline-any cline-no">&nbsp;</span>
<span class="cline-any cline-no">&nbsp;</span>
<span class="cline-any cline-no">&nbsp;</span>
<span class="cline-any cline-no">&nbsp;</span>
<span class="cline-any cline-no">&nbsp;</span>
<span class="cline-any cline-neutral">&nbsp;</span>
<span class="cline-any cline-no">&nbsp;</span>
<span class="cline-any cline-no">&nbsp;</span>
<span class="cline-any cline-no">&nbsp;</span>
<span class="cline-any cline-no">&nbsp;</span>
<span class="cline-any cline-no">&nbsp;</span>
<span class="cline-any cline-no">&nbsp;</span>
<span class="cline-any cline-neutral">&nbsp;</span>
<span class="cline-any cline-no">&nbsp;</span>
<span class="cline-any cline-no">&nbsp;</span>
<span class="cline-any cline-no">&nbsp;</span>
<span class="cline-any cline-no">&nbsp;</span>
<span class="cline-any cline-no">&nbsp;</span>
<span class="cline-any cline-no">&nbsp;</span>
<span class="cline-any cline-no">&nbsp;</span>
<span class="cline-any cline-no">&nbsp;</span>
<span class="cline-any cline-neutral">&nbsp;</span>
<span class="cline-any cline-no">&nbsp;</span>
<span class="cline-any cline-no">&nbsp;</span>
<span class="cline-any cline-no">&nbsp;</span>
<span class="cline-any cline-no">&nbsp;</span>
<span class="cline-any cline-no">&nbsp;</span>
<span class="cline-any cline-no">&nbsp;</span>
<span class="cline-any cline-no">&nbsp;</span>
<span class="cline-any cline-no">&nbsp;</span>
<span class="cline-any cline-no">&nbsp;</span>
<span class="cline-any cline-no">&nbsp;</span>
<span class="cline-any cline-no">&nbsp;</span>
<span class="cline-any cline-no">&nbsp;</span>
<span class="cline-any cline-no">&nbsp;</span>
<span class="cline-any cline-no">&nbsp;</span>
<span class="cline-any cline-no">&nbsp;</span>
<span class="cline-any cline-neutral">&nbsp;</span>
<span class="cline-any cline-no">&nbsp;</span>
<span class="cline-any cline-neutral">&nbsp;</span>
<span class="cline-any cline-no">&nbsp;</span>
<span class="cline-any cline-no">&nbsp;</span>
<span class="cline-any cline-no">&nbsp;</span>
<span class="cline-any cline-no">&nbsp;</span>
<span class="cline-any cline-no">&nbsp;</span>
<span class="cline-any cline-no">&nbsp;</span>
<span class="cline-any cline-no">&nbsp;</span>
<span class="cline-any cline-neutral">&nbsp;</span>
<span class="cline-any cline-no">&nbsp;</span>
<span class="cline-any cline-no">&nbsp;</span>
<span class="cline-any cline-no">&nbsp;</span>
<span class="cline-any cline-no">&nbsp;</span>
<span class="cline-any cline-no">&nbsp;</span>
<span class="cline-any cline-no">&nbsp;</span>
<span class="cline-any cline-no">&nbsp;</span>
<span class="cline-any cline-no">&nbsp;</span>
<span class="cline-any cline-neutral">&nbsp;</span>
<span class="cline-any cline-no">&nbsp;</span>
<span class="cline-any cline-no">&nbsp;</span>
<span class="cline-any cline-neutral">&nbsp;</span>
<span class="cline-any cline-no">&nbsp;</span>
<span class="cline-any cline-no">&nbsp;</span>
<span class="cline-any cline-no">&nbsp;</span>
<span class="cline-any cline-no">&nbsp;</span>
<span class="cline-any cline-no">&nbsp;</span>
<span class="cline-any cline-neutral">&nbsp;</span>
<span class="cline-any cline-no">&nbsp;</span>
<span class="cline-any cline-neutral">&nbsp;</span>
<span class="cline-any cline-neutral">&nbsp;</span>
<span class="cline-any cline-neutral">&nbsp;</span>
<span class="cline-any cline-no">&nbsp;</span>
<span class="cline-any cline-no">&nbsp;</span>
<span class="cline-any cline-no">&nbsp;</span>
<span class="cline-any cline-no">&nbsp;</span>
<span class="cline-any cline-no">&nbsp;</span>
<span class="cline-any cline-neutral">&nbsp;</span>
<span class="cline-any cline-no">&nbsp;</span>
<span class="cline-any cline-no">&nbsp;</span>
<span class="cline-any cline-no">&nbsp;</span>
<span class="cline-any cline-no">&nbsp;</span>
<span class="cline-any cline-no">&nbsp;</span>
<span class="cline-any cline-no">&nbsp;</span>
<span class="cline-any cline-no">&nbsp;</span>
<span class="cline-any cline-no">&nbsp;</span>
<span class="cline-any cline-no">&nbsp;</span>
<span class="cline-any cline-no">&nbsp;</span>
<span class="cline-any cline-no">&nbsp;</span>
<span class="cline-any cline-no">&nbsp;</span>
<span class="cline-any cline-no">&nbsp;</span>
<span class="cline-any cline-no">&nbsp;</span>
<span class="cline-any cline-no">&nbsp;</span>
<span class="cline-any cline-no">&nbsp;</span>
<span class="cline-any cline-no">&nbsp;</span>
<span class="cline-any cline-no">&nbsp;</span>
<span class="cline-any cline-no">&nbsp;</span>
<span class="cline-any cline-no">&nbsp;</span>
<span class="cline-any cline-no">&nbsp;</span>
<span class="cline-any cline-no">&nbsp;</span>
<span class="cline-any cline-no">&nbsp;</span>
<span class="cline-any cline-no">&nbsp;</span>
<span class="cline-any cline-no">&nbsp;</span>
<span class="cline-any cline-no">&nbsp;</span>
<span class="cline-any cline-no">&nbsp;</span>
<span class="cline-any cline-neutral">&nbsp;</span>
<span class="cline-any cline-no">&nbsp;</span>
<span class="cline-any cline-neutral">&nbsp;</span>
<span class="cline-any cline-neutral">&nbsp;</span>
<span class="cline-any cline-neutral">&nbsp;</span>
<span class="cline-any cline-no">&nbsp;</span>
<span class="cline-any cline-no">&nbsp;</span>
<span class="cline-any cline-no">&nbsp;</span>
<span class="cline-any cline-no">&nbsp;</span>
<span class="cline-any cline-no">&nbsp;</span>
<span class="cline-any cline-no">&nbsp;</span>
<span class="cline-any cline-no">&nbsp;</span>
<span class="cline-any cline-no">&nbsp;</span>
<span class="cline-any cline-no">&nbsp;</span>
<span class="cline-any cline-no">&nbsp;</span>
<span class="cline-any cline-no">&nbsp;</span>
<span class="cline-any cline-no">&nbsp;</span>
<span class="cline-any cline-no">&nbsp;</span>
<span class="cline-any cline-no">&nbsp;</span>
<span class="cline-any cline-no">&nbsp;</span>
<span class="cline-any cline-no">&nbsp;</span>
<span class="cline-any cline-neutral">&nbsp;</span>
<span class="cline-any cline-neutral">&nbsp;</span>
<span class="cline-any cline-no">&nbsp;</span>
<span class="cline-any cline-no">&nbsp;</span>
<span class="cline-any cline-no">&nbsp;</span>
<span class="cline-any cline-no">&nbsp;</span>
<span class="cline-any cline-no">&nbsp;</span>
<span class="cline-any cline-no">&nbsp;</span>
<span class="cline-any cline-no">&nbsp;</span>
<span class="cline-any cline-no">&nbsp;</span>
<span class="cline-any cline-neutral">&nbsp;</span>
<span class="cline-any cline-no">&nbsp;</span>
<span class="cline-any cline-neutral">&nbsp;</span>
<span class="cline-any cline-no">&nbsp;</span>
<span class="cline-any cline-neutral">&nbsp;</span>
<span class="cline-any cline-neutral">&nbsp;</span>
<span class="cline-any cline-neutral">&nbsp;</span>
<span class="cline-any cline-no">&nbsp;</span>
<span class="cline-any cline-no">&nbsp;</span>
<span class="cline-any cline-no">&nbsp;</span>
<span class="cline-any cline-no">&nbsp;</span>
<span class="cline-any cline-no">&nbsp;</span>
<span class="cline-any cline-no">&nbsp;</span>
<span class="cline-any cline-no">&nbsp;</span>
<span class="cline-any cline-no">&nbsp;</span>
<span class="cline-any cline-no">&nbsp;</span>
<span class="cline-any cline-no">&nbsp;</span>
<span class="cline-any cline-no">&nbsp;</span>
<span class="cline-any cline-no">&nbsp;</span>
<span class="cline-any cline-no">&nbsp;</span>
<span class="cline-any cline-no">&nbsp;</span>
<span class="cline-any cline-no">&nbsp;</span>
<span class="cline-any cline-no">&nbsp;</span>
<span class="cline-any cline-neutral">&nbsp;</span>
<span class="cline-any cline-no">&nbsp;</span>
<span class="cline-any cline-neutral">&nbsp;</span>
<span class="cline-any cline-neutral">&nbsp;</span>
<span class="cline-any cline-neutral">&nbsp;</span>
<span class="cline-any cline-no">&nbsp;</span>
<span class="cline-any cline-no">&nbsp;</span>
<span class="cline-any cline-neutral">&nbsp;</span>
<span class="cline-any cline-no">&nbsp;</span>
<span class="cline-any cline-no">&nbsp;</span>
<span class="cline-any cline-no">&nbsp;</span>
<span class="cline-any cline-no">&nbsp;</span>
<span class="cline-any cline-no">&nbsp;</span>
<span class="cline-any cline-no">&nbsp;</span>
<span class="cline-any cline-no">&nbsp;</span>
<span class="cline-any cline-no">&nbsp;</span>
<span class="cline-any cline-no">&nbsp;</span>
<span class="cline-any cline-no">&nbsp;</span>
<span class="cline-any cline-no">&nbsp;</span>
<span class="cline-any cline-no">&nbsp;</span>
<span class="cline-any cline-no">&nbsp;</span>
<span class="cline-any cline-neutral">&nbsp;</span>
<span class="cline-any cline-no">&nbsp;</span>
<span class="cline-any cline-neutral">&nbsp;</span>
<span class="cline-any cline-neutral">&nbsp;</span>
<span class="cline-any cline-neutral">&nbsp;</span>
<span class="cline-any cline-no">&nbsp;</span>
<span class="cline-any cline-no">&nbsp;</span>
<span class="cline-any cline-no">&nbsp;</span>
<span class="cline-any cline-no">&nbsp;</span>
<span class="cline-any cline-no">&nbsp;</span>
<span class="cline-any cline-no">&nbsp;</span>
<span class="cline-any cline-no">&nbsp;</span>
<span class="cline-any cline-no">&nbsp;</span>
<span class="cline-any cline-no">&nbsp;</span>
<span class="cline-any cline-no">&nbsp;</span>
<span class="cline-any cline-no">&nbsp;</span>
<span class="cline-any cline-neutral">&nbsp;</span>
<span class="cline-any cline-no">&nbsp;</span>
<span class="cline-any cline-neutral">&nbsp;</span>
<span class="cline-any cline-neutral">&nbsp;</span>
<span class="cline-any cline-neutral">&nbsp;</span>
<span class="cline-any cline-no">&nbsp;</span>
<span class="cline-any cline-no">&nbsp;</span>
<span class="cline-any cline-no">&nbsp;</span>
<span class="cline-any cline-no">&nbsp;</span>
<span class="cline-any cline-neutral">&nbsp;</span>
<span class="cline-any cline-neutral">&nbsp;</span>
<span class="cline-any cline-no">&nbsp;</span>
<span class="cline-any cline-neutral">&nbsp;</span>
<span class="cline-any cline-no">&nbsp;</span>
<span class="cline-any cline-no">&nbsp;</span>
<span class="cline-any cline-no">&nbsp;</span>
<span class="cline-any cline-neutral">&nbsp;</span>
<span class="cline-any cline-no">&nbsp;</span>
<span class="cline-any cline-no">&nbsp;</span>
<span class="cline-any cline-neutral">&nbsp;</span>
<span class="cline-any cline-no">&nbsp;</span>
<span class="cline-any cline-no">&nbsp;</span>
<span class="cline-any cline-neutral">&nbsp;</span>
<span class="cline-any cline-no">&nbsp;</span>
<span class="cline-any cline-neutral">&nbsp;</span>
<span class="cline-any cline-no">&nbsp;</span>
<span class="cline-any cline-no">&nbsp;</span>
<span class="cline-any cline-no">&nbsp;</span>
<span class="cline-any cline-no">&nbsp;</span>
<span class="cline-any cline-no">&nbsp;</span>
<span class="cline-any cline-no">&nbsp;</span>
<span class="cline-any cline-neutral">&nbsp;</span>
<span class="cline-any cline-no">&nbsp;</span>
<span class="cline-any cline-no">&nbsp;</span>
<span class="cline-any cline-no">&nbsp;</span>
<span class="cline-any cline-neutral">&nbsp;</span>
<span class="cline-any cline-no">&nbsp;</span>
<span class="cline-any cline-no">&nbsp;</span>
<span class="cline-any cline-no">&nbsp;</span>
<span class="cline-any cline-neutral">&nbsp;</span>
<span class="cline-any cline-no">&nbsp;</span>
<span class="cline-any cline-no">&nbsp;</span>
<span class="cline-any cline-no">&nbsp;</span>
<span class="cline-any cline-no">&nbsp;</span>
<span class="cline-any cline-no">&nbsp;</span>
<span class="cline-any cline-no">&nbsp;</span>
<span class="cline-any cline-no">&nbsp;</span>
<span class="cline-any cline-no">&nbsp;</span>
<span class="cline-any cline-no">&nbsp;</span>
<span class="cline-any cline-no">&nbsp;</span>
<span class="cline-any cline-neutral">&nbsp;</span>
<span class="cline-any cline-no">&nbsp;</span>
<span class="cline-any cline-no">&nbsp;</span>
<span class="cline-any cline-no">&nbsp;</span>
<span class="cline-any cline-neutral">&nbsp;</span>
<span class="cline-any cline-no">&nbsp;</span>
<span class="cline-any cline-no">&nbsp;</span>
<span class="cline-any cline-no">&nbsp;</span>
<span class="cline-any cline-no">&nbsp;</span>
<span class="cline-any cline-no">&nbsp;</span>
<span class="cline-any cline-no">&nbsp;</span>
<span class="cline-any cline-no">&nbsp;</span>
<span class="cline-any cline-no">&nbsp;</span>
<span class="cline-any cline-no">&nbsp;</span>
<span class="cline-any cline-no">&nbsp;</span>
<span class="cline-any cline-no">&nbsp;</span>
<span class="cline-any cline-neutral">&nbsp;</span>
<span class="cline-any cline-no">&nbsp;</span>
<span class="cline-any cline-no">&nbsp;</span>
<span class="cline-any cline-no">&nbsp;</span>
<span class="cline-any cline-neutral">&nbsp;</span>
<span class="cline-any cline-no">&nbsp;</span>
<span class="cline-any cline-no">&nbsp;</span>
<span class="cline-any cline-no">&nbsp;</span>
<span class="cline-any cline-no">&nbsp;</span>
<span class="cline-any cline-no">&nbsp;</span>
<span class="cline-any cline-no">&nbsp;</span>
<span class="cline-any cline-no">&nbsp;</span>
<span class="cline-any cline-neutral">&nbsp;</span>
<span class="cline-any cline-no">&nbsp;</span>
<span class="cline-any cline-no">&nbsp;</span>
<span class="cline-any cline-neutral">&nbsp;</span>
<span class="cline-any cline-no">&nbsp;</span>
<span class="cline-any cline-no">&nbsp;</span>
<span class="cline-any cline-no">&nbsp;</span>
<span class="cline-any cline-no">&nbsp;</span>
<span class="cline-any cline-no">&nbsp;</span>
<span class="cline-any cline-no">&nbsp;</span>
<span class="cline-any cline-no">&nbsp;</span>
<span class="cline-any cline-no">&nbsp;</span>
<span class="cline-any cline-neutral">&nbsp;</span>
<span class="cline-any cline-no">&nbsp;</span>
<span class="cline-any cline-no">&nbsp;</span>
<span class="cline-any cline-no">&nbsp;</span>
<span class="cline-any cline-no">&nbsp;</span>
<span class="cline-any cline-no">&nbsp;</span>
<span class="cline-any cline-no">&nbsp;</span>
<span class="cline-any cline-no">&nbsp;</span>
<span class="cline-any cline-no">&nbsp;</span>
<span class="cline-any cline-no">&nbsp;</span>
<span class="cline-any cline-neutral">&nbsp;</span>
<span class="cline-any cline-neutral">&nbsp;</span>
<span class="cline-any cline-no">&nbsp;</span>
<span class="cline-any cline-no">&nbsp;</span>
<span class="cline-any cline-no">&nbsp;</span>
<span class="cline-any cline-no">&nbsp;</span>
<span class="cline-any cline-no">&nbsp;</span>
<span class="cline-any cline-no">&nbsp;</span>
<span class="cline-any cline-no">&nbsp;</span>
<span class="cline-any cline-no">&nbsp;</span>
<span class="cline-any cline-no">&nbsp;</span>
<span class="cline-any cline-no">&nbsp;</span>
<span class="cline-any cline-no">&nbsp;</span>
<span class="cline-any cline-no">&nbsp;</span>
<span class="cline-any cline-no">&nbsp;</span>
<span class="cline-any cline-no">&nbsp;</span>
<span class="cline-any cline-no">&nbsp;</span>
<span class="cline-any cline-no">&nbsp;</span>
<span class="cline-any cline-no">&nbsp;</span>
<span class="cline-any cline-no">&nbsp;</span>
<span class="cline-any cline-no">&nbsp;</span>
<span class="cline-any cline-no">&nbsp;</span>
<span class="cline-any cline-no">&nbsp;</span>
<span class="cline-any cline-no">&nbsp;</span>
<span class="cline-any cline-no">&nbsp;</span>
<span class="cline-any cline-no">&nbsp;</span>
<span class="cline-any cline-no">&nbsp;</span>
<span class="cline-any cline-no">&nbsp;</span>
<span class="cline-any cline-no">&nbsp;</span>
<span class="cline-any cline-no">&nbsp;</span>
<span class="cline-any cline-neutral">&nbsp;</span>
<span class="cline-any cline-no">&nbsp;</span>
<span class="cline-any cline-no">&nbsp;</span>
<span class="cline-any cline-no">&nbsp;</span>
<span class="cline-any cline-neutral">&nbsp;</span>
<span class="cline-any cline-no">&nbsp;</span>
<span class="cline-any cline-neutral">&nbsp;</span>
<span class="cline-any cline-neutral">&nbsp;</span>
<span class="cline-any cline-neutral">&nbsp;</span>
<span class="cline-any cline-no">&nbsp;</span>
<span class="cline-any cline-neutral">&nbsp;</span>
<span class="cline-any cline-no">&nbsp;</span>
<span class="cline-any cline-no">&nbsp;</span>
<span class="cline-any cline-no">&nbsp;</span>
<span class="cline-any cline-neutral">&nbsp;</span>
<span class="cline-any cline-no">&nbsp;</span>
<span class="cline-any cline-no">&nbsp;</span>
<span class="cline-any cline-no">&nbsp;</span>
<span class="cline-any cline-no">&nbsp;</span>
<span class="cline-any cline-no">&nbsp;</span>
<span class="cline-any cline-no">&nbsp;</span>
<span class="cline-any cline-no">&nbsp;</span>
<span class="cline-any cline-no">&nbsp;</span>
<span class="cline-any cline-no">&nbsp;</span>
<span class="cline-any cline-no">&nbsp;</span>
<span class="cline-any cline-no">&nbsp;</span>
<span class="cline-any cline-no">&nbsp;</span>
<span class="cline-any cline-no">&nbsp;</span>
<span class="cline-any cline-neutral">&nbsp;</span>
<span class="cline-any cline-no">&nbsp;</span>
<span class="cline-any cline-neutral">&nbsp;</span>
<span class="cline-any cline-no">&nbsp;</span>
<span class="cline-any cline-neutral">&nbsp;</span>
<span class="cline-any cline-no">&nbsp;</span>
<span class="cline-any cline-neutral">&nbsp;</span>
<span class="cline-any cline-no">&nbsp;</span>
<span class="cline-any cline-no">&nbsp;</span>
<span class="cline-any cline-no">&nbsp;</span>
<span class="cline-any cline-no">&nbsp;</span>
<span class="cline-any cline-neutral">&nbsp;</span>
<span class="cline-any cline-no">&nbsp;</span>
<span class="cline-any cline-no">&nbsp;</span>
<span class="cline-any cline-no">&nbsp;</span>
<span class="cline-any cline-no">&nbsp;</span>
<span class="cline-any cline-no">&nbsp;</span>
<span class="cline-any cline-no">&nbsp;</span>
<span class="cline-any cline-neutral">&nbsp;</span>
<span class="cline-any cline-no">&nbsp;</span>
<span class="cline-any cline-neutral">&nbsp;</span>
<span class="cline-any cline-no">&nbsp;</span>
<span class="cline-any cline-no">&nbsp;</span>
<span class="cline-any cline-neutral">&nbsp;</span>
<span class="cline-any cline-no">&nbsp;</span>
<span class="cline-any cline-no">&nbsp;</span>
<span class="cline-any cline-no">&nbsp;</span>
<span class="cline-any cline-no">&nbsp;</span>
<span class="cline-any cline-no">&nbsp;</span>
<span class="cline-any cline-neutral">&nbsp;</span>
<span class="cline-any cline-no">&nbsp;</span>
<span class="cline-any cline-neutral">&nbsp;</span>
<span class="cline-any cline-no">&nbsp;</span>
<span class="cline-any cline-no">&nbsp;</span>
<span class="cline-any cline-no">&nbsp;</span>
<span class="cline-any cline-no">&nbsp;</span>
<span class="cline-any cline-neutral">&nbsp;</span>
<span class="cline-any cline-no">&nbsp;</span>
<span class="cline-any cline-no">&nbsp;</span>
<span class="cline-any cline-no">&nbsp;</span>
<span class="cline-any cline-no">&nbsp;</span>
<span class="cline-any cline-no">&nbsp;</span>
<span class="cline-any cline-no">&nbsp;</span>
<span class="cline-any cline-no">&nbsp;</span>
<span class="cline-any cline-neutral">&nbsp;</span>
<span class="cline-any cline-no">&nbsp;</span>
<span class="cline-any cline-no">&nbsp;</span>
<span class="cline-any cline-no">&nbsp;</span>
<span class="cline-any cline-neutral">&nbsp;</span>
<span class="cline-any cline-no">&nbsp;</span>
<span class="cline-any cline-no">&nbsp;</span>
<span class="cline-any cline-no">&nbsp;</span>
<span class="cline-any cline-no">&nbsp;</span>
<span class="cline-any cline-neutral">&nbsp;</span>
<span class="cline-any cline-no">&nbsp;</span>
<span class="cline-any cline-no">&nbsp;</span>
<span class="cline-any cline-no">&nbsp;</span>
<span class="cline-any cline-no">&nbsp;</span>
<span class="cline-any cline-no">&nbsp;</span>
<span class="cline-any cline-no">&nbsp;</span>
<span class="cline-any cline-no">&nbsp;</span>
<span class="cline-any cline-no">&nbsp;</span>
<span class="cline-any cline-no">&nbsp;</span>
<span class="cline-any cline-no">&nbsp;</span>
<span class="cline-any cline-no">&nbsp;</span>
<span class="cline-any cline-neutral">&nbsp;</span>
<span class="cline-any cline-no">&nbsp;</span>
<span class="cline-any cline-no">&nbsp;</span>
<span class="cline-any cline-no">&nbsp;</span>
<span class="cline-any cline-no">&nbsp;</span>
<span class="cline-any cline-neutral">&nbsp;</span>
<span class="cline-any cline-no">&nbsp;</span>
<span class="cline-any cline-no">&nbsp;</span>
<span class="cline-any cline-no">&nbsp;</span>
<span class="cline-any cline-no">&nbsp;</span>
<span class="cline-any cline-no">&nbsp;</span>
<span class="cline-any cline-no">&nbsp;</span>
<span class="cline-any cline-neutral">&nbsp;</span>
<span class="cline-any cline-no">&nbsp;</span>
<span class="cline-any cline-no">&nbsp;</span>
<span class="cline-any cline-no">&nbsp;</span>
<span class="cline-any cline-no">&nbsp;</span>
<span class="cline-any cline-no">&nbsp;</span>
<span class="cline-any cline-no">&nbsp;</span>
<span class="cline-any cline-no">&nbsp;</span>
<span class="cline-any cline-neutral">&nbsp;</span>
<span class="cline-any cline-neutral">&nbsp;</span>
<span class="cline-any cline-no">&nbsp;</span>
<span class="cline-any cline-neutral">&nbsp;</span>
<span class="cline-any cline-no">&nbsp;</span>
<span class="cline-any cline-no">&nbsp;</span>
<span class="cline-any cline-no">&nbsp;</span>
<span class="cline-any cline-no">&nbsp;</span>
<span class="cline-any cline-neutral">&nbsp;</span>
<span class="cline-any cline-no">&nbsp;</span>
<span class="cline-any cline-no">&nbsp;</span>
<span class="cline-any cline-no">&nbsp;</span>
<span class="cline-any cline-no">&nbsp;</span>
<span class="cline-any cline-no">&nbsp;</span>
<span class="cline-any cline-no">&nbsp;</span>
<span class="cline-any cline-no">&nbsp;</span>
<span class="cline-any cline-neutral">&nbsp;</span>
<span class="cline-any cline-no">&nbsp;</span>
<span class="cline-any cline-neutral">&nbsp;</span>
<span class="cline-any cline-no">&nbsp;</span>
<span class="cline-any cline-no">&nbsp;</span>
<span class="cline-any cline-no">&nbsp;</span>
<span class="cline-any cline-no">&nbsp;</span>
<span class="cline-any cline-no">&nbsp;</span>
<span class="cline-any cline-no">&nbsp;</span>
<span class="cline-any cline-no">&nbsp;</span>
<span class="cline-any cline-neutral">&nbsp;</span>
<span class="cline-any cline-no">&nbsp;</span>
<span class="cline-any cline-no">&nbsp;</span>
<span class="cline-any cline-no">&nbsp;</span>
<span class="cline-any cline-no">&nbsp;</span>
<span class="cline-any cline-no">&nbsp;</span>
<span class="cline-any cline-no">&nbsp;</span>
<span class="cline-any cline-no">&nbsp;</span>
<span class="cline-any cline-neutral">&nbsp;</span>
<span class="cline-any cline-no">&nbsp;</span>
<span class="cline-any cline-no">&nbsp;</span>
<span class="cline-any cline-no">&nbsp;</span>
<span class="cline-any cline-no">&nbsp;</span>
<span class="cline-any cline-no">&nbsp;</span>
<span class="cline-any cline-no">&nbsp;</span>
<span class="cline-any cline-no">&nbsp;</span>
<span class="cline-any cline-neutral">&nbsp;</span>
<span class="cline-any cline-no">&nbsp;</span>
<span class="cline-any cline-no">&nbsp;</span>
<span class="cline-any cline-no">&nbsp;</span>
<span class="cline-any cline-no">&nbsp;</span>
<span class="cline-any cline-no">&nbsp;</span>
<span class="cline-any cline-no">&nbsp;</span>
<span class="cline-any cline-no">&nbsp;</span>
<span class="cline-any cline-no">&nbsp;</span>
<span class="cline-any cline-neutral">&nbsp;</span>
<span class="cline-any cline-no">&nbsp;</span>
<span class="cline-any cline-no">&nbsp;</span>
<span class="cline-any cline-neutral">&nbsp;</span>
<span class="cline-any cline-no">&nbsp;</span>
<span class="cline-any cline-no">&nbsp;</span>
<span class="cline-any cline-neutral">&nbsp;</span>
<span class="cline-any cline-no">&nbsp;</span>
<span class="cline-any cline-no">&nbsp;</span>
<span class="cline-any cline-no">&nbsp;</span>
<span class="cline-any cline-no">&nbsp;</span>
<span class="cline-any cline-neutral">&nbsp;</span>
<span class="cline-any cline-no">&nbsp;</span>
<span class="cline-any cline-no">&nbsp;</span>
<span class="cline-any cline-no">&nbsp;</span>
<span class="cline-any cline-no">&nbsp;</span>
<span class="cline-any cline-neutral">&nbsp;</span>
<span class="cline-any cline-no">&nbsp;</span>
<span class="cline-any cline-no">&nbsp;</span>
<span class="cline-any cline-no">&nbsp;</span>
<span class="cline-any cline-no">&nbsp;</span>
<span class="cline-any cline-neutral">&nbsp;</span>
<span class="cline-any cline-no">&nbsp;</span>
<span class="cline-any cline-no">&nbsp;</span>
<span class="cline-any cline-no">&nbsp;</span>
<span class="cline-any cline-no">&nbsp;</span>
<span class="cline-any cline-no">&nbsp;</span>
<span class="cline-any cline-no">&nbsp;</span>
<span class="cline-any cline-no">&nbsp;</span>
<span class="cline-any cline-no">&nbsp;</span>
<span class="cline-any cline-no">&nbsp;</span>
<span class="cline-any cline-neutral">&nbsp;</span>
<span class="cline-any cline-no">&nbsp;</span>
<span class="cline-any cline-no">&nbsp;</span>
<span class="cline-any cline-neutral">&nbsp;</span>
<span class="cline-any cline-no">&nbsp;</span>
<span class="cline-any cline-no">&nbsp;</span>
<span class="cline-any cline-no">&nbsp;</span>
<span class="cline-any cline-no">&nbsp;</span>
<span class="cline-any cline-neutral">&nbsp;</span>
<span class="cline-any cline-neutral">&nbsp;</span>
<span class="cline-any cline-no">&nbsp;</span>
<span class="cline-any cline-no">&nbsp;</span>
<span class="cline-any cline-no">&nbsp;</span>
<span class="cline-any cline-neutral">&nbsp;</span>
<span class="cline-any cline-neutral">&nbsp;</span>
<span class="cline-any cline-no">&nbsp;</span>
<span class="cline-any cline-no">&nbsp;</span>
<span class="cline-any cline-no">&nbsp;</span>
<span class="cline-any cline-neutral">&nbsp;</span>
<span class="cline-any cline-no">&nbsp;</span>
<span class="cline-any cline-no">&nbsp;</span>
<span class="cline-any cline-neutral">&nbsp;</span>
<span class="cline-any cline-no">&nbsp;</span>
<span class="cline-any cline-no">&nbsp;</span>
<span class="cline-any cline-no">&nbsp;</span>
<span class="cline-any cline-no">&nbsp;</span>
<span class="cline-any cline-neutral">&nbsp;</span>
<span class="cline-any cline-no">&nbsp;</span>
<span class="cline-any cline-no">&nbsp;</span>
<span class="cline-any cline-no">&nbsp;</span>
<span class="cline-any cline-no">&nbsp;</span>
<span class="cline-any cline-no">&nbsp;</span>
<span class="cline-any cline-no">&nbsp;</span>
<span class="cline-any cline-no">&nbsp;</span>
<span class="cline-any cline-no">&nbsp;</span>
<span class="cline-any cline-no">&nbsp;</span>
<span class="cline-any cline-no">&nbsp;</span>
<span class="cline-any cline-no">&nbsp;</span>
<span class="cline-any cline-neutral">&nbsp;</span>
<span class="cline-any cline-no">&nbsp;</span>
<span class="cline-any cline-neutral">&nbsp;</span>
<span class="cline-any cline-no">&nbsp;</span>
<span class="cline-any cline-no">&nbsp;</span>
<span class="cline-any cline-no">&nbsp;</span>
<span class="cline-any cline-neutral">&nbsp;</span>
<span class="cline-any cline-no">&nbsp;</span>
<span class="cline-any cline-neutral">&nbsp;</span>
<span class="cline-any cline-no">&nbsp;</span>
<span class="cline-any cline-no">&nbsp;</span>
<span class="cline-any cline-no">&nbsp;</span>
<span class="cline-any cline-neutral">&nbsp;</span>
<span class="cline-any cline-no">&nbsp;</span>
<span class="cline-any cline-no">&nbsp;</span>
<span class="cline-any cline-no">&nbsp;</span>
<span class="cline-any cline-no">&nbsp;</span>
<span class="cline-any cline-no">&nbsp;</span>
<span class="cline-any cline-no">&nbsp;</span>
<span class="cline-any cline-no">&nbsp;</span>
<span class="cline-any cline-neutral">&nbsp;</span>
<span class="cline-any cline-no">&nbsp;</span>
<span class="cline-any cline-neutral">&nbsp;</span>
<span class="cline-any cline-no">&nbsp;</span>
<span class="cline-any cline-no">&nbsp;</span>
<span class="cline-any cline-no">&nbsp;</span>
<span class="cline-any cline-no">&nbsp;</span>
<span class="cline-any cline-no">&nbsp;</span>
<span class="cline-any cline-neutral">&nbsp;</span>
<span class="cline-any cline-no">&nbsp;</span>
<span class="cline-any cline-no">&nbsp;</span>
<span class="cline-any cline-no">&nbsp;</span>
<span class="cline-any cline-no">&nbsp;</span>
<span class="cline-any cline-no">&nbsp;</span>
<span class="cline-any cline-no">&nbsp;</span>
<span class="cline-any cline-no">&nbsp;</span>
<span class="cline-any cline-neutral">&nbsp;</span>
<span class="cline-any cline-no">&nbsp;</span>
<span class="cline-any cline-neutral">&nbsp;</span>
<span class="cline-any cline-no">&nbsp;</span>
<span class="cline-any cline-no">&nbsp;</span>
<span class="cline-any cline-no">&nbsp;</span>
<span class="cline-any cline-no">&nbsp;</span>
<span class="cline-any cline-neutral">&nbsp;</span>
<span class="cline-any cline-no">&nbsp;</span>
<span class="cline-any cline-no">&nbsp;</span>
<span class="cline-any cline-neutral">&nbsp;</span>
<span class="cline-any cline-no">&nbsp;</span>
<span class="cline-any cline-no">&nbsp;</span>
<span class="cline-any cline-no">&nbsp;</span>
<span class="cline-any cline-no">&nbsp;</span>
<span class="cline-any cline-no">&nbsp;</span>
<span class="cline-any cline-neutral">&nbsp;</span>
<span class="cline-any cline-no">&nbsp;</span>
<span class="cline-any cline-no">&nbsp;</span>
<span class="cline-any cline-no">&nbsp;</span>
<span class="cline-any cline-no">&nbsp;</span>
<span class="cline-any cline-no">&nbsp;</span>
<span class="cline-any cline-no">&nbsp;</span>
<span class="cline-any cline-no">&nbsp;</span>
<span class="cline-any cline-no">&nbsp;</span>
<span class="cline-any cline-no">&nbsp;</span>
<span class="cline-any cline-neutral">&nbsp;</span>
<span class="cline-any cline-no">&nbsp;</span>
<span class="cline-any cline-no">&nbsp;</span>
<span class="cline-any cline-neutral">&nbsp;</span>
<span class="cline-any cline-no">&nbsp;</span>
<span class="cline-any cline-no">&nbsp;</span>
<span class="cline-any cline-no">&nbsp;</span>
<span class="cline-any cline-no">&nbsp;</span>
<span class="cline-any cline-no">&nbsp;</span>
<span class="cline-any cline-no">&nbsp;</span>
<span class="cline-any cline-neutral">&nbsp;</span>
<span class="cline-any cline-no">&nbsp;</span>
<span class="cline-any cline-no">&nbsp;</span>
<span class="cline-any cline-no">&nbsp;</span>
<span class="cline-any cline-no">&nbsp;</span>
<span class="cline-any cline-no">&nbsp;</span>
<span class="cline-any cline-neutral">&nbsp;</span>
<span class="cline-any cline-no">&nbsp;</span>
<span class="cline-any cline-no">&nbsp;</span>
<span class="cline-any cline-no">&nbsp;</span>
<span class="cline-any cline-no">&nbsp;</span>
<span class="cline-any cline-no">&nbsp;</span>
<span class="cline-any cline-neutral">&nbsp;</span>
<span class="cline-any cline-no">&nbsp;</span>
<span class="cline-any cline-no">&nbsp;</span>
<span class="cline-any cline-no">&nbsp;</span>
<span class="cline-any cline-no">&nbsp;</span>
<span class="cline-any cline-no">&nbsp;</span>
<span class="cline-any cline-neutral">&nbsp;</span>
<span class="cline-any cline-no">&nbsp;</span>
<span class="cline-any cline-no">&nbsp;</span>
<span class="cline-any cline-no">&nbsp;</span>
<span class="cline-any cline-no">&nbsp;</span>
<span class="cline-any cline-no">&nbsp;</span>
<span class="cline-any cline-neutral">&nbsp;</span>
<span class="cline-any cline-no">&nbsp;</span>
<span class="cline-any cline-no">&nbsp;</span>
<span class="cline-any cline-neutral">&nbsp;</span>
<span class="cline-any cline-no">&nbsp;</span>
<span class="cline-any cline-no">&nbsp;</span>
<span class="cline-any cline-no">&nbsp;</span>
<span class="cline-any cline-no">&nbsp;</span>
<span class="cline-any cline-neutral">&nbsp;</span>
<span class="cline-any cline-no">&nbsp;</span>
<span class="cline-any cline-no">&nbsp;</span>
<span class="cline-any cline-no">&nbsp;</span>
<span class="cline-any cline-no">&nbsp;</span>
<span class="cline-any cline-no">&nbsp;</span>
<span class="cline-any cline-no">&nbsp;</span>
<span class="cline-any cline-no">&nbsp;</span>
<span class="cline-any cline-no">&nbsp;</span>
<span class="cline-any cline-no">&nbsp;</span>
<span class="cline-any cline-no">&nbsp;</span>
<span class="cline-any cline-neutral">&nbsp;</span>
<span class="cline-any cline-no">&nbsp;</span>
<span class="cline-any cline-no">&nbsp;</span>
<span class="cline-any cline-neutral">&nbsp;</span>
<span class="cline-any cline-no">&nbsp;</span>
<span class="cline-any cline-no">&nbsp;</span>
<span class="cline-any cline-no">&nbsp;</span>
<span class="cline-any cline-no">&nbsp;</span>
<span class="cline-any cline-no">&nbsp;</span>
<span class="cline-any cline-no">&nbsp;</span>
<span class="cline-any cline-no">&nbsp;</span>
<span class="cline-any cline-neutral">&nbsp;</span>
<span class="cline-any cline-no">&nbsp;</span>
<span class="cline-any cline-no">&nbsp;</span>
<span class="cline-any cline-no">&nbsp;</span>
<span class="cline-any cline-no">&nbsp;</span>
<span class="cline-any cline-no">&nbsp;</span>
<span class="cline-any cline-no">&nbsp;</span>
<span class="cline-any cline-no">&nbsp;</span>
<span class="cline-any cline-neutral">&nbsp;</span>
<span class="cline-any cline-no">&nbsp;</span>
<span class="cline-any cline-no">&nbsp;</span>
<span class="cline-any cline-no">&nbsp;</span>
<span class="cline-any cline-no">&nbsp;</span>
<span class="cline-any cline-no">&nbsp;</span>
<span class="cline-any cline-no">&nbsp;</span>
<span class="cline-any cline-no">&nbsp;</span>
<span class="cline-any cline-neutral">&nbsp;</span>
<span class="cline-any cline-no">&nbsp;</span>
<span class="cline-any cline-no">&nbsp;</span>
<span class="cline-any cline-no">&nbsp;</span>
<span class="cline-any cline-no">&nbsp;</span>
<span class="cline-any cline-no">&nbsp;</span>
<span class="cline-any cline-no">&nbsp;</span>
<span class="cline-any cline-no">&nbsp;</span>
<span class="cline-any cline-neutral">&nbsp;</span>
<span class="cline-any cline-no">&nbsp;</span>
<span class="cline-any cline-no">&nbsp;</span>
<span class="cline-any cline-no">&nbsp;</span>
<span class="cline-any cline-no">&nbsp;</span>
<span class="cline-any cline-no">&nbsp;</span>
<span class="cline-any cline-no">&nbsp;</span>
<span class="cline-any cline-no">&nbsp;</span>
<span class="cline-any cline-neutral">&nbsp;</span>
<span class="cline-any cline-no">&nbsp;</span>
<span class="cline-any cline-neutral">&nbsp;</span>
<span class="cline-any cline-neutral">&nbsp;</span>
<span class="cline-any cline-no">&nbsp;</span>
<span class="cline-any cline-no">&nbsp;</span>
<span class="cline-any cline-no">&nbsp;</span>
<span class="cline-any cline-no">&nbsp;</span>
<span class="cline-any cline-no">&nbsp;</span>
<span class="cline-any cline-no">&nbsp;</span>
<span class="cline-any cline-no">&nbsp;</span>
<span class="cline-any cline-no">&nbsp;</span>
<span class="cline-any cline-no">&nbsp;</span>
<span class="cline-any cline-neutral">&nbsp;</span>
<span class="cline-any cline-no">&nbsp;</span>
<span class="cline-any cline-no">&nbsp;</span>
<span class="cline-any cline-neutral">&nbsp;</span>
<span class="cline-any cline-no">&nbsp;</span>
<span class="cline-any cline-no">&nbsp;</span>
<span class="cline-any cline-no">&nbsp;</span>
<span class="cline-any cline-no">&nbsp;</span>
<span class="cline-any cline-no">&nbsp;</span>
<span class="cline-any cline-no">&nbsp;</span>
<span class="cline-any cline-no">&nbsp;</span>
<span class="cline-any cline-no">&nbsp;</span>
<span class="cline-any cline-neutral">&nbsp;</span>
<span class="cline-any cline-no">&nbsp;</span>
<span class="cline-any cline-no">&nbsp;</span>
<span class="cline-any cline-no">&nbsp;</span>
<span class="cline-any cline-no">&nbsp;</span>
<span class="cline-any cline-no">&nbsp;</span>
<span class="cline-any cline-no">&nbsp;</span>
<span class="cline-any cline-no">&nbsp;</span>
<span class="cline-any cline-no">&nbsp;</span>
<span class="cline-any cline-neutral">&nbsp;</span>
<span class="cline-any cline-no">&nbsp;</span>
<span class="cline-any cline-no">&nbsp;</span>
<span class="cline-any cline-no">&nbsp;</span>
<span class="cline-any cline-no">&nbsp;</span>
<span class="cline-any cline-no">&nbsp;</span>
<span class="cline-any cline-no">&nbsp;</span>
<span class="cline-any cline-no">&nbsp;</span>
<span class="cline-any cline-no">&nbsp;</span>
<span class="cline-any cline-neutral">&nbsp;</span>
<span class="cline-any cline-no">&nbsp;</span>
<span class="cline-any cline-no">&nbsp;</span>
<span class="cline-any cline-no">&nbsp;</span>
<span class="cline-any cline-no">&nbsp;</span>
<span class="cline-any cline-no">&nbsp;</span>
<span class="cline-any cline-no">&nbsp;</span>
<span class="cline-any cline-no">&nbsp;</span>
<span class="cline-any cline-no">&nbsp;</span>
<span class="cline-any cline-neutral">&nbsp;</span>
<span class="cline-any cline-no">&nbsp;</span>
<span class="cline-any cline-neutral">&nbsp;</span>
<span class="cline-any cline-neutral">&nbsp;</span>
<span class="cline-any cline-no">&nbsp;</span>
<span class="cline-any cline-no">&nbsp;</span>
<span class="cline-any cline-no">&nbsp;</span>
<span class="cline-any cline-no">&nbsp;</span>
<span class="cline-any cline-no">&nbsp;</span>
<span class="cline-any cline-no">&nbsp;</span>
<span class="cline-any cline-no">&nbsp;</span>
<span class="cline-any cline-no">&nbsp;</span>
<span class="cline-any cline-neutral">&nbsp;</span>
<span class="cline-any cline-neutral">&nbsp;</span>
<span class="cline-any cline-no">&nbsp;</span>
<span class="cline-any cline-no">&nbsp;</span>
<span class="cline-any cline-no">&nbsp;</span>
<span class="cline-any cline-no">&nbsp;</span>
<span class="cline-any cline-no">&nbsp;</span>
<span class="cline-any cline-no">&nbsp;</span>
<span class="cline-any cline-no">&nbsp;</span>
<span class="cline-any cline-neutral">&nbsp;</span>
<span class="cline-any cline-neutral">&nbsp;</span>
<span class="cline-any cline-no">&nbsp;</span>
<span class="cline-any cline-no">&nbsp;</span>
<span class="cline-any cline-no">&nbsp;</span>
<span class="cline-any cline-no">&nbsp;</span>
<span class="cline-any cline-no">&nbsp;</span>
<span class="cline-any cline-no">&nbsp;</span>
<span class="cline-any cline-no">&nbsp;</span>
<span class="cline-any cline-neutral">&nbsp;</span>
<span class="cline-any cline-no">&nbsp;</span>
<span class="cline-any cline-neutral">&nbsp;</span>
<span class="cline-any cline-neutral">&nbsp;</span>
<span class="cline-any cline-no">&nbsp;</span>
<span class="cline-any cline-no">&nbsp;</span>
<span class="cline-any cline-no">&nbsp;</span>
<span class="cline-any cline-no">&nbsp;</span>
<span class="cline-any cline-no">&nbsp;</span>
<span class="cline-any cline-no">&nbsp;</span>
<span class="cline-any cline-no">&nbsp;</span>
<span class="cline-any cline-no">&nbsp;</span>
<span class="cline-any cline-neutral">&nbsp;</span>
<span class="cline-any cline-neutral">&nbsp;</span>
<span class="cline-any cline-no">&nbsp;</span>
<span class="cline-any cline-no">&nbsp;</span>
<span class="cline-any cline-no">&nbsp;</span>
<span class="cline-any cline-no">&nbsp;</span>
<span class="cline-any cline-no">&nbsp;</span>
<span class="cline-any cline-no">&nbsp;</span>
<span class="cline-any cline-neutral">&nbsp;</span>
<span class="cline-any cline-no">&nbsp;</span>
<span class="cline-any cline-neutral">&nbsp;</span>
<span class="cline-any cline-no">&nbsp;</span>
<span class="cline-any cline-no">&nbsp;</span>
<span class="cline-any cline-neutral">&nbsp;</span>
<span class="cline-any cline-neutral">&nbsp;</span>
<span class="cline-any cline-no">&nbsp;</span>
<span class="cline-any cline-neutral">&nbsp;</span>
<span class="cline-any cline-no">&nbsp;</span>
<span class="cline-any cline-neutral">&nbsp;</span>
<span class="cline-any cline-no">&nbsp;</span>
<span class="cline-any cline-neutral">&nbsp;</span>
<span class="cline-any cline-no">&nbsp;</span>
<span class="cline-any cline-no">&nbsp;</span>
<span class="cline-any cline-no">&nbsp;</span>
<span class="cline-any cline-no">&nbsp;</span>
<span class="cline-any cline-no">&nbsp;</span>
<span class="cline-any cline-no">&nbsp;</span>
<span class="cline-any cline-neutral">&nbsp;</span>
<span class="cline-any cline-no">&nbsp;</span>
<span class="cline-any cline-no">&nbsp;</span>
<span class="cline-any cline-no">&nbsp;</span>
<span class="cline-any cline-no">&nbsp;</span>
<span class="cline-any cline-no">&nbsp;</span>
<span class="cline-any cline-no">&nbsp;</span>
<span class="cline-any cline-no">&nbsp;</span>
<span class="cline-any cline-no">&nbsp;</span>
<span class="cline-any cline-neutral">&nbsp;</span>
<span class="cline-any cline-neutral">&nbsp;</span>
<span class="cline-any cline-no">&nbsp;</span>
<span class="cline-any cline-no">&nbsp;</span>
<span class="cline-any cline-no">&nbsp;</span>
<span class="cline-any cline-no">&nbsp;</span>
<span class="cline-any cline-neutral">&nbsp;</span>
<span class="cline-any cline-neutral">&nbsp;</span>
<span class="cline-any cline-no">&nbsp;</span>
<span class="cline-any cline-no">&nbsp;</span>
<span class="cline-any cline-no">&nbsp;</span>
<span class="cline-any cline-no">&nbsp;</span>
<span class="cline-any cline-no">&nbsp;</span>
<span class="cline-any cline-no">&nbsp;</span>
<span class="cline-any cline-no">&nbsp;</span>
<span class="cline-any cline-no">&nbsp;</span>
<span class="cline-any cline-no">&nbsp;</span>
<span class="cline-any cline-no">&nbsp;</span>
<span class="cline-any cline-no">&nbsp;</span>
<span class="cline-any cline-no">&nbsp;</span>
<span class="cline-any cline-no">&nbsp;</span>
<span class="cline-any cline-no">&nbsp;</span>
<span class="cline-any cline-no">&nbsp;</span>
<span class="cline-any cline-no">&nbsp;</span>
<span class="cline-any cline-no">&nbsp;</span>
<span class="cline-any cline-no">&nbsp;</span>
<span class="cline-any cline-no">&nbsp;</span>
<span class="cline-any cline-no">&nbsp;</span>
<span class="cline-any cline-no">&nbsp;</span>
<span class="cline-any cline-no">&nbsp;</span>
<span class="cline-any cline-no">&nbsp;</span>
<span class="cline-any cline-no">&nbsp;</span>
<span class="cline-any cline-neutral">&nbsp;</span>
<span class="cline-any cline-no">&nbsp;</span>
<span class="cline-any cline-no">&nbsp;</span>
<span class="cline-any cline-no">&nbsp;</span>
<span class="cline-any cline-neutral">&nbsp;</span>
<span class="cline-any cline-neutral">&nbsp;</span>
<span class="cline-any cline-no">&nbsp;</span>
<span class="cline-any cline-no">&nbsp;</span>
<span class="cline-any cline-no">&nbsp;</span>
<span class="cline-any cline-no">&nbsp;</span>
<span class="cline-any cline-no">&nbsp;</span>
<span class="cline-any cline-no">&nbsp;</span>
<span class="cline-any cline-no">&nbsp;</span>
<span class="cline-any cline-no">&nbsp;</span>
<span class="cline-any cline-no">&nbsp;</span>
<span class="cline-any cline-no">&nbsp;</span>
<span class="cline-any cline-no">&nbsp;</span>
<span class="cline-any cline-no">&nbsp;</span>
<span class="cline-any cline-no">&nbsp;</span>
<span class="cline-any cline-neutral">&nbsp;</span>
<span class="cline-any cline-no">&nbsp;</span>
<span class="cline-any cline-no">&nbsp;</span>
<span class="cline-any cline-neutral">&nbsp;</span>
<span class="cline-any cline-neutral">&nbsp;</span>
<span class="cline-any cline-no">&nbsp;</span>
<span class="cline-any cline-no">&nbsp;</span>
<span class="cline-any cline-no">&nbsp;</span>
<span class="cline-any cline-no">&nbsp;</span>
<span class="cline-any cline-no">&nbsp;</span>
<span class="cline-any cline-no">&nbsp;</span>
<span class="cline-any cline-no">&nbsp;</span>
<span class="cline-any cline-no">&nbsp;</span>
<span class="cline-any cline-no">&nbsp;</span>
<span class="cline-any cline-no">&nbsp;</span>
<span class="cline-any cline-no">&nbsp;</span>
<span class="cline-any cline-no">&nbsp;</span>
<span class="cline-any cline-no">&nbsp;</span>
<span class="cline-any cline-no">&nbsp;</span>
<span class="cline-any cline-no">&nbsp;</span>
<span class="cline-any cline-no">&nbsp;</span>
<span class="cline-any cline-neutral">&nbsp;</span>
<span class="cline-any cline-no">&nbsp;</span>
<span class="cline-any cline-no">&nbsp;</span>
<span class="cline-any cline-no">&nbsp;</span>
<span class="cline-any cline-neutral">&nbsp;</span>
<span class="cline-any cline-no">&nbsp;</span>
<span class="cline-any cline-no">&nbsp;</span>
<span class="cline-any cline-neutral">&nbsp;</span>
<span class="cline-any cline-neutral">&nbsp;</span>
<span class="cline-any cline-no">&nbsp;</span>
<span class="cline-any cline-no">&nbsp;</span>
<span class="cline-any cline-no">&nbsp;</span>
<span class="cline-any cline-neutral">&nbsp;</span>
<span class="cline-any cline-no">&nbsp;</span></td><td class="text"><pre class="prettyprint lang-js">import { useRef, useEffect, useState } from 'react';
import "./PlannerViewEvent.css";
import { getAuth } from 'firebase/auth';
import Papa from 'papaparse';
import ChatComponent from './ChatComponent.jsx'
&nbsp;
&nbsp;
//Code for the pop up when manually adding a guest **********
<span class="cstat-no" title="statement not covered" ><span class="fstat-no" title="function not covered" >function AddGuestPopup({ isOpen, onClose, onSave }) {</span></span>
&nbsp;
<span class="cstat-no" title="statement not covered" >    const guestTags = [</span>
<span class="cstat-no" title="statement not covered" >        "VIP",</span>
<span class="cstat-no" title="statement not covered" >        "Family",</span>
<span class="cstat-no" title="statement not covered" >        "Friend",</span>
<span class="cstat-no" title="statement not covered" >        "Colleague",</span>
<span class="cstat-no" title="statement not covered" >        "Plus One",</span>
<span class="cstat-no" title="statement not covered" >        "Speaker",</span>
<span class="cstat-no" title="statement not covered" >        "Sponsor",</span>
<span class="cstat-no" title="statement not covered" >        "Media",</span>
<span class="cstat-no" title="statement not covered" >        "Performer",</span>
<span class="cstat-no" title="statement not covered" >        "Staff"</span>
<span class="cstat-no" title="statement not covered" >    ];</span>
&nbsp;
<span class="cstat-no" title="statement not covered" >    const dietaryOptions = [</span>
<span class="cstat-no" title="statement not covered" >        "None",</span>
<span class="cstat-no" title="statement not covered" >        "Vegetarian",</span>
<span class="cstat-no" title="statement not covered" >        "Vegan",</span>
<span class="cstat-no" title="statement not covered" >        "Gluten-Free",</span>
<span class="cstat-no" title="statement not covered" >        "Nut-Free",</span>
<span class="cstat-no" title="statement not covered" >        "Dairy-Free",</span>
<span class="cstat-no" title="statement not covered" >        "Halal",</span>
<span class="cstat-no" title="statement not covered" >        "Kosher"</span>
<span class="cstat-no" title="statement not covered" >    ];</span>
&nbsp;
<span class="cstat-no" title="statement not covered" >    const [selectedTags, setSelectedTags] = useState([]);</span>
<span class="cstat-no" title="statement not covered" >    const [dietary, setDietary] = useState("None");</span>
&nbsp;
<span class="cstat-no" title="statement not covered" >    const [guestForm, setGuestForm] = useState({</span>
<span class="cstat-no" title="statement not covered" >        firstname: '',</span>
<span class="cstat-no" title="statement not covered" >        lastname: '',</span>
<span class="cstat-no" title="statement not covered" >        email: '',</span>
<span class="cstat-no" title="statement not covered" >        plusOne: 0</span>
<span class="cstat-no" title="statement not covered" >    });</span>
&nbsp;
<span class="cstat-no" title="statement not covered" >    const handleTagToggle = (tag) =&gt; {</span>
<span class="cstat-no" title="statement not covered" >        setSelectedTags(prev =&gt; {</span>
<span class="cstat-no" title="statement not covered" >            const updatedTags = prev.includes(tag) </span>
<span class="cstat-no" title="statement not covered" >                ? prev.filter(t =&gt; t !== tag) </span>
<span class="cstat-no" title="statement not covered" >                : [...prev, tag];</span>
&nbsp;
<span class="cstat-no" title="statement not covered" >            setGuestForm({...guestForm, tags: updatedTags});</span>
&nbsp;
<span class="cstat-no" title="statement not covered" >            console.log(updatedTags);</span>
<span class="cstat-no" title="statement not covered" >            return updatedTags;</span>
<span class="cstat-no" title="statement not covered" >        });</span>
<span class="cstat-no" title="statement not covered" >    };</span>
&nbsp;
<span class="cstat-no" title="statement not covered" >    const handleSubmit = (e) =&gt; {</span>
<span class="cstat-no" title="statement not covered" >        e.preventDefault();</span>
<span class="cstat-no" title="statement not covered" >        if (guestForm.firstname.trim() &amp;&amp; guestForm.email.trim()) {</span>
<span class="cstat-no" title="statement not covered" >            onSave({</span>
<span class="cstat-no" title="statement not covered" >                ...guestForm,</span>
<span class="cstat-no" title="statement not covered" >                rsvpStatus: 'pending'</span>
<span class="cstat-no" title="statement not covered" >            });</span>
<span class="cstat-no" title="statement not covered" >            setGuestForm({</span>
<span class="cstat-no" title="statement not covered" >                firstname: '',</span>
<span class="cstat-no" title="statement not covered" >                lastname: '',</span>
<span class="cstat-no" title="statement not covered" >                email: '',</span>
<span class="cstat-no" title="statement not covered" >                plusOne: 0</span>
<span class="cstat-no" title="statement not covered" >            });</span>
<span class="cstat-no" title="statement not covered" >            onClose();</span>
<span class="cstat-no" title="statement not covered" >        }</span>
<span class="cstat-no" title="statement not covered" >    };</span>
&nbsp;
<span class="cstat-no" title="statement not covered" >    const handleClose = () =&gt; {</span>
<span class="cstat-no" title="statement not covered" >        setGuestForm({</span>
<span class="cstat-no" title="statement not covered" >            firstname: '',</span>
<span class="cstat-no" title="statement not covered" >            lastname: '',</span>
<span class="cstat-no" title="statement not covered" >            email: '',</span>
<span class="cstat-no" title="statement not covered" >            plusOne: 0</span>
<span class="cstat-no" title="statement not covered" >        });</span>
<span class="cstat-no" title="statement not covered" >        onClose();</span>
<span class="cstat-no" title="statement not covered" >    };</span>
&nbsp;
<span class="cstat-no" title="statement not covered" >    if (!isOpen) return null;</span>
&nbsp;
<span class="cstat-no" title="statement not covered" >    return (</span>
<span class="cstat-no" title="statement not covered" >        &lt;section className="popup-overlay" onClick={handleClose}&gt;</span>
<span class="cstat-no" title="statement not covered" >            &lt;section className="popup-content" onClick={(e) =&gt; e.stopPropagation()}&gt;</span>
<span class="cstat-no" title="statement not covered" >                &lt;section className="popup-header"&gt;</span>
<span class="cstat-no" title="statement not covered" >                    &lt;h3&gt;Add Guest&lt;/h3&gt;</span>
<span class="cstat-no" title="statement not covered" >                    &lt;button className="close-btn" onClick={handleClose}&gt;Close&lt;/button&gt;</span>
<span class="cstat-no" title="statement not covered" >                &lt;/section&gt;</span>
<span class="cstat-no" title="statement not covered" >                &lt;section onSubmit={handleSubmit} className="guest-form"&gt;</span>
<span class="cstat-no" title="statement not covered" >                    &lt;section className="form-row"&gt;</span>
<span class="cstat-no" title="statement not covered" >                        &lt;label&gt;</span>
                            First Name *
<span class="cstat-no" title="statement not covered" >                            &lt;input </span>
<span class="cstat-no" title="statement not covered" >                                type="text"</span>
<span class="cstat-no" title="statement not covered" >                                value={guestForm.firstname}</span>
<span class="cstat-no" title="statement not covered" >                                onChange={(e) =&gt; setGuestForm({...guestForm, firstname: e.target.value})}</span>
<span class="cstat-no" title="statement not covered" >                                required</span>
<span class="cstat-no" title="statement not covered" >                                autoFocus</span>
<span class="cstat-no" title="statement not covered" >                            /&gt;</span>
<span class="cstat-no" title="statement not covered" >                        &lt;/label&gt;</span>
<span class="cstat-no" title="statement not covered" >                        &lt;label&gt;</span>
                            Last Name
<span class="cstat-no" title="statement not covered" >                            &lt;input </span>
<span class="cstat-no" title="statement not covered" >                                type="text"</span>
<span class="cstat-no" title="statement not covered" >                                value={guestForm.lastname}</span>
<span class="cstat-no" title="statement not covered" >                                onChange={(e) =&gt; setGuestForm({...guestForm, lastname: e.target.value})}</span>
<span class="cstat-no" title="statement not covered" >                            /&gt;</span>
<span class="cstat-no" title="statement not covered" >                        &lt;/label&gt;</span>
<span class="cstat-no" title="statement not covered" >                    &lt;/section&gt;</span>
<span class="cstat-no" title="statement not covered" >                    &lt;label&gt;</span>
                        Email Address *
<span class="cstat-no" title="statement not covered" >                        &lt;input </span>
<span class="cstat-no" title="statement not covered" >                            type="email"</span>
<span class="cstat-no" title="statement not covered" >                            value={guestForm.email}</span>
<span class="cstat-no" title="statement not covered" >                            onChange={(e) =&gt; setGuestForm({...guestForm, email: e.target.value})}</span>
<span class="cstat-no" title="statement not covered" >                            required</span>
<span class="cstat-no" title="statement not covered" >                        /&gt;</span>
<span class="cstat-no" title="statement not covered" >                    &lt;/label&gt;</span>
<span class="cstat-no" title="statement not covered" >                    &lt;label&gt;</span>
                        Phone
<span class="cstat-no" title="statement not covered" >                        &lt;input </span>
<span class="cstat-no" title="statement not covered" >                            type="text"</span>
<span class="cstat-no" title="statement not covered" >                            checked={guestForm.plusOne}</span>
<span class="cstat-no" title="statement not covered" >                            onChange={(e) =&gt; setGuestForm({...guestForm, plusOne: e.target.value})}</span>
<span class="cstat-no" title="statement not covered" >                        /&gt;</span>
<span class="cstat-no" title="statement not covered" >                    &lt;/label&gt;</span>
&nbsp;
<span class="cstat-no" title="statement not covered" >                    &lt;section className="form-group"&gt;</span>
<span class="cstat-no" title="statement not covered" >                        &lt;label&gt;Dietary Requirement:&lt;/label&gt;</span>
<span class="cstat-no" title="statement not covered" >                        &lt;select value={dietary} onChange={(e) =&gt; setGuestForm({...guestForm, dietary: e.target.value})}&gt;</span>
<span class="cstat-no" title="statement not covered" >                        {dietaryOptions.map(option =&gt; (</span>
<span class="cstat-no" title="statement not covered" >                            &lt;option key={option} value={option}&gt;{option}&lt;/option&gt;</span>
<span class="cstat-no" title="statement not covered" >                        ))}</span>
<span class="cstat-no" title="statement not covered" >                        &lt;/select&gt;</span>
<span class="cstat-no" title="statement not covered" >                    &lt;/section&gt;</span>
&nbsp;
<span class="cstat-no" title="statement not covered" >                    &lt;section className="form-group"&gt;</span>
<span class="cstat-no" title="statement not covered" >                        &lt;label&gt;Guest Tags:&lt;/label&gt;</span>
<span class="cstat-no" title="statement not covered" >                        &lt;section className="checkbox-group"&gt;</span>
<span class="cstat-no" title="statement not covered" >                        {guestTags.map(tag =&gt; (</span>
<span class="cstat-no" title="statement not covered" >                            &lt;label key={tag} className="checkbox-label"&gt;</span>
<span class="cstat-no" title="statement not covered" >                            &lt;input</span>
<span class="cstat-no" title="statement not covered" >                                type="checkbox"</span>
<span class="cstat-no" title="statement not covered" >                                checked={selectedTags.includes(tag)}</span>
<span class="cstat-no" title="statement not covered" >                                onChange={() =&gt; handleTagToggle(tag)}</span>
<span class="cstat-no" title="statement not covered" >                            /&gt;</span>
<span class="cstat-no" title="statement not covered" >                            {tag}</span>
<span class="cstat-no" title="statement not covered" >                            &lt;/label&gt;</span>
<span class="cstat-no" title="statement not covered" >                        ))}</span>
<span class="cstat-no" title="statement not covered" >                        &lt;/section&gt;</span>
<span class="cstat-no" title="statement not covered" >                    &lt;/section&gt;</span>
&nbsp;
<span class="cstat-no" title="statement not covered" >                    &lt;label&gt;</span>
                        Notes
<span class="cstat-no" title="statement not covered" >                        &lt;input </span>
<span class="cstat-no" title="statement not covered" >                            type="text"</span>
<span class="cstat-no" title="statement not covered" >                            checked={guestForm.plusOne}</span>
<span class="cstat-no" title="statement not covered" >                            onChange={(e) =&gt; setGuestForm({...guestForm, plusOne: e.target.value})}</span>
<span class="cstat-no" title="statement not covered" >                        /&gt;</span>
<span class="cstat-no" title="statement not covered" >                    &lt;/label&gt;</span>
<span class="cstat-no" title="statement not covered" >                    &lt;label className="plusones-label"&gt;</span>
                        Number of Plus Ones
<span class="cstat-no" title="statement not covered" >                        &lt;input </span>
<span class="cstat-no" title="statement not covered" >                            type="number"</span>
<span class="cstat-no" title="statement not covered" >                            checked={guestForm.plusOne}</span>
<span class="cstat-no" title="statement not covered" >                            onChange={(e) =&gt; setGuestForm({...guestForm, plusOne: e.target.value})}</span>
<span class="cstat-no" title="statement not covered" >                        /&gt;</span>
<span class="cstat-no" title="statement not covered" >                    &lt;/label&gt;</span>
<span class="cstat-no" title="statement not covered" >                    &lt;section className="form-actions"&gt;</span>
<span class="cstat-no" title="statement not covered" >                        &lt;button type="button" className="cancel-form-btn" onClick={handleClose}&gt;</span>
                            Cancel
<span class="cstat-no" title="statement not covered" >                        &lt;/button&gt;</span>
<span class="cstat-no" title="statement not covered" >                        &lt;button type="submit" className="save-form-btn" onClick={handleSubmit}&gt;</span>
                            Add Guest
<span class="cstat-no" title="statement not covered" >                        &lt;/button&gt;</span>
<span class="cstat-no" title="statement not covered" >                    &lt;/section&gt;</span>
<span class="cstat-no" title="statement not covered" >                &lt;/section&gt;</span>
<span class="cstat-no" title="statement not covered" >            &lt;/section&gt;</span>
<span class="cstat-no" title="statement not covered" >        &lt;/section&gt;</span>
    );
<span class="cstat-no" title="statement not covered" >}</span>
//End of code for the pop up when manually adding a guest **********
&nbsp;
//Code for Guest RSVP Summary Bar **********
<span class="cstat-no" title="statement not covered" ><span class="fstat-no" title="function not covered" >function GuestRSVPSummary({guests}) {</span></span>
<span class="cstat-no" title="statement not covered" >    const totalGuests = guests.length;</span>
<span class="cstat-no" title="statement not covered" >    const confirmedGuests = guests.filter(g =&gt; g.rsvpStatus === 'accepted').length;</span>
<span class="cstat-no" title="statement not covered" >    const pendingGuests = guests.filter(g =&gt; g.rsvpStatus === 'pending').length;</span>
<span class="cstat-no" title="statement not covered" >    const declinedGuests = guests.filter(g =&gt; g.rsvpStatus === 'declined').length;</span>
&nbsp;
<span class="cstat-no" title="statement not covered" >    return(</span>
<span class="cstat-no" title="statement not covered" >        &lt;section className="rsvp-summary"&gt;</span>
<span class="cstat-no" title="statement not covered" >            &lt;h4&gt;RSVP Status&lt;/h4&gt;</span>
<span class="cstat-no" title="statement not covered" >            &lt;section className="rsvp-stats"&gt;</span>
<span class="cstat-no" title="statement not covered" >                &lt;section className="rsvp-stat confirmed"&gt;</span>
<span class="cstat-no" title="statement not covered" >                    &lt;span data-testid="confirmed-count" className="rsvp-number"&gt;{confirmedGuests}&lt;/span&gt;</span>
<span class="cstat-no" title="statement not covered" >                    &lt;span className="rsvp-label"&gt;Confirmed&lt;/span&gt;</span>
<span class="cstat-no" title="statement not covered" >                &lt;/section&gt;</span>
<span class="cstat-no" title="statement not covered" >                &lt;section className="rsvp-stat pending"&gt;</span>
<span class="cstat-no" title="statement not covered" >                    &lt;span data-testid="pending-count" className="rsvp-number"&gt;{pendingGuests}&lt;/span&gt;</span>
<span class="cstat-no" title="statement not covered" >                    &lt;span className="rsvp-label"&gt;Pending&lt;/span&gt;</span>
<span class="cstat-no" title="statement not covered" >                &lt;/section&gt;</span>
<span class="cstat-no" title="statement not covered" >                &lt;section className="rsvp-stat declined"&gt;</span>
<span class="cstat-no" title="statement not covered" >                    &lt;span data-testid="declined-count" className="rsvp-number"&gt;{declinedGuests}&lt;/span&gt;</span>
<span class="cstat-no" title="statement not covered" >                    &lt;span className="rsvp-label"&gt;Declined&lt;/span&gt;</span>
<span class="cstat-no" title="statement not covered" >                &lt;/section&gt;</span>
<span class="cstat-no" title="statement not covered" >            &lt;/section&gt;</span>
<span class="cstat-no" title="statement not covered" >            &lt;section className="rsvp-progress"&gt;</span>
<span class="cstat-no" title="statement not covered" >                &lt;section </span>
<span class="cstat-no" title="statement not covered" >                    className="rsvp-progress-bar"</span>
<span class="cstat-no" title="statement not covered" >                    style={{width: `${totalGuests &gt; 0 ? (confirmedGuests / totalGuests) * 100 : 0}%`}}</span>
<span class="cstat-no" title="statement not covered" >                &gt;&lt;/section&gt;</span>
<span class="cstat-no" title="statement not covered" >            &lt;/section&gt;</span>
<span class="cstat-no" title="statement not covered" >            &lt;p className="rsvp-percentage"&gt;</span>
<span class="cstat-no" title="statement not covered" >                {totalGuests &gt; 0 ? Math.round((confirmedGuests / totalGuests) * 100) : 0}% confirmed</span>
<span class="cstat-no" title="statement not covered" >            &lt;/p&gt;</span>
<span class="cstat-no" title="statement not covered" >        &lt;/section&gt;</span>
    );
<span class="cstat-no" title="statement not covered" >}</span>
//End of code for guest RSVP summary bar *********
&nbsp;
//Code for one vendor list item **********
<span class="cstat-no" title="statement not covered" ><span class="fstat-no" title="function not covered" >function ServiceItem({service, showChat}) {</span></span>
<span class="cstat-no" title="statement not covered" >    return(</span>
<span class="cstat-no" title="statement not covered" >        &lt;section className="vendor-item"&gt;</span>
<span class="cstat-no" title="statement not covered" >            &lt;section className="vendor-info"&gt;</span>
<span class="cstat-no" title="statement not covered" >                &lt;h4&gt;{service.serviceName}&lt;/h4&gt;</span>
<span class="cstat-no" title="statement not covered" >                &lt;p&gt;Vendored By: {service.vendorName}&lt;/p&gt;</span>
<span class="cstat-no" title="statement not covered" >            &lt;/section&gt;</span>
<span class="cstat-no" title="statement not covered" >            {service.status === "confirmed" ? ( </span>
<span class="cstat-no" title="statement not covered" >                &lt;section className="vendor-cost"&gt;</span>
<span class="cstat-no" title="statement not covered" >                    &lt;h4&gt;Confirmed Total Cost: &lt;/h4&gt;</span>
<span class="cstat-no" title="statement not covered" >                    &lt;p&gt;R {service.finalPrice}&lt;/p&gt;</span>
<span class="cstat-no" title="statement not covered" >                &lt;/section&gt;) : (</span>
<span class="cstat-no" title="statement not covered" >                    &lt;section className="vendor-cost"&gt;</span>
<span class="cstat-no" title="statement not covered" >                    &lt;h4&gt;Estimated Total Cost: &lt;/h4&gt;</span>
<span class="cstat-no" title="statement not covered" >                    &lt;p&gt;R {service.estimatedCost}&lt;/p&gt;</span>
<span class="cstat-no" title="statement not covered" >                &lt;/section&gt;</span>
                )}
&nbsp;
<span class="cstat-no" title="statement not covered" >            &lt;section className='serviceitem-footer'&gt;</span>
<span class="cstat-no" title="statement not covered" >                &lt;section className="vendor-actions"&gt;</span>
<span class="cstat-no" title="statement not covered" >                    &lt;button className="contact-btn"&gt;Contract&lt;/button&gt;</span>
<span class="cstat-no" title="statement not covered" >                    &lt;button onClick={() =&gt; showChat(service)} className="remove-btn"&gt;Chat&lt;/button&gt;</span>
<span class="cstat-no" title="statement not covered" >                    &lt;button className="remove-btn"&gt;Remove&lt;/button&gt;</span>
<span class="cstat-no" title="statement not covered" >                &lt;/section&gt;</span>
<span class="cstat-no" title="statement not covered" >                &lt;section className={service.status === "confirmed" ? "serviceitem-status confirmed" : "serviceitem-status pending"}&gt;${service.status}&lt;/section&gt;</span>
<span class="cstat-no" title="statement not covered" >            &lt;/section&gt;</span>
&nbsp;
<span class="cstat-no" title="statement not covered" >        &lt;/section&gt;</span>
    );
<span class="cstat-no" title="statement not covered" >}</span>
//End of code for one vendor list item **********
&nbsp;
//Code for one vendor list item **********
<span class="cstat-no" title="statement not covered" ><span class="fstat-no" title="function not covered" >function VendorItem({vendor}) {</span></span>
<span class="cstat-no" title="statement not covered" >    return(</span>
<span class="cstat-no" title="statement not covered" >        &lt;section className="vendor-item"&gt;</span>
<span class="cstat-no" title="statement not covered" >            &lt;section className="vendor-info"&gt;</span>
<span class="cstat-no" title="statement not covered" >                &lt;h4&gt;{vendor.businessName}&lt;/h4&gt;</span>
<span class="cstat-no" title="statement not covered" >                &lt;p&gt;{vendor.category}&lt;/p&gt;</span>
<span class="cstat-no" title="statement not covered" >            &lt;/section&gt;</span>
<span class="cstat-no" title="statement not covered" >            &lt;section className="vendor-cost"&gt;</span>
<span class="cstat-no" title="statement not covered" >                &lt;h4&gt;Current total cost: &lt;/h4&gt;</span>
<span class="cstat-no" title="statement not covered" >                &lt;p&gt;{vendor.cost}&lt;/p&gt;</span>
<span class="cstat-no" title="statement not covered" >            &lt;/section&gt;</span>
<span class="cstat-no" title="statement not covered" >            &lt;section className="vendor-actions"&gt;</span>
<span class="cstat-no" title="statement not covered" >                &lt;button className="contact-btn"&gt;Contact&lt;/button&gt;</span>
<span class="cstat-no" title="statement not covered" >                &lt;button className="remove-btn"&gt;Remove&lt;/button&gt;</span>
<span class="cstat-no" title="statement not covered" >            &lt;/section&gt;</span>
<span class="cstat-no" title="statement not covered" >        &lt;/section&gt;</span>
    );
<span class="cstat-no" title="statement not covered" >}</span>
//End of code for one vendor list item **********
&nbsp;
//Code for one task list item **********
<span class="cstat-no" title="statement not covered" ><span class="fstat-no" title="function not covered" >function TaskItem({taskName, taskStatus, onToggle}) {</span></span>
<span class="cstat-no" title="statement not covered" >    const isCompleted = taskStatus === true;</span>
    
<span class="cstat-no" title="statement not covered" >    return(</span>
<span class="cstat-no" title="statement not covered" >        &lt;section className="task-item"&gt;</span>
<span class="cstat-no" title="statement not covered" >            &lt;section className="task-checkbox"&gt;</span>
<span class="cstat-no" title="statement not covered" >                &lt;input </span>
<span class="cstat-no" title="statement not covered" >                    type="checkbox" </span>
<span class="cstat-no" title="statement not covered" >                    checked={isCompleted}</span>
<span class="cstat-no" title="statement not covered" >                    onChange={() =&gt; onToggle(taskName)}</span>
<span class="cstat-no" title="statement not covered" >                /&gt;</span>
<span class="cstat-no" title="statement not covered" >            &lt;/section&gt;</span>
<span class="cstat-no" title="statement not covered" >            &lt;section className="task-content"&gt;</span>
<span class="cstat-no" title="statement not covered" >                &lt;h4 className={isCompleted ? "completed" : ""}&gt;{taskName}&lt;/h4&gt;</span>
<span class="cstat-no" title="statement not covered" >            &lt;/section&gt;</span>
<span class="cstat-no" title="statement not covered" >        &lt;/section&gt;</span>
    );
<span class="cstat-no" title="statement not covered" >}</span>
//End of code for one task list item **********
&nbsp;
//Code for prompt card (No Guests, No vendors, No tasks) (Or Guest Summary, Vendor Summary)
<span class="cstat-no" title="statement not covered" ><span class="fstat-no" title="function not covered" >function PromptCard({ title, message, buttonText, onClick}) {</span></span>
<span class="cstat-no" title="statement not covered" >    return (</span>
<span class="cstat-no" title="statement not covered" >        &lt;section className="prompt-card"&gt;</span>
<span class="cstat-no" title="statement not covered" >            &lt;section className="prompt-content"&gt;</span>
<span class="cstat-no" title="statement not covered" >                &lt;h4&gt;{title}&lt;/h4&gt;</span>
<span class="cstat-no" title="statement not covered" >                &lt;p&gt;{message}&lt;/p&gt;</span>
<span class="cstat-no" title="statement not covered" >                &lt;button className="prompt-btn" onClick={onClick}&gt;</span>
<span class="cstat-no" title="statement not covered" >                    {buttonText}</span>
<span class="cstat-no" title="statement not covered" >                &lt;/button&gt;</span>
<span class="cstat-no" title="statement not covered" >            &lt;/section&gt;</span>
<span class="cstat-no" title="statement not covered" >        &lt;/section&gt;</span>
    );
<span class="cstat-no" title="statement not covered" >}</span>
//End of code for prompt card
&nbsp;
//Code for importing a guest list
<span class="cstat-no" title="statement not covered" ><span class="fstat-no" title="function not covered" >function GuestImportWithValidation({ eventId, onImportComplete, onClose }) {</span></span>
<span class="cstat-no" title="statement not covered" >  const [preview, setPreview] = useState([]);</span>
<span class="cstat-no" title="statement not covered" >  const [errors, setErrors] = useState([]);</span>
<span class="cstat-no" title="statement not covered" >  const fileInputRef = useRef(null);</span>
&nbsp;
  // Trigger the hidden file input
<span class="cstat-no" title="statement not covered" >  const handleButtonClick = () =&gt; fileInputRef.current.click();</span>
&nbsp;
<span class="cstat-no" title="statement not covered" >  const validateGuests = (guests) =&gt; {</span>
<span class="cstat-no" title="statement not covered" >    const validationErrors = [];</span>
<span class="cstat-no" title="statement not covered" >    const validGuests = [];</span>
&nbsp;
<span class="cstat-no" title="statement not covered" >    guests.forEach((guest, index) =&gt; {</span>
<span class="cstat-no" title="statement not covered" >      const rowErrors = [];</span>
&nbsp;
<span class="cstat-no" title="statement not covered" >      if (!guest.email) rowErrors.push("Email required");</span>
<span class="cstat-no" title="statement not covered" >      else if (!/\S+@\S+\.\S+/.test(guest.email)) rowErrors.push("Invalid email");</span>
&nbsp;
<span class="cstat-no" title="statement not covered" >      if (!guest.firstname) rowErrors.push("First name required");</span>
&nbsp;
<span class="cstat-no" title="statement not covered" >      if (rowErrors.length &gt; 0) {</span>
<span class="cstat-no" title="statement not covered" >        validationErrors.push({ row: index + 1, errors: rowErrors });</span>
<span class="cstat-no" title="statement not covered" >      } else {</span>
<span class="cstat-no" title="statement not covered" >        validGuests.push(guest);</span>
<span class="cstat-no" title="statement not covered" >      }</span>
<span class="cstat-no" title="statement not covered" >    });</span>
&nbsp;
<span class="cstat-no" title="statement not covered" >    setErrors(validationErrors);</span>
<span class="cstat-no" title="statement not covered" >    return validGuests;</span>
<span class="cstat-no" title="statement not covered" >  };</span>
&nbsp;
<span class="cstat-no" title="statement not covered" >  const processFile = (event) =&gt; {</span>
<span class="cstat-no" title="statement not covered" >    const file = event.target.files[0];</span>
<span class="cstat-no" title="statement not covered" >    if (!file) return;</span>
&nbsp;
<span class="cstat-no" title="statement not covered" >    Papa.parse(file, {</span>
<span class="cstat-no" title="statement not covered" >      header: true,</span>
<span class="cstat-no" title="statement not covered" >      skipEmptyLines: true,</span>
<span class="cstat-no" title="statement not covered" >      transformHeader: (header) =&gt; header.trim().toLowerCase().replace(/\s+/g, ""),</span>
<span class="cstat-no" title="statement not covered" >      complete: (results) =&gt; {</span>
<span class="cstat-no" title="statement not covered" >        const validGuests = validateGuests(results.data);</span>
<span class="cstat-no" title="statement not covered" >        setPreview(validGuests);</span>
<span class="cstat-no" title="statement not covered" >      },</span>
<span class="cstat-no" title="statement not covered" >    });</span>
<span class="cstat-no" title="statement not covered" >  };</span>
&nbsp;
<span class="cstat-no" title="statement not covered" >  const importGuests = async (guestData) =&gt; {</span>
<span class="cstat-no" title="statement not covered" >    const auth = getAuth();</span>
<span class="cstat-no" title="statement not covered" >    const token = await auth.currentUser.getIdToken();</span>
&nbsp;
<span class="cstat-no" title="statement not covered" >    const response = await fetch(</span>
<span class="cstat-no" title="statement not covered" >      `https://us-central1-planit-sdp.cloudfunctions.net/api/planner/events/${eventId}/guests/import`,</span>
<span class="cstat-no" title="statement not covered" >      {</span>
<span class="cstat-no" title="statement not covered" >        method: "POST",</span>
<span class="cstat-no" title="statement not covered" >        headers: {</span>
<span class="cstat-no" title="statement not covered" >          Authorization: `Bearer ${token}`,</span>
<span class="cstat-no" title="statement not covered" >          "Content-Type": "application/json",</span>
<span class="cstat-no" title="statement not covered" >        },</span>
<span class="cstat-no" title="statement not covered" >        body: JSON.stringify({ guests: guestData }),</span>
<span class="cstat-no" title="statement not covered" >      }</span>
<span class="cstat-no" title="statement not covered" >    );</span>
&nbsp;
<span class="cstat-no" title="statement not covered" >    if (!response.ok) throw new Error("Import failed");</span>
<span class="cstat-no" title="statement not covered" >    onImportComplete();</span>
<span class="cstat-no" title="statement not covered" >  };</span>
&nbsp;
<span class="cstat-no" title="statement not covered" >  return (</span>
<span class="cstat-no" title="statement not covered" >    &lt;section className="guest-import-overlay"&gt;</span>
<span class="cstat-no" title="statement not covered" >      &lt;section className="guest-import-modal"&gt;</span>
<span class="cstat-no" title="statement not covered" >        &lt;header className="guest-import-header"&gt;</span>
<span class="cstat-no" title="statement not covered" >          &lt;h2&gt;Import Guests from CSV&lt;/h2&gt;</span>
<span class="cstat-no" title="statement not covered" >          &lt;button className="close-btn" onClick={onClose}&gt;x&lt;/button&gt;</span>
<span class="cstat-no" title="statement not covered" >        &lt;/header&gt;</span>
&nbsp;
<span class="cstat-no" title="statement not covered" >        &lt;section className="guest-import-body"&gt;</span>
<span class="cstat-no" title="statement not covered" >          &lt;button className="guest-import-select-btn" onClick={handleButtonClick}&gt;</span>
            Select CSV File
<span class="cstat-no" title="statement not covered" >          &lt;/button&gt;</span>
<span class="cstat-no" title="statement not covered" >          &lt;input</span>
<span class="cstat-no" title="statement not covered" >            type="file"</span>
<span class="cstat-no" title="statement not covered" >            accept=".csv,.xlsx"</span>
<span class="cstat-no" title="statement not covered" >            ref={fileInputRef}</span>
<span class="cstat-no" title="statement not covered" >            className="guest-import-file-input"</span>
<span class="cstat-no" title="statement not covered" >            onChange={processFile}</span>
<span class="cstat-no" title="statement not covered" >          /&gt;</span>
&nbsp;
<span class="cstat-no" title="statement not covered" >          {errors.length &gt; 0 &amp;&amp; (</span>
<span class="cstat-no" title="statement not covered" >            &lt;section className="guest-import-errors"&gt;</span>
<span class="cstat-no" title="statement not covered" >              &lt;h4&gt;Validation Errors:&lt;/h4&gt;</span>
<span class="cstat-no" title="statement not covered" >              {errors.map((error) =&gt; (</span>
<span class="cstat-no" title="statement not covered" >                &lt;p key={error.row}&gt;</span>
<span class="cstat-no" title="statement not covered" >                  Row {error.row}: {error.errors.join(", ")}</span>
<span class="cstat-no" title="statement not covered" >                &lt;/p&gt;</span>
<span class="cstat-no" title="statement not covered" >              ))}</span>
<span class="cstat-no" title="statement not covered" >            &lt;/section&gt;</span>
          )}
&nbsp;
<span class="cstat-no" title="statement not covered" >          {preview.length &gt; 0 &amp;&amp; (</span>
<span class="cstat-no" title="statement not covered" >            &lt;section className="guest-import-preview"&gt;</span>
<span class="cstat-no" title="statement not covered" >              &lt;h4&gt;Preview ({preview.length} guests)&lt;/h4&gt;</span>
<span class="cstat-no" title="statement not covered" >              &lt;table className="guest-import-table"&gt;</span>
<span class="cstat-no" title="statement not covered" >                &lt;thead&gt;</span>
<span class="cstat-no" title="statement not covered" >                  &lt;tr&gt;</span>
<span class="cstat-no" title="statement not covered" >                    &lt;th&gt;First Name&lt;/th&gt;</span>
<span class="cstat-no" title="statement not covered" >                    &lt;th&gt;Last Name&lt;/th&gt;</span>
<span class="cstat-no" title="statement not covered" >                    &lt;th&gt;Email&lt;/th&gt;</span>
<span class="cstat-no" title="statement not covered" >                  &lt;/tr&gt;</span>
<span class="cstat-no" title="statement not covered" >                &lt;/thead&gt;</span>
<span class="cstat-no" title="statement not covered" >                &lt;tbody&gt;</span>
<span class="cstat-no" title="statement not covered" >                  {preview.slice(0, 5).map((guest, i) =&gt; (</span>
<span class="cstat-no" title="statement not covered" >                    &lt;tr key={i}&gt;</span>
<span class="cstat-no" title="statement not covered" >                      &lt;td&gt;{guest.firstname}&lt;/td&gt;</span>
<span class="cstat-no" title="statement not covered" >                      &lt;td&gt;{guest.lastname}&lt;/td&gt;</span>
<span class="cstat-no" title="statement not covered" >                      &lt;td&gt;{guest.email}&lt;/td&gt;</span>
<span class="cstat-no" title="statement not covered" >                    &lt;/tr&gt;</span>
<span class="cstat-no" title="statement not covered" >                  ))}</span>
<span class="cstat-no" title="statement not covered" >                &lt;/tbody&gt;</span>
<span class="cstat-no" title="statement not covered" >              &lt;/table&gt;</span>
<span class="cstat-no" title="statement not covered" >              &lt;button</span>
<span class="cstat-no" title="statement not covered" >                className="guest-import-confirm-btn"</span>
<span class="cstat-no" title="statement not covered" >                onClick={() =&gt; importGuests(preview)}</span>
<span class="cstat-no" title="statement not covered" >              &gt;</span>
<span class="cstat-no" title="statement not covered" >                Import {preview.length} Guests</span>
<span class="cstat-no" title="statement not covered" >              &lt;/button&gt;</span>
<span class="cstat-no" title="statement not covered" >            &lt;/section&gt;</span>
          )}
<span class="cstat-no" title="statement not covered" >        &lt;/section&gt;</span>
<span class="cstat-no" title="statement not covered" >      &lt;/section&gt;</span>
<span class="cstat-no" title="statement not covered" >    &lt;/section&gt;</span>
  );
<span class="cstat-no" title="statement not covered" >}</span>
&nbsp;
//End of code for importing a guest list
&nbsp;
<span class="cstat-no" title="statement not covered" ><span class="fstat-no" title="function not covered" >export default function PlannerViewEvent({event, setActivePage}) {</span></span>
    
<span class="cstat-no" title="statement not covered" >    if(!event) {</span>
<span class="cstat-no" title="statement not covered" >        return &lt;section&gt;Loading Event...&lt;/section&gt;;</span>
<span class="cstat-no" title="statement not covered" >    }</span>
&nbsp;
<span class="cstat-no" title="statement not covered" >    const [isEditing, setIsEditing] = useState(false);</span>
<span class="cstat-no" title="statement not covered" >    const [activeTab, setActiveTab] = useState("overview");</span>
<span class="cstat-no" title="statement not covered" >    const [guests, setGuests] = useState([]);</span>
<span class="cstat-no" title="statement not covered" >    const [vendors, setVendors] = useState([]);</span>
<span class="cstat-no" title="statement not covered" >    const [eventData, setEventData] = useState(event);</span>
<span class="cstat-no" title="statement not covered" >    const [showAddGuestPopup, setShowAddGuestPopup] = useState(false);</span>
<span class="cstat-no" title="statement not covered" >    const [showImportGuestPopup, setShowImportGuestPopup] = useState(false);</span>
<span class="cstat-no" title="statement not covered" >    const [services, setServices] = useState([]);</span>
<span class="cstat-no" title="statement not covered" >    const [showChat, setShowChat] = useState(false);</span>
<span class="cstat-no" title="statement not covered" >    const [chatVendorId, setChatVendorId] = useState(null);</span>
<span class="cstat-no" title="statement not covered" >    const [serviceType, setServiceType] = useState(null);</span>
<span class="cstat-no" title="statement not covered" >    const [chatService, setChatService] = useState(null);</span>
<span class="cstat-no" title="statement not covered" >    const [plannerId, setPlannerID] = useState(null);</span>
&nbsp;
<span class="cstat-no" title="statement not covered" >    const [editForm, setEditForm] = useState({...eventData});</span>
&nbsp;
<span class="cstat-no" title="statement not covered" >    const eventId = event.id;</span>
&nbsp;
<span class="cstat-no" title="statement not covered" >    const fetchGuests = async () =&gt; {</span>
    
<span class="cstat-no" title="statement not covered" >        try{</span>
<span class="cstat-no" title="statement not covered" >            const auth = getAuth();</span>
<span class="cstat-no" title="statement not covered" >            const user = auth.currentUser;</span>
<span class="cstat-no" title="statement not covered" >            const token = await user.getIdToken(true);</span>
        
<span class="cstat-no" title="statement not covered" >            const res = await fetch(`https://us-central1-planit-sdp.cloudfunctions.net/api/planner/${eventId}/guests`, {</span>
<span class="cstat-no" title="statement not covered" >                headers: {</span>
<span class="cstat-no" title="statement not covered" >                    "Authorization": `Bearer ${token}`,</span>
<span class="cstat-no" title="statement not covered" >                    "Content-Type": "application/json"</span>
<span class="cstat-no" title="statement not covered" >                }</span>
<span class="cstat-no" title="statement not covered" >            });</span>
&nbsp;
<span class="cstat-no" title="statement not covered" >            if (!res.ok) throw new Error("Failed to fetch guests");</span>
        
<span class="cstat-no" title="statement not covered" >            const data = await res.json();</span>
<span class="cstat-no" title="statement not covered" >            return data.guests;</span>
&nbsp;
<span class="cstat-no" title="statement not covered" >        } catch(err) {</span>
<span class="cstat-no" title="statement not covered" >            console.error(err);</span>
<span class="cstat-no" title="statement not covered" >            alert("Unable to fetch guests");</span>
<span class="cstat-no" title="statement not covered" >            return [];</span>
<span class="cstat-no" title="statement not covered" >        }</span>
&nbsp;
<span class="cstat-no" title="statement not covered" >    };</span>
&nbsp;
<span class="cstat-no" title="statement not covered" >    const fetchVendors = async () =&gt; {</span>
<span class="cstat-no" title="statement not covered" >        const auth = getAuth();</span>
<span class="cstat-no" title="statement not covered" >        const user = auth.currentUser;</span>
<span class="cstat-no" title="statement not covered" >        const token = await user.getIdToken(true);</span>
    
<span class="cstat-no" title="statement not covered" >        const res = await fetch(`https://us-central1-planit-sdp.cloudfunctions.net/api/planner/${eventId}/vendors`, {</span>
<span class="cstat-no" title="statement not covered" >            headers: {</span>
<span class="cstat-no" title="statement not covered" >                "Authorization": `Bearer ${token}`,</span>
<span class="cstat-no" title="statement not covered" >                "Content-Type": "application/json"</span>
<span class="cstat-no" title="statement not covered" >            }</span>
<span class="cstat-no" title="statement not covered" >        });</span>
<span class="cstat-no" title="statement not covered" >        if (!res.ok) return []; </span>
    
<span class="cstat-no" title="statement not covered" >        const data = await res.json();</span>
<span class="cstat-no" title="statement not covered" >        return data.vendors || [];</span>
<span class="cstat-no" title="statement not covered" >    };</span>
&nbsp;
<span class="cstat-no" title="statement not covered" >    const updateEventData = async () =&gt; {</span>
<span class="cstat-no" title="statement not covered" >        const auth = getAuth();</span>
<span class="cstat-no" title="statement not covered" >        const user = auth.currentUser;</span>
<span class="cstat-no" title="statement not covered" >        const token = await user.getIdToken(true);</span>
    
<span class="cstat-no" title="statement not covered" >        const res = await fetch(`https://us-central1-planit-sdp.cloudfunctions.net/api/planner/me/${eventId}`, {</span>
<span class="cstat-no" title="statement not covered" >            method: "PUT",</span>
<span class="cstat-no" title="statement not covered" >            headers: {</span>
<span class="cstat-no" title="statement not covered" >                "Authorization": `Bearer ${token}`,</span>
<span class="cstat-no" title="statement not covered" >                "Content-Type": "application/json"</span>
<span class="cstat-no" title="statement not covered" >            },</span>
<span class="cstat-no" title="statement not covered" >            body: JSON.stringify(eventData)</span>
<span class="cstat-no" title="statement not covered" >        });</span>
<span class="cstat-no" title="statement not covered" >        if (!res.ok) console.log("Update Failed"); </span>
<span class="cstat-no" title="statement not covered" >        console.log("Updated Event.");</span>
<span class="cstat-no" title="statement not covered" >    };    </span>
&nbsp;
<span class="cstat-no" title="statement not covered" >    const sendReminder = async (guestId, eventId) =&gt; {</span>
<span class="cstat-no" title="statement not covered" >         const auth = getAuth();</span>
<span class="cstat-no" title="statement not covered" >        const user = auth.currentUser;</span>
<span class="cstat-no" title="statement not covered" >        const token = await user.getIdToken(true);</span>
    
<span class="cstat-no" title="statement not covered" >        const res = await fetch(`https://us-central1-planit-sdp.cloudfunctions.net/api/planner/${eventId}/${guestId}/sendReminder`, {</span>
<span class="cstat-no" title="statement not covered" >            headers: {</span>
<span class="cstat-no" title="statement not covered" >                "Authorization": `Bearer ${token}`,</span>
<span class="cstat-no" title="statement not covered" >                "Content-Type": "application/json"</span>
<span class="cstat-no" title="statement not covered" >            }</span>
<span class="cstat-no" title="statement not covered" >        });</span>
&nbsp;
<span class="cstat-no" title="statement not covered" >        if (!res.ok){</span>
<span class="cstat-no" title="statement not covered" >            alert("Unable to send reminder");</span>
<span class="cstat-no" title="statement not covered" >            console.log("Unable to send reminder"); </span>
<span class="cstat-no" title="statement not covered" >        } </span>
<span class="cstat-no" title="statement not covered" >        else{</span>
<span class="cstat-no" title="statement not covered" >            alert("Reminder sent successfully");</span>
<span class="cstat-no" title="statement not covered" >        }</span>
&nbsp;
&nbsp;
<span class="cstat-no" title="statement not covered" >    };</span>
&nbsp;
<span class="cstat-no" title="statement not covered" >    const fetchServices = async() =&gt; {</span>
<span class="cstat-no" title="statement not covered" >        const auth = getAuth();</span>
<span class="cstat-no" title="statement not covered" >        const user = auth.currentUser;</span>
<span class="cstat-no" title="statement not covered" >        const token = await user.getIdToken(true);</span>
&nbsp;
<span class="cstat-no" title="statement not covered" >        try{</span>
<span class="cstat-no" title="statement not covered" >            const res = await fetch(`https://us-central1-planit-sdp.cloudfunctions.net/api/planner/${eventId}/services`, {</span>
<span class="cstat-no" title="statement not covered" >                method: "GET",</span>
<span class="cstat-no" title="statement not covered" >                headers: {</span>
<span class="cstat-no" title="statement not covered" >                    "Authorization": `Bearer ${token}`</span>
<span class="cstat-no" title="statement not covered" >                }</span>
<span class="cstat-no" title="statement not covered" >            });</span>
&nbsp;
<span class="cstat-no" title="statement not covered" >            if(!res.ok) return [];</span>
&nbsp;
<span class="cstat-no" title="statement not covered" >            const data = await res.json();</span>
<span class="cstat-no" title="statement not covered" >            console.log("Data: ", data);</span>
<span class="cstat-no" title="statement not covered" >            return data.services;</span>
<span class="cstat-no" title="statement not covered" >        }catch(err){</span>
<span class="cstat-no" title="statement not covered" >            console.error("Failed to fetch services")</span>
<span class="cstat-no" title="statement not covered" >        }</span>
<span class="cstat-no" title="statement not covered" >    };</span>
&nbsp;
<span class="cstat-no" title="statement not covered" >    useEffect(() =&gt; {</span>
<span class="cstat-no" title="statement not covered" >        async function loadGuests() {</span>
<span class="cstat-no" title="statement not covered" >            const guests = await fetchGuests();</span>
<span class="cstat-no" title="statement not covered" >            setGuests(guests);</span>
<span class="cstat-no" title="statement not covered" >        }</span>
<span class="cstat-no" title="statement not covered" >        loadGuests();</span>
<span class="cstat-no" title="statement not covered" >    }, []);</span>
&nbsp;
<span class="cstat-no" title="statement not covered" >    useEffect(() =&gt; {</span>
<span class="cstat-no" title="statement not covered" >        async function loadVendors() {</span>
<span class="cstat-no" title="statement not covered" >            const vendors = await fetchVendors();</span>
<span class="cstat-no" title="statement not covered" >            setVendors(vendors);</span>
<span class="cstat-no" title="statement not covered" >        }</span>
<span class="cstat-no" title="statement not covered" >        loadVendors();</span>
<span class="cstat-no" title="statement not covered" >    }, []);</span>
&nbsp;
<span class="cstat-no" title="statement not covered" >    useEffect(() =&gt; {</span>
<span class="cstat-no" title="statement not covered" >        async function loadServices() {</span>
<span class="cstat-no" title="statement not covered" >            const services = await fetchServices();</span>
<span class="cstat-no" title="statement not covered" >            setServices(services);</span>
<span class="cstat-no" title="statement not covered" >            console.log(services);</span>
<span class="cstat-no" title="statement not covered" >        }</span>
<span class="cstat-no" title="statement not covered" >        loadServices();</span>
<span class="cstat-no" title="statement not covered" >    }, []);</span>
&nbsp;
<span class="cstat-no" title="statement not covered" >    useEffect(() =&gt; {</span>
<span class="cstat-no" title="statement not covered" >        if(showAddGuestPopup === true){</span>
            
<span class="cstat-no" title="statement not covered" >        }</span>
<span class="cstat-no" title="statement not covered" >    }, [showAddGuestPopup]);</span>
&nbsp;
<span class="cstat-no" title="statement not covered" >    useEffect(() =&gt; {</span>
<span class="cstat-no" title="statement not covered" >        console.log("eventData updated:", eventData);</span>
<span class="cstat-no" title="statement not covered" >        updateEventData();</span>
<span class="cstat-no" title="statement not covered" >    }, [eventData]);</span>
&nbsp;
<span class="cstat-no" title="statement not covered" >    const handleSave = () =&gt; {</span>
<span class="cstat-no" title="statement not covered" >        setEventData({...editForm});</span>
<span class="cstat-no" title="statement not covered" >        setIsEditing(false);</span>
<span class="cstat-no" title="statement not covered" >    };</span>
&nbsp;
<span class="cstat-no" title="statement not covered" >    const handleCancel = () =&gt; {</span>
<span class="cstat-no" title="statement not covered" >        setEditForm({...eventData});</span>
<span class="cstat-no" title="statement not covered" >        setIsEditing(false);</span>
<span class="cstat-no" title="statement not covered" >    };</span>
&nbsp;
<span class="cstat-no" title="statement not covered" >    const handleTaskToggle = (taskName) =&gt; {</span>
<span class="cstat-no" title="statement not covered" >        setEventData((prev) =&gt; ({</span>
<span class="cstat-no" title="statement not covered" >            ...prev,</span>
<span class="cstat-no" title="statement not covered" >            tasks: {</span>
<span class="cstat-no" title="statement not covered" >            ...prev.tasks,</span>
<span class="cstat-no" title="statement not covered" >            [taskName]: !prev.tasks[taskName],</span>
<span class="cstat-no" title="statement not covered" >            },</span>
<span class="cstat-no" title="statement not covered" >        }));</span>
<span class="cstat-no" title="statement not covered" >    };</span>
&nbsp;
<span class="cstat-no" title="statement not covered" >    function formatDate(date) {</span>
<span class="cstat-no" title="statement not covered" >        if (!date) return "";</span>
&nbsp;
<span class="cstat-no" title="statement not covered" >        if(typeof date === 'object' &amp;&amp; typeof date._seconds === 'number' &amp;&amp; typeof date._nanoseconds === 'number') {</span>
<span class="cstat-no" title="statement not covered" >        const jsDate = new Date( date._seconds * 1000 + date._nanoseconds / 1e6);</span>
<span class="cstat-no" title="statement not covered" >        return jsDate.toLocaleString();</span>
<span class="cstat-no" title="statement not covered" >        }</span>
&nbsp;
        // Already a JS Date
<span class="cstat-no" title="statement not covered" >        if (date instanceof Date) {</span>
<span class="cstat-no" title="statement not covered" >        return date.toLocaleString();</span>
<span class="cstat-no" title="statement not covered" >        }</span>
&nbsp;
        // String
<span class="cstat-no" title="statement not covered" >        if (typeof date === "string") {</span>
<span class="cstat-no" title="statement not covered" >        return new Date(date).toLocaleString();</span>
<span class="cstat-no" title="statement not covered" >        }</span>
&nbsp;
<span class="cstat-no" title="statement not covered" >        return String(date); // fallback</span>
<span class="cstat-no" title="statement not covered" >    }</span>
&nbsp;
<span class="cstat-no" title="statement not covered" >    const onSave = async (guestInfo) =&gt; {</span>
<span class="cstat-no" title="statement not covered" >        const auth = getAuth();</span>
<span class="cstat-no" title="statement not covered" >        const user = auth.currentUser;</span>
<span class="cstat-no" title="statement not covered" >        const token = await user.getIdToken(true);</span>
    
<span class="cstat-no" title="statement not covered" >        const res = await fetch(`https://us-central1-planit-sdp.cloudfunctions.net/api/planner/me/${eventId}/guests`, {</span>
<span class="cstat-no" title="statement not covered" >            method: "POST",</span>
<span class="cstat-no" title="statement not covered" >            headers: {</span>
<span class="cstat-no" title="statement not covered" >                "Authorization": `Bearer ${token}`,</span>
<span class="cstat-no" title="statement not covered" >                "Content-Type": "application/json"</span>
<span class="cstat-no" title="statement not covered" >            },</span>
<span class="cstat-no" title="statement not covered" >            body: JSON.stringify(guestInfo)</span>
<span class="cstat-no" title="statement not covered" >        });</span>
<span class="cstat-no" title="statement not covered" >        if (!res.ok) return "Guest Creation Failed"; </span>
<span class="cstat-no" title="statement not covered" >        console.log("Guest creation done.");</span>
<span class="cstat-no" title="statement not covered" >    }</span>
&nbsp;
<span class="cstat-no" title="statement not covered" >    const onShowChat = async (service) =&gt; {</span>
        //Data fetching will go here
<span class="cstat-no" title="statement not covered" >        setChatService(service);</span>
<span class="cstat-no" title="statement not covered" >        setShowChat(true);</span>
<span class="cstat-no" title="statement not covered" >    }</span>
&nbsp;
<span class="cstat-no" title="statement not covered" >    const onCloseChat = async () =&gt; {</span>
        //Clearing of variables will go here
<span class="cstat-no" title="statement not covered" >        setChatService(null);</span>
<span class="cstat-no" title="statement not covered" >        setShowChat(false);</span>
<span class="cstat-no" title="statement not covered" >    }</span>
&nbsp;
<span class="cstat-no" title="statement not covered" >    return(</span>
<span class="cstat-no" title="statement not covered" >        &lt;section className="event-view-edit"&gt;</span>
<span class="cstat-no" title="statement not covered" >            {showChat &amp;&amp; (</span>
<span class="cstat-no" title="statement not covered" >                &lt;ChatComponent</span>
<span class="cstat-no" title="statement not covered" >                plannerId={event.plannerId} vendorId={chatService.vendorId} eventId = {event.id} closeChat={onCloseChat}</span>
<span class="cstat-no" title="statement not covered" >                currentUser={{id:event.plannerId, name: event.name, type: "planner"}}</span>
<span class="cstat-no" title="statement not covered" >                otherUser={{id: chatService.vendorId, name: chatService.vendorName, type: "vendor"}} serviceType={chatService.serviceName}/&gt;</span>
            )}
<span class="cstat-no" title="statement not covered" >            &lt;section className="event-header"&gt;</span>
                
<span class="cstat-no" title="statement not covered" >                &lt;section className="header-top"&gt;</span>
<span class="cstat-no" title="statement not covered" >                    &lt;button </span>
<span class="cstat-no" title="statement not covered" >                        className="back-btn"</span>
<span class="cstat-no" title="statement not covered" >                        onClick={() =&gt; setActivePage &amp;&amp; setActivePage('events')}</span>
<span class="cstat-no" title="statement not covered" >                    &gt;</span>
                        ← Back to Events
<span class="cstat-no" title="statement not covered" >                    &lt;/button&gt;</span>
<span class="cstat-no" title="statement not covered" >                    &lt;section className="header-actions"&gt;</span>
<span class="cstat-no" title="statement not covered" >                        {!isEditing ? (</span>
<span class="cstat-no" title="statement not covered" >                            &lt;button </span>
<span class="cstat-no" title="statement not covered" >                                className="edit-btn"</span>
<span class="cstat-no" title="statement not covered" >                                onClick={() =&gt; setIsEditing(true)}</span>
<span class="cstat-no" title="statement not covered" >                            &gt;</span>
                                Edit Event
<span class="cstat-no" title="statement not covered" >                            &lt;/button&gt;</span>
                        ) : (
<span class="cstat-no" title="statement not covered" >                            &lt;section className="edit-actions"&gt;</span>
<span class="cstat-no" title="statement not covered" >                                &lt;button className="save-btn" onClick={handleSave}&gt;Save Changes&lt;/button&gt;</span>
<span class="cstat-no" title="statement not covered" >                                &lt;button className="cancel-btn" onClick={handleCancel}&gt;Cancel&lt;/button&gt;</span>
<span class="cstat-no" title="statement not covered" >                            &lt;/section&gt;</span>
                        )}
<span class="cstat-no" title="statement not covered" >                    &lt;/section&gt;</span>
<span class="cstat-no" title="statement not covered" >                &lt;/section&gt;</span>
&nbsp;
<span class="cstat-no" title="statement not covered" >                &lt;section className="header-main"&gt;</span>
<span class="cstat-no" title="statement not covered" >                    {!isEditing ? (</span>
<span class="cstat-no" title="statement not covered" >                        &lt;section className="event-title-info"&gt;</span>
<span class="cstat-no" title="statement not covered" >                            &lt;h1&gt;{eventData.name}&lt;/h1&gt;</span>
<span class="cstat-no" title="statement not covered" >                        &lt;/section&gt;</span>
                    ) : (
<span class="cstat-no" title="statement not covered" >                        &lt;section className="edit-title-section"&gt;</span>
<span class="cstat-no" title="statement not covered" >                            &lt;input </span>
<span class="cstat-no" title="statement not covered" >                                type="text"</span>
<span class="cstat-no" title="statement not covered" >                                value={editForm.name}</span>
<span class="cstat-no" title="statement not covered" >                                onChange={(e) =&gt; setEditForm({...editForm, name: e.target.value})}</span>
<span class="cstat-no" title="statement not covered" >                                className="edit-title-input"</span>
<span class="cstat-no" title="statement not covered" >                                placeholder="Event name"</span>
<span class="cstat-no" title="statement not covered" >                            /&gt;</span>
<span class="cstat-no" title="statement not covered" >                        &lt;/section&gt;</span>
                    )}
<span class="cstat-no" title="statement not covered" >                &lt;/section&gt;</span>
<span class="cstat-no" title="statement not covered" >            &lt;/section&gt;</span>
&nbsp;
<span class="cstat-no" title="statement not covered" >            &lt;section className="tabs-container"&gt;</span>
<span class="cstat-no" title="statement not covered" >                &lt;section className="tabs"&gt;</span>
<span class="cstat-no" title="statement not covered" >                    &lt;button </span>
<span class="cstat-no" title="statement not covered" >                        className={`tab-btn ${activeTab === "overview" ? "active" : ""}`}</span>
<span class="cstat-no" title="statement not covered" >                        onClick={() =&gt; setActiveTab("overview")}</span>
<span class="cstat-no" title="statement not covered" >                    &gt;</span>
                        Overview
<span class="cstat-no" title="statement not covered" >                    &lt;/button&gt;</span>
<span class="cstat-no" title="statement not covered" >                    &lt;button </span>
<span class="cstat-no" title="statement not covered" >                        className={`tab-btn ${activeTab === "guests" ? "active" : ""}`}</span>
<span class="cstat-no" title="statement not covered" >                        onClick={() =&gt; setActiveTab("guests")}</span>
<span class="cstat-no" title="statement not covered" >                    &gt;</span>
                        Guests &amp; RSVP
<span class="cstat-no" title="statement not covered" >                    &lt;/button&gt;</span>
<span class="cstat-no" title="statement not covered" >                    &lt;button </span>
<span class="cstat-no" title="statement not covered" >                        className={`tab-btn ${activeTab === "vendors" ? "active" : ""}`}</span>
<span class="cstat-no" title="statement not covered" >                        onClick={() =&gt; setActiveTab("vendors")}</span>
<span class="cstat-no" title="statement not covered" >                    &gt;</span>
                        Services
<span class="cstat-no" title="statement not covered" >                    &lt;/button&gt;</span>
<span class="cstat-no" title="statement not covered" >                    &lt;button </span>
<span class="cstat-no" title="statement not covered" >                        className={`tab-btn ${activeTab === "tasks" ? "active" : ""}`}</span>
<span class="cstat-no" title="statement not covered" >                        onClick={() =&gt; setActiveTab("tasks")}</span>
<span class="cstat-no" title="statement not covered" >                    &gt;</span>
                        Tasks
<span class="cstat-no" title="statement not covered" >                    &lt;/button&gt;</span>
<span class="cstat-no" title="statement not covered" >                    &lt;button </span>
<span class="cstat-no" title="statement not covered" >                        className={`tab-btn ${activeTab === "schedule" ? "active" : ""}`}</span>
<span class="cstat-no" title="statement not covered" >                        onClick={() =&gt; setActiveTab("schedule")}</span>
<span class="cstat-no" title="statement not covered" >                    &gt;</span>
                        Schedule
<span class="cstat-no" title="statement not covered" >                    &lt;/button&gt;</span>
<span class="cstat-no" title="statement not covered" >                &lt;/section&gt;</span>
&nbsp;
<span class="cstat-no" title="statement not covered" >                &lt;section className="tab-content"&gt;</span>
<span class="cstat-no" title="statement not covered" >                    {activeTab === "overview" &amp;&amp; (</span>
<span class="cstat-no" title="statement not covered" >                        &lt;section className="overview-content"&gt;</span>
<span class="cstat-no" title="statement not covered" >                            &lt;section className="overview-grid"&gt;</span>
                                {/* Basic Event Details */}
<span class="cstat-no" title="statement not covered" >                                &lt;section className="detail-card"&gt;</span>
<span class="cstat-no" title="statement not covered" >                                    &lt;h3&gt;Event Details&lt;/h3&gt;</span>
<span class="cstat-no" title="statement not covered" >                                    {!isEditing ? (</span>
<span class="cstat-no" title="statement not covered" >                                        &lt;section className="detail-info"&gt;</span>
<span class="cstat-no" title="statement not covered" >                                            &lt;p&gt;&lt;strong&gt;Location:&lt;/strong&gt; {eventData.location}&lt;/p&gt;</span>
<span class="cstat-no" title="statement not covered" >                                            &lt;p&gt;&lt;strong&gt;Date:&lt;/strong&gt; {formatDate(eventData.date)}&lt;/p&gt;</span>
<span class="cstat-no" title="statement not covered" >                                            &lt;p&gt;&lt;strong&gt;Duration:&lt;/strong&gt; {eventData.duration} hrs&lt;/p&gt;</span>
<span class="cstat-no" title="statement not covered" >                                            &lt;p&gt;&lt;strong&gt;Expected Attendees:&lt;/strong&gt; {eventData.expectedGuestCount}&lt;/p&gt;</span>
<span class="cstat-no" title="statement not covered" >                                            &lt;p&gt;&lt;strong&gt;Category:&lt;/strong&gt; {eventData.eventCategory}&lt;/p&gt;</span>
<span class="cstat-no" title="statement not covered" >                                        &lt;/section&gt;</span>
                                    ) : (
<span class="cstat-no" title="statement not covered" >                                        &lt;section className="edit-form"&gt;</span>
<span class="cstat-no" title="statement not covered" >                                            &lt;label&gt;</span>
                                                Location:
<span class="cstat-no" title="statement not covered" >                                                &lt;input </span>
<span class="cstat-no" title="statement not covered" >                                                    type="text"</span>
<span class="cstat-no" title="statement not covered" >                                                    value={editForm.location}</span>
<span class="cstat-no" title="statement not covered" >                                                    onChange={(e) =&gt; setEditForm({...editForm, location: e.target.value})}</span>
<span class="cstat-no" title="statement not covered" >                                                /&gt;</span>
<span class="cstat-no" title="statement not covered" >                                            &lt;/label&gt;</span>
<span class="cstat-no" title="statement not covered" >                                            &lt;label&gt;</span>
                                                Date:
<span class="cstat-no" title="statement not covered" >                                                &lt;input </span>
<span class="cstat-no" title="statement not covered" >                                                    type="datetime-local"</span>
<span class="cstat-no" title="statement not covered" >                                                    value={editForm.date}</span>
<span class="cstat-no" title="statement not covered" >                                                    onChange={(e) =&gt; setEditForm({...editForm, date: e.target.value})}</span>
<span class="cstat-no" title="statement not covered" >                                                /&gt;</span>
<span class="cstat-no" title="statement not covered" >                                            &lt;/label&gt;</span>
<span class="cstat-no" title="statement not covered" >                                            &lt;label&gt;</span>
                                                Duration:
<span class="cstat-no" title="statement not covered" >                                                &lt;input </span>
<span class="cstat-no" title="statement not covered" >                                                    type="number"</span>
<span class="cstat-no" title="statement not covered" >                                                    value={editForm.duration}</span>
<span class="cstat-no" title="statement not covered" >                                                    onChange={(e) =&gt; setEditForm({...editForm, duration: e.target.value})}</span>
<span class="cstat-no" title="statement not covered" >                                                /&gt;</span>
<span class="cstat-no" title="statement not covered" >                                            &lt;/label&gt;</span>
<span class="cstat-no" title="statement not covered" >                                            &lt;label&gt;</span>
                                                Expected Attendees:
<span class="cstat-no" title="statement not covered" >                                                &lt;input </span>
<span class="cstat-no" title="statement not covered" >                                                    type="number"</span>
<span class="cstat-no" title="statement not covered" >                                                    value={editForm.expectedGuestCount}</span>
<span class="cstat-no" title="statement not covered" >                                                    onChange={(e) =&gt; setEditForm({...editForm, expectedGuestCount: parseInt(e.target.value)})}</span>
<span class="cstat-no" title="statement not covered" >                                                /&gt;</span>
<span class="cstat-no" title="statement not covered" >                                            &lt;/label&gt;</span>
<span class="cstat-no" title="statement not covered" >                                            &lt;label&gt;</span>
                                                Category:
<span class="cstat-no" title="statement not covered" >                                                &lt;input </span>
<span class="cstat-no" title="statement not covered" >                                                    type="text"</span>
<span class="cstat-no" title="statement not covered" >                                                    value={editForm.eventCategory}</span>
<span class="cstat-no" title="statement not covered" >                                                    onChange={(e) =&gt; setEditForm({...editForm, eventCategory: e.target.value})}</span>
<span class="cstat-no" title="statement not covered" >                                                /&gt;</span>
<span class="cstat-no" title="statement not covered" >                                            &lt;/label&gt;</span>
<span class="cstat-no" title="statement not covered" >                                        &lt;/section&gt;</span>
                                    )}
<span class="cstat-no" title="statement not covered" >                                &lt;/section&gt;</span>
&nbsp;
                                {/* Additional Event Details */}
<span class="cstat-no" title="statement not covered" >                                &lt;section className="detail-card"&gt;</span>
<span class="cstat-no" title="statement not covered" >                                    &lt;h3&gt;Event Specifications&lt;/h3&gt;</span>
<span class="cstat-no" title="statement not covered" >                                    {!isEditing ? (</span>
<span class="cstat-no" title="statement not covered" >                                        &lt;section className="detail-info"&gt;</span>
<span class="cstat-no" title="statement not covered" >                                            &lt;p&gt;&lt;strong&gt;Style:&lt;/strong&gt; {eventData.eventStyle || 'Not specified'}&lt;/p&gt;</span>
<span class="cstat-no" title="statement not covered" >                                            &lt;p&gt;&lt;strong&gt;Budget:&lt;/strong&gt; {eventData.budget ? `$${eventData.budget}` : 'Not set'}&lt;/p&gt;</span>
<span class="cstat-no" title="statement not covered" >                                            &lt;p&gt;&lt;strong&gt;Special Requirements:&lt;/strong&gt; {eventData.specialRequirements || 'None'}&lt;/p&gt;</span>
<span class="cstat-no" title="statement not covered" >                                            &lt;p&gt;&lt;strong&gt;Notes:&lt;/strong&gt; {eventData.notes || 'No additional notes'}&lt;/p&gt;</span>
<span class="cstat-no" title="statement not covered" >                                        &lt;/section&gt;</span>
                                    ) : (
<span class="cstat-no" title="statement not covered" >                                        &lt;section className="edit-form"&gt;</span>
<span class="cstat-no" title="statement not covered" >                                            &lt;label&gt;</span>
                                                Style:
<span class="cstat-no" title="statement not covered" >                                                &lt;input </span>
<span class="cstat-no" title="statement not covered" >                                                    type="text"</span>
<span class="cstat-no" title="statement not covered" >                                                    value={editForm.eventStyle || ''}</span>
<span class="cstat-no" title="statement not covered" >                                                    onChange={(e) =&gt; setEditForm({...editForm, eventStyle: e.target.value})}</span>
<span class="cstat-no" title="statement not covered" >                                                    placeholder="e.g., Formal, Casual, Modern, Rustic"</span>
<span class="cstat-no" title="statement not covered" >                                                /&gt;</span>
<span class="cstat-no" title="statement not covered" >                                            &lt;/label&gt;</span>
<span class="cstat-no" title="statement not covered" >                                            &lt;label&gt;</span>
                                                Budget:
<span class="cstat-no" title="statement not covered" >                                                &lt;input </span>
<span class="cstat-no" title="statement not covered" >                                                    type="number"</span>
<span class="cstat-no" title="statement not covered" >                                                    value={editForm.budget || ''}</span>
<span class="cstat-no" title="statement not covered" >                                                    onChange={(e) =&gt; setEditForm({...editForm, budget: e.target.value})}</span>
<span class="cstat-no" title="statement not covered" >                                                    placeholder="Total budget amount"</span>
<span class="cstat-no" title="statement not covered" >                                                /&gt;</span>
<span class="cstat-no" title="statement not covered" >                                            &lt;/label&gt;</span>
<span class="cstat-no" title="statement not covered" >                                            &lt;label&gt;</span>
                                                Special Requirements:
<span class="cstat-no" title="statement not covered" >                                                &lt;textarea </span>
<span class="cstat-no" title="statement not covered" >                                                    value={editForm.specialRequirements || ''}</span>
<span class="cstat-no" title="statement not covered" >                                                    onChange={(e) =&gt; setEditForm({...editForm, specialRequirements: e.target.value})}</span>
<span class="cstat-no" title="statement not covered" >                                                    placeholder="Accessibility needs, dietary restrictions, equipment requirements..."</span>
<span class="cstat-no" title="statement not covered" >                                                    rows="3"</span>
<span class="cstat-no" title="statement not covered" >                                                /&gt;</span>
<span class="cstat-no" title="statement not covered" >                                            &lt;/label&gt;</span>
<span class="cstat-no" title="statement not covered" >                                            &lt;label&gt;</span>
                                                Notes:
<span class="cstat-no" title="statement not covered" >                                                &lt;textarea </span>
<span class="cstat-no" title="statement not covered" >                                                    value={editForm.notes || ''}</span>
<span class="cstat-no" title="statement not covered" >                                                    onChange={(e) =&gt; setEditForm({...editForm, notes: e.target.value})}</span>
<span class="cstat-no" title="statement not covered" >                                                    placeholder="Additional notes, ideas, or reminders..."</span>
<span class="cstat-no" title="statement not covered" >                                                    rows="3"</span>
<span class="cstat-no" title="statement not covered" >                                                /&gt;</span>
<span class="cstat-no" title="statement not covered" >                                            &lt;/label&gt;</span>
<span class="cstat-no" title="statement not covered" >                                        &lt;/section&gt;</span>
                                    )}
<span class="cstat-no" title="statement not covered" >                                &lt;/section&gt;</span>
&nbsp;
                                {/* Action Prompts */}
<span class="cstat-no" title="statement not covered" >                                &lt;section className="action-prompts"&gt;</span>
<span class="cstat-no" title="statement not covered" >                                    {guests.length === 0 &amp;&amp; (</span>
<span class="cstat-no" title="statement not covered" >                                        &lt;PromptCard</span>
<span class="cstat-no" title="statement not covered" >                                            title="No Guests Yet"</span>
<span class="cstat-no" title="statement not covered" >                                            message="Your event doesn't have any guests yet. Start building your guest list to manage RSVPs and attendance."</span>
<span class="cstat-no" title="statement not covered" >                                            buttonText="Add Guests"</span>
<span class="cstat-no" title="statement not covered" >                                            onClick={() =&gt; { setShowImportGuestPopup(true); setActiveTab("guests")}}</span>
<span class="cstat-no" title="statement not covered" >                                        /&gt;</span>
                                    )}
                                    
<span class="cstat-no" title="statement not covered" >                                    {vendors.length === 0 &amp;&amp; (</span>
<span class="cstat-no" title="statement not covered" >                                        &lt;PromptCard</span>
<span class="cstat-no" title="statement not covered" >                                            title="No Vendors Yet"</span>
<span class="cstat-no" title="statement not covered" >                                            message="Your event doesn't have any vendors yet. Add vendors to manage services, catering, and suppliers."</span>
<span class="cstat-no" title="statement not covered" >                                            buttonText="Add Vendors"</span>
<span class="cstat-no" title="statement not covered" >                                            onClick={() =&gt; setActiveTab("vendors")}</span>
<span class="cstat-no" title="statement not covered" >                                        /&gt;</span>
                                    )}
&nbsp;
<span class="cstat-no" title="statement not covered" >                                    {(!eventData.tasks || Object.keys(eventData.tasks).length === 0) &amp;&amp; (</span>
<span class="cstat-no" title="statement not covered" >                                        &lt;PromptCard</span>
<span class="cstat-no" title="statement not covered" >                                            title="No Tasks Yet"</span>
<span class="cstat-no" title="statement not covered" >                                            message="Create a task list to stay organized and track your event planning progress."</span>
<span class="cstat-no" title="statement not covered" >                                            buttonText="Add Tasks"</span>
<span class="cstat-no" title="statement not covered" >                                            onClick={() =&gt; setActiveTab("tasks")}</span>
<span class="cstat-no" title="statement not covered" >                                        /&gt;</span>
                                    )}
<span class="cstat-no" title="statement not covered" >                                &lt;/section&gt;</span>
&nbsp;
                                {/* Event Summary Cards */}
<span class="cstat-no" title="statement not covered" >                                {(guests.length &gt; 0 || vendors.length &gt; 0) &amp;&amp; (</span>
<span class="cstat-no" title="statement not covered" >                                    &lt;section className="summary-cards"&gt;</span>
<span class="cstat-no" title="statement not covered" >                                        {guests.length &gt; 0 &amp;&amp; (</span>
<span class="cstat-no" title="statement not covered" >                                            &lt;section className="summary-card"&gt;</span>
<span class="cstat-no" title="statement not covered" >                                                &lt;h4&gt;Guest Summary&lt;/h4&gt;</span>
<span class="cstat-no" title="statement not covered" >                                                &lt;p&gt;{guests.length} total guests&lt;/p&gt;</span>
<span class="cstat-no" title="statement not covered" >                                                &lt;p&gt;{guests.filter(g =&gt; g.rsvpStatus === 'attending').length} confirmed&lt;/p&gt;</span>
<span class="cstat-no" title="statement not covered" >                                            &lt;/section&gt;</span>
                                        )}
                                        
<span class="cstat-no" title="statement not covered" >                                        {vendors.length &gt; 0 &amp;&amp; (</span>
<span class="cstat-no" title="statement not covered" >                                            &lt;section className="summary-card"&gt;</span>
<span class="cstat-no" title="statement not covered" >                                                &lt;h4&gt;Vendor Summary&lt;/h4&gt;</span>
<span class="cstat-no" title="statement not covered" >                                                &lt;p&gt;{vendors.length} vendors booked&lt;/p&gt;</span>
<span class="cstat-no" title="statement not covered" >                                                &lt;p&gt;Total cost: ${vendors.reduce((sum, v) =&gt; sum + (parseFloat(v.cost) || 0), 0).toFixed(2)}&lt;/p&gt;</span>
<span class="cstat-no" title="statement not covered" >                                            &lt;/section&gt;</span>
                                        )}
<span class="cstat-no" title="statement not covered" >                                    &lt;/section&gt;</span>
                                )}
<span class="cstat-no" title="statement not covered" >                            &lt;/section&gt;</span>
<span class="cstat-no" title="statement not covered" >                        &lt;/section&gt;</span>
                    )}
&nbsp;
<span class="cstat-no" title="statement not covered" >                    {activeTab === "guests" &amp;&amp; (</span>
&nbsp;
<span class="cstat-no" title="statement not covered" >                        &lt;section className="guests-content"&gt;</span>
&nbsp;
<span class="cstat-no" title="statement not covered" >                            &lt;GuestRSVPSummary guests={guests} /&gt;</span>
                            
<span class="cstat-no" title="statement not covered" >                            &lt;section className="guests-section"&gt;</span>
<span class="cstat-no" title="statement not covered" >                                &lt;section className="guests-header"&gt;</span>
<span class="cstat-no" title="statement not covered" >                                    &lt;h3&gt;Guest List&lt;/h3&gt;</span>
<span class="cstat-no" title="statement not covered" >                                    &lt;button className="add-guest-btn" onClick={() =&gt; setShowImportGuestPopup(true)}&gt;+ Add Guests from CSV&lt;/button&gt;</span>
<span class="cstat-no" title="statement not covered" >                                    &lt;button className="add-guest-btn" onClick={() =&gt; setShowAddGuestPopup(true)}&gt;+ Add Guest&lt;/button&gt;</span>
<span class="cstat-no" title="statement not covered" >                                &lt;/section&gt;</span>
&nbsp;
<span class="cstat-no" title="statement not covered" >                                {showImportGuestPopup &amp;&amp; (</span>
<span class="cstat-no" title="statement not covered" >                                    &lt;GuestImportWithValidation</span>
<span class="cstat-no" title="statement not covered" >                                        eventId={eventId}</span>
<span class="cstat-no" title="statement not covered" >                                        onClose={() =&gt; setShowImportGuestPopup(false)}</span>
<span class="cstat-no" title="statement not covered" >                                        onImportComplete={() =&gt; {</span>
<span class="cstat-no" title="statement not covered" >                                        setShowImportGuestPopup(false); // hide after import completes</span>
<span class="cstat-no" title="statement not covered" >                                        }}</span>
<span class="cstat-no" title="statement not covered" >                                    /&gt;</span>
                                )}
&nbsp;
<span class="cstat-no" title="statement not covered" >                                {showAddGuestPopup &amp;&amp; (</span>
<span class="cstat-no" title="statement not covered" >                                        &lt;section&gt;</span>
<span class="cstat-no" title="statement not covered" >                                            &lt;AddGuestPopup isOpen={true} onClose={() =&gt; setShowAddGuestPopup(false)} onSave={onSave}/&gt;</span>
<span class="cstat-no" title="statement not covered" >                                        &lt;/section&gt;</span>
                                    )}
                                
<span class="cstat-no" title="statement not covered" >                                &lt;section className="guests-list"&gt;</span>
<span class="cstat-no" title="statement not covered" >                                    {guests.length &gt; 0 ? guests.map((guest) =&gt; (</span>
<span class="cstat-no" title="statement not covered" >                                        &lt;section key={guest.id} className="guest-item"&gt;</span>
<span class="cstat-no" title="statement not covered" >                                            &lt;section className="guest-info"&gt;</span>
<span class="cstat-no" title="statement not covered" >                                                &lt;h4&gt;{guest.firstname} {guest.lastname}&lt;/h4&gt;</span>
<span class="cstat-no" title="statement not covered" >                                                &lt;p&gt;{guest.email}&lt;/p&gt;</span>
<span class="cstat-no" title="statement not covered" >                                                &lt;p&gt;Plus Ones: {guest.plusOne}&lt;/p&gt;</span>
<span class="cstat-no" title="statement not covered" >                                            &lt;/section&gt;</span>
<span class="cstat-no" title="statement not covered" >                                            &lt;section className="guest-rsvp"&gt;</span>
<span class="cstat-no" title="statement not covered" >                                                &lt;span className={`rsvp-badge ${guest.rsvpStatus}`}&gt;</span>
<span class="cstat-no" title="statement not covered" >                                                    {guest.rsvpStatus === 'accepted' ? 'Confirmed' : </span>
<span class="cstat-no" title="statement not covered" >                                                     guest.rsvpStatus === 'declined' ? 'Declined' : </span>
<span class="cstat-no" title="statement not covered" >                                                     'Pending'}</span>
<span class="cstat-no" title="statement not covered" >                                                &lt;/span&gt;</span>
<span class="cstat-no" title="statement not covered" >                                            &lt;/section&gt;</span>
<span class="cstat-no" title="statement not covered" >                                            &lt;section className="guest-actions"&gt;</span>
<span class="cstat-no" title="statement not covered" >                                                &lt;button className="send-reminder-btn" onClick={() =&gt; sendReminder(guest.id, eventId)}&gt;Send Reminder&lt;/button&gt;</span>
<span class="cstat-no" title="statement not covered" >                                                &lt;button className="edit-guest-btn"&gt;Edit&lt;/button&gt;</span>
<span class="cstat-no" title="statement not covered" >                                            &lt;/section&gt;</span>
<span class="cstat-no" title="statement not covered" >                                        &lt;/section&gt;</span>
<span class="cstat-no" title="statement not covered" >                                    )) : (</span>
<span class="cstat-no" title="statement not covered" >                                        &lt;section className="empty-state"&gt;</span>
<span class="cstat-no" title="statement not covered" >                                            &lt;p&gt;No guests added yet. Click "Add Guest" to invite people to your event.&lt;/p&gt;</span>
<span class="cstat-no" title="statement not covered" >                                        &lt;/section&gt;</span>
                                    )}
<span class="cstat-no" title="statement not covered" >                                &lt;/section&gt;</span>
<span class="cstat-no" title="statement not covered" >                            &lt;/section&gt;</span>
<span class="cstat-no" title="statement not covered" >                        &lt;/section&gt;</span>
                    )}
&nbsp;
<span class="cstat-no" title="statement not covered" >                    {activeTab === "vendors" &amp;&amp; (</span>
<span class="cstat-no" title="statement not covered" >                        &lt;section className="vendors-content"&gt;</span>
<span class="cstat-no" title="statement not covered" >                            &lt;section className="vendors-header"&gt;</span>
<span class="cstat-no" title="statement not covered" >                                &lt;h3&gt;Event Services&lt;/h3&gt;</span>
<span class="cstat-no" title="statement not covered" >                                &lt;button className="add-vendor-btn" onClick={() =&gt; setActivePage("vendor")}&gt;+ Add Vendor&lt;/button&gt;</span>
<span class="cstat-no" title="statement not covered" >                            &lt;/section&gt;</span>
<span class="cstat-no" title="statement not covered" >                            &lt;section className="vendors-list"&gt;</span>
<span class="cstat-no" title="statement not covered" >                                {services &amp;&amp; services.length &gt; 0 ? services.map((service) =&gt; (</span>
<span class="cstat-no" title="statement not covered" >                                    &lt;ServiceItem key={service.id} service={service} showChat={onShowChat} /&gt;</span>
<span class="cstat-no" title="statement not covered" >                                )) : (</span>
<span class="cstat-no" title="statement not covered" >                                    &lt;section className="empty-state"&gt;</span>
<span class="cstat-no" title="statement not covered" >                                        &lt;p&gt;No services added yet. Click "Add Vendor" to start building your services list.&lt;/p&gt;</span>
<span class="cstat-no" title="statement not covered" >                                    &lt;/section&gt;</span>
                                )}
<span class="cstat-no" title="statement not covered" >                            &lt;/section&gt;</span>
<span class="cstat-no" title="statement not covered" >                        &lt;/section&gt;</span>
                    )}
&nbsp;
<span class="cstat-no" title="statement not covered" >                     {activeTab === "tasks" &amp;&amp; (</span>
<span class="cstat-no" title="statement not covered" >                        &lt;section className="tasks-content"&gt;</span>
<span class="cstat-no" title="statement not covered" >                            &lt;section className="tasks-header"&gt;</span>
<span class="cstat-no" title="statement not covered" >                                &lt;h3&gt;Event Tasks&lt;/h3&gt;</span>
<span class="cstat-no" title="statement not covered" >                                &lt;button className="add-task-btn"&gt;+ Add Task&lt;/button&gt;</span>
<span class="cstat-no" title="statement not covered" >                            &lt;/section&gt;</span>
<span class="cstat-no" title="statement not covered" >                                &lt;section className="tasks-list"&gt;</span>
<span class="cstat-no" title="statement not covered" >                                    {eventData.tasks &amp;&amp; Object.keys(eventData.tasks).length &gt; 0 ? (</span>
<span class="cstat-no" title="statement not covered" >                                       Object.entries(eventData.tasks).map(([taskName, completed], i) =&gt; (</span>
<span class="cstat-no" title="statement not covered" >                                            &lt;TaskItem</span>
<span class="cstat-no" title="statement not covered" >                                            key={`${taskName}-${i}`}</span>
<span class="cstat-no" title="statement not covered" >                                            taskName={taskName}</span>
<span class="cstat-no" title="statement not covered" >                                            taskStatus={completed}</span>
<span class="cstat-no" title="statement not covered" >                                            onToggle={handleTaskToggle}</span>
<span class="cstat-no" title="statement not covered" >                                            /&gt;</span>
<span class="cstat-no" title="statement not covered" >                                        ))</span>
                                    ) : (
<span class="cstat-no" title="statement not covered" >                                        &lt;section className="empty-state"&gt;</span>
<span class="cstat-no" title="statement not covered" >                                        &lt;p&gt;No tasks added yet. Click "Add Task" to start organizing your event planning.&lt;/p&gt;</span>
<span class="cstat-no" title="statement not covered" >                                        &lt;/section&gt;</span>
                                    )}
<span class="cstat-no" title="statement not covered" >                                &lt;/section&gt;</span>
<span class="cstat-no" title="statement not covered" >                        &lt;/section&gt;</span>
                    )}
&nbsp;
<span class="cstat-no" title="statement not covered" >                &lt;/section&gt;</span>
<span class="cstat-no" title="statement not covered" >            &lt;/section&gt;</span>
<span class="cstat-no" title="statement not covered" >        &lt;/section&gt;</span>
    );
<span class="cstat-no" title="statement not covered" >}</span></pre></td></tr></table></pre>

                <div class='push'></div><!-- for sticky footer -->
            </div><!-- /wrapper -->
            <div class='footer quiet pad2 space-top1 center small'>
                Code coverage generated by
                <a href="https://istanbul.js.org/" target="_blank" rel="noopener noreferrer">istanbul</a>
<<<<<<< HEAD
                at 2025-09-29T23:57:26.984Z
=======
                at 2025-09-30T10:49:42.632Z
>>>>>>> 735e2fca
            </div>
        <script src="../../../prettify.js"></script>
        <script>
            window.onload = function () {
                prettyPrint();
            };
        </script>
        <script src="../../../sorter.js"></script>
        <script src="../../../block-navigation.js"></script>
    </body>
</html>
    <|MERGE_RESOLUTION|>--- conflicted
+++ resolved
@@ -23,30 +23,30 @@
         <div class='clearfix'>
             
             <div class='fl pad1y space-right2'>
-                <span class="strong">0.58% </span>
+                <span class="strong">96.38% </span>
                 <span class="quiet">Statements</span>
-                <span class='fraction'>5/858</span>
+                <span class='fraction'>827/858</span>
             </div>
         
             
             <div class='fl pad1y space-right2'>
-                <span class="strong">100% </span>
+                <span class="strong">85.25% </span>
                 <span class="quiet">Branches</span>
-                <span class='fraction'>0/0</span>
+                <span class='fraction'>133/156</span>
             </div>
         
             
             <div class='fl pad1y space-right2'>
-                <span class="strong">0% </span>
+                <span class="strong">69.01% </span>
                 <span class="quiet">Functions</span>
-                <span class='fraction'>0/8</span>
+                <span class='fraction'>49/71</span>
             </div>
         
             
             <div class='fl pad1y space-right2'>
-                <span class="strong">0.58% </span>
+                <span class="strong">96.38% </span>
                 <span class="quiet">Lines</span>
-                <span class='fraction'>5/858</span>
+                <span class='fraction'>827/858</span>
             </div>
         
             
@@ -61,7 +61,7 @@
             </div>
         </template>
     </div>
-    <div class='status-line low'></div>
+    <div class='status-line high'></div>
     <pre><table class="coverage">
 <tr><td class="line-count quiet"><a name='L1'></a><a href='#L1'>1</a>
 <a name='L2'></a><a href='#L2'>2</a>
@@ -1120,54 +1120,257 @@
 <span class="cline-any cline-neutral">&nbsp;</span>
 <span class="cline-any cline-neutral">&nbsp;</span>
 <span class="cline-any cline-neutral">&nbsp;</span>
-<span class="cline-any cline-no">&nbsp;</span>
-<span class="cline-any cline-neutral">&nbsp;</span>
-<span class="cline-any cline-no">&nbsp;</span>
-<span class="cline-any cline-no">&nbsp;</span>
-<span class="cline-any cline-no">&nbsp;</span>
-<span class="cline-any cline-no">&nbsp;</span>
-<span class="cline-any cline-no">&nbsp;</span>
-<span class="cline-any cline-no">&nbsp;</span>
-<span class="cline-any cline-no">&nbsp;</span>
-<span class="cline-any cline-no">&nbsp;</span>
-<span class="cline-any cline-no">&nbsp;</span>
-<span class="cline-any cline-no">&nbsp;</span>
-<span class="cline-any cline-no">&nbsp;</span>
-<span class="cline-any cline-no">&nbsp;</span>
-<span class="cline-any cline-neutral">&nbsp;</span>
-<span class="cline-any cline-no">&nbsp;</span>
-<span class="cline-any cline-no">&nbsp;</span>
-<span class="cline-any cline-no">&nbsp;</span>
-<span class="cline-any cline-no">&nbsp;</span>
-<span class="cline-any cline-no">&nbsp;</span>
-<span class="cline-any cline-no">&nbsp;</span>
-<span class="cline-any cline-no">&nbsp;</span>
-<span class="cline-any cline-no">&nbsp;</span>
-<span class="cline-any cline-no">&nbsp;</span>
-<span class="cline-any cline-no">&nbsp;</span>
-<span class="cline-any cline-neutral">&nbsp;</span>
-<span class="cline-any cline-no">&nbsp;</span>
-<span class="cline-any cline-no">&nbsp;</span>
-<span class="cline-any cline-neutral">&nbsp;</span>
-<span class="cline-any cline-no">&nbsp;</span>
-<span class="cline-any cline-no">&nbsp;</span>
-<span class="cline-any cline-no">&nbsp;</span>
-<span class="cline-any cline-no">&nbsp;</span>
-<span class="cline-any cline-no">&nbsp;</span>
-<span class="cline-any cline-no">&nbsp;</span>
-<span class="cline-any cline-neutral">&nbsp;</span>
-<span class="cline-any cline-no">&nbsp;</span>
-<span class="cline-any cline-no">&nbsp;</span>
-<span class="cline-any cline-no">&nbsp;</span>
-<span class="cline-any cline-no">&nbsp;</span>
-<span class="cline-any cline-no">&nbsp;</span>
-<span class="cline-any cline-neutral">&nbsp;</span>
-<span class="cline-any cline-no">&nbsp;</span>
-<span class="cline-any cline-neutral">&nbsp;</span>
-<span class="cline-any cline-no">&nbsp;</span>
-<span class="cline-any cline-no">&nbsp;</span>
-<span class="cline-any cline-no">&nbsp;</span>
-<span class="cline-any cline-no">&nbsp;</span>
+<span class="cline-any cline-yes">17x</span>
+<span class="cline-any cline-neutral">&nbsp;</span>
+<span class="cline-any cline-yes">17x</span>
+<span class="cline-any cline-yes">17x</span>
+<span class="cline-any cline-yes">17x</span>
+<span class="cline-any cline-yes">17x</span>
+<span class="cline-any cline-yes">17x</span>
+<span class="cline-any cline-yes">17x</span>
+<span class="cline-any cline-yes">17x</span>
+<span class="cline-any cline-yes">17x</span>
+<span class="cline-any cline-yes">17x</span>
+<span class="cline-any cline-yes">17x</span>
+<span class="cline-any cline-yes">17x</span>
+<span class="cline-any cline-yes">17x</span>
+<span class="cline-any cline-neutral">&nbsp;</span>
+<span class="cline-any cline-yes">17x</span>
+<span class="cline-any cline-yes">17x</span>
+<span class="cline-any cline-yes">17x</span>
+<span class="cline-any cline-yes">17x</span>
+<span class="cline-any cline-yes">17x</span>
+<span class="cline-any cline-yes">17x</span>
+<span class="cline-any cline-yes">17x</span>
+<span class="cline-any cline-yes">17x</span>
+<span class="cline-any cline-yes">17x</span>
+<span class="cline-any cline-yes">17x</span>
+<span class="cline-any cline-neutral">&nbsp;</span>
+<span class="cline-any cline-yes">17x</span>
+<span class="cline-any cline-yes">17x</span>
+<span class="cline-any cline-neutral">&nbsp;</span>
+<span class="cline-any cline-yes">17x</span>
+<span class="cline-any cline-yes">17x</span>
+<span class="cline-any cline-yes">17x</span>
+<span class="cline-any cline-yes">17x</span>
+<span class="cline-any cline-yes">17x</span>
+<span class="cline-any cline-yes">17x</span>
+<span class="cline-any cline-neutral">&nbsp;</span>
+<span class="cline-any cline-yes">17x</span>
+<span class="cline-any cline-yes">3x</span>
+<span class="cline-any cline-yes">3x</span>
+<span class="cline-any cline-yes">1x</span>
+<span class="cline-any cline-yes">2x</span>
+<span class="cline-any cline-neutral">&nbsp;</span>
+<span class="cline-any cline-yes">3x</span>
+<span class="cline-any cline-neutral">&nbsp;</span>
+<span class="cline-any cline-yes">3x</span>
+<span class="cline-any cline-yes">3x</span>
+<span class="cline-any cline-yes">3x</span>
+<span class="cline-any cline-yes">3x</span>
+<span class="cline-any cline-neutral">&nbsp;</span>
+<span class="cline-any cline-yes">17x</span>
+<span class="cline-any cline-yes">2x</span>
+<span class="cline-any cline-yes">2x</span>
+<span class="cline-any cline-yes">1x</span>
+<span class="cline-any cline-yes">1x</span>
+<span class="cline-any cline-yes">1x</span>
+<span class="cline-any cline-yes">1x</span>
+<span class="cline-any cline-yes">1x</span>
+<span class="cline-any cline-yes">1x</span>
+<span class="cline-any cline-yes">1x</span>
+<span class="cline-any cline-yes">1x</span>
+<span class="cline-any cline-yes">1x</span>
+<span class="cline-any cline-yes">1x</span>
+<span class="cline-any cline-yes">1x</span>
+<span class="cline-any cline-yes">1x</span>
+<span class="cline-any cline-yes">2x</span>
+<span class="cline-any cline-neutral">&nbsp;</span>
+<span class="cline-any cline-yes">17x</span>
+<span class="cline-any cline-yes">1x</span>
+<span class="cline-any cline-yes">1x</span>
+<span class="cline-any cline-yes">1x</span>
+<span class="cline-any cline-yes">1x</span>
+<span class="cline-any cline-yes">1x</span>
+<span class="cline-any cline-yes">1x</span>
+<span class="cline-any cline-yes">1x</span>
+<span class="cline-any cline-yes">1x</span>
+<span class="cline-any cline-neutral">&nbsp;</span>
+<span class="cline-any cline-yes">17x</span>
+<span class="cline-any cline-neutral">&nbsp;</span>
+<span class="cline-any cline-yes">17x</span>
+<span class="cline-any cline-yes">17x</span>
+<span class="cline-any cline-yes">17x</span>
+<span class="cline-any cline-yes">17x</span>
+<span class="cline-any cline-yes">17x</span>
+<span class="cline-any cline-yes">17x</span>
+<span class="cline-any cline-yes">17x</span>
+<span class="cline-any cline-yes">17x</span>
+<span class="cline-any cline-yes">17x</span>
+<span class="cline-any cline-yes">17x</span>
+<span class="cline-any cline-neutral">&nbsp;</span>
+<span class="cline-any cline-yes">17x</span>
+<span class="cline-any cline-yes">17x</span>
+<span class="cline-any cline-yes">17x</span>
+<span class="cline-any cline-yes">17x</span>
+<span class="cline-any cline-yes">17x</span>
+<span class="cline-any cline-yes">17x</span>
+<span class="cline-any cline-yes">17x</span>
+<span class="cline-any cline-yes">17x</span>
+<span class="cline-any cline-yes">17x</span>
+<span class="cline-any cline-neutral">&nbsp;</span>
+<span class="cline-any cline-yes">17x</span>
+<span class="cline-any cline-yes">17x</span>
+<span class="cline-any cline-yes">17x</span>
+<span class="cline-any cline-yes">17x</span>
+<span class="cline-any cline-yes">17x</span>
+<span class="cline-any cline-yes">17x</span>
+<span class="cline-any cline-yes">17x</span>
+<span class="cline-any cline-yes">17x</span>
+<span class="cline-any cline-neutral">&nbsp;</span>
+<span class="cline-any cline-yes">17x</span>
+<span class="cline-any cline-yes">17x</span>
+<span class="cline-any cline-yes">17x</span>
+<span class="cline-any cline-yes">17x</span>
+<span class="cline-any cline-yes">17x</span>
+<span class="cline-any cline-yes">17x</span>
+<span class="cline-any cline-yes">17x</span>
+<span class="cline-any cline-yes">17x</span>
+<span class="cline-any cline-neutral">&nbsp;</span>
+<span class="cline-any cline-yes">17x</span>
+<span class="cline-any cline-yes">17x</span>
+<span class="cline-any cline-yes">17x</span>
+<span class="cline-any cline-yes">17x</span>
+<span class="cline-any cline-yes">17x</span>
+<span class="cline-any cline-yes">17x</span>
+<span class="cline-any cline-neutral">&nbsp;</span>
+<span class="cline-any cline-yes">17x</span>
+<span class="cline-any cline-yes">17x</span>
+<span class="cline-any cline-yes">17x</span>
+<span class="cline-any cline-yes">17x</span>
+<span class="cline-any cline-yes">136x</span>
+<span class="cline-any cline-yes">17x</span>
+<span class="cline-any cline-yes">17x</span>
+<span class="cline-any cline-yes">17x</span>
+<span class="cline-any cline-neutral">&nbsp;</span>
+<span class="cline-any cline-yes">17x</span>
+<span class="cline-any cline-yes">17x</span>
+<span class="cline-any cline-yes">17x</span>
+<span class="cline-any cline-yes">17x</span>
+<span class="cline-any cline-yes">170x</span>
+<span class="cline-any cline-yes">170x</span>
+<span class="cline-any cline-yes">170x</span>
+<span class="cline-any cline-yes">170x</span>
+<span class="cline-any cline-yes">170x</span>
+<span class="cline-any cline-yes">170x</span>
+<span class="cline-any cline-yes">170x</span>
+<span class="cline-any cline-yes">170x</span>
+<span class="cline-any cline-yes">17x</span>
+<span class="cline-any cline-yes">17x</span>
+<span class="cline-any cline-yes">17x</span>
+<span class="cline-any cline-neutral">&nbsp;</span>
+<span class="cline-any cline-yes">17x</span>
+<span class="cline-any cline-neutral">&nbsp;</span>
+<span class="cline-any cline-yes">17x</span>
+<span class="cline-any cline-yes">17x</span>
+<span class="cline-any cline-yes">17x</span>
+<span class="cline-any cline-yes">17x</span>
+<span class="cline-any cline-yes">17x</span>
+<span class="cline-any cline-yes">17x</span>
+<span class="cline-any cline-yes">17x</span>
+<span class="cline-any cline-neutral">&nbsp;</span>
+<span class="cline-any cline-yes">17x</span>
+<span class="cline-any cline-yes">17x</span>
+<span class="cline-any cline-yes">17x</span>
+<span class="cline-any cline-yes">17x</span>
+<span class="cline-any cline-yes">17x</span>
+<span class="cline-any cline-yes">17x</span>
+<span class="cline-any cline-yes">17x</span>
+<span class="cline-any cline-yes">17x</span>
+<span class="cline-any cline-neutral">&nbsp;</span>
+<span class="cline-any cline-yes">17x</span>
+<span class="cline-any cline-yes">17x</span>
+<span class="cline-any cline-neutral">&nbsp;</span>
+<span class="cline-any cline-yes">17x</span>
+<span class="cline-any cline-yes">17x</span>
+<span class="cline-any cline-yes">17x</span>
+<span class="cline-any cline-yes">17x</span>
+<span class="cline-any cline-yes">17x</span>
+<span class="cline-any cline-neutral">&nbsp;</span>
+<span class="cline-any cline-yes">17x</span>
+<span class="cline-any cline-neutral">&nbsp;</span>
+<span class="cline-any cline-neutral">&nbsp;</span>
+<span class="cline-any cline-neutral">&nbsp;</span>
+<span class="cline-any cline-yes">38x</span>
+<span class="cline-any cline-yes">38x</span>
+<span class="cline-any cline-yes">38x</span>
+<span class="cline-any cline-yes">38x</span>
+<span class="cline-any cline-yes">38x</span>
+<span class="cline-any cline-neutral">&nbsp;</span>
+<span class="cline-any cline-yes">38x</span>
+<span class="cline-any cline-yes">38x</span>
+<span class="cline-any cline-yes">38x</span>
+<span class="cline-any cline-yes">38x</span>
+<span class="cline-any cline-yes">38x</span>
+<span class="cline-any cline-yes">38x</span>
+<span class="cline-any cline-yes">38x</span>
+<span class="cline-any cline-yes">38x</span>
+<span class="cline-any cline-yes">38x</span>
+<span class="cline-any cline-yes">38x</span>
+<span class="cline-any cline-yes">38x</span>
+<span class="cline-any cline-yes">38x</span>
+<span class="cline-any cline-yes">38x</span>
+<span class="cline-any cline-yes">38x</span>
+<span class="cline-any cline-yes">38x</span>
+<span class="cline-any cline-yes">38x</span>
+<span class="cline-any cline-yes">38x</span>
+<span class="cline-any cline-yes">38x</span>
+<span class="cline-any cline-yes">38x</span>
+<span class="cline-any cline-yes">38x</span>
+<span class="cline-any cline-yes">38x</span>
+<span class="cline-any cline-yes">38x</span>
+<span class="cline-any cline-yes">38x</span>
+<span class="cline-any cline-yes">38x</span>
+<span class="cline-any cline-yes">38x</span>
+<span class="cline-any cline-yes">38x</span>
+<span class="cline-any cline-yes">38x</span>
+<span class="cline-any cline-neutral">&nbsp;</span>
+<span class="cline-any cline-yes">38x</span>
+<span class="cline-any cline-neutral">&nbsp;</span>
+<span class="cline-any cline-neutral">&nbsp;</span>
+<span class="cline-any cline-neutral">&nbsp;</span>
+<span class="cline-any cline-yes">14x</span>
+<span class="cline-any cline-yes">14x</span>
+<span class="cline-any cline-yes">14x</span>
+<span class="cline-any cline-yes">14x</span>
+<span class="cline-any cline-yes">14x</span>
+<span class="cline-any cline-yes">14x</span>
+<span class="cline-any cline-yes">14x</span>
+<span class="cline-any cline-yes">14x</span>
+<span class="cline-any cline-yes">7x</span>
+<span class="cline-any cline-yes">7x</span>
+<span class="cline-any cline-yes">7x</span>
+<span class="cline-any cline-yes">7x</span>
+<span class="cline-any cline-yes">7x</span>
+<span class="cline-any cline-yes">7x</span>
+<span class="cline-any cline-yes">7x</span>
+<span class="cline-any cline-yes">7x</span>
+<span class="cline-any cline-neutral">&nbsp;</span>
+<span class="cline-any cline-neutral">&nbsp;</span>
+<span class="cline-any cline-yes">14x</span>
+<span class="cline-any cline-yes">14x</span>
+<span class="cline-any cline-yes">14x</span>
+<span class="cline-any cline-yes">14x</span>
+<span class="cline-any cline-yes">14x</span>
+<span class="cline-any cline-yes">14x</span>
+<span class="cline-any cline-yes">14x</span>
+<span class="cline-any cline-yes">14x</span>
+<span class="cline-any cline-neutral">&nbsp;</span>
+<span class="cline-any cline-yes">14x</span>
+<span class="cline-any cline-neutral">&nbsp;</span>
+<span class="cline-any cline-yes">14x</span>
+<span class="cline-any cline-neutral">&nbsp;</span>
+<span class="cline-any cline-neutral">&nbsp;</span>
 <span class="cline-any cline-neutral">&nbsp;</span>
 <span class="cline-any cline-no">&nbsp;</span>
 <span class="cline-any cline-no">&nbsp;</span>
@@ -1187,981 +1390,778 @@
 <span class="cline-any cline-no">&nbsp;</span>
 <span class="cline-any cline-neutral">&nbsp;</span>
 <span class="cline-any cline-no">&nbsp;</span>
+<span class="cline-any cline-neutral">&nbsp;</span>
+<span class="cline-any cline-neutral">&nbsp;</span>
+<span class="cline-any cline-neutral">&nbsp;</span>
+<span class="cline-any cline-yes">18x</span>
+<span class="cline-any cline-yes">18x</span>
+<span class="cline-any cline-neutral">&nbsp;</span>
+<span class="cline-any cline-yes">18x</span>
+<span class="cline-any cline-yes">18x</span>
+<span class="cline-any cline-yes">18x</span>
+<span class="cline-any cline-yes">18x</span>
+<span class="cline-any cline-yes">18x</span>
+<span class="cline-any cline-yes">18x</span>
+<span class="cline-any cline-yes">18x</span>
+<span class="cline-any cline-yes">18x</span>
+<span class="cline-any cline-yes">18x</span>
+<span class="cline-any cline-yes">18x</span>
+<span class="cline-any cline-yes">18x</span>
+<span class="cline-any cline-yes">18x</span>
+<span class="cline-any cline-yes">18x</span>
+<span class="cline-any cline-neutral">&nbsp;</span>
+<span class="cline-any cline-yes">18x</span>
+<span class="cline-any cline-neutral">&nbsp;</span>
+<span class="cline-any cline-neutral">&nbsp;</span>
+<span class="cline-any cline-neutral">&nbsp;</span>
+<span class="cline-any cline-yes">90x</span>
+<span class="cline-any cline-yes">90x</span>
+<span class="cline-any cline-yes">90x</span>
+<span class="cline-any cline-yes">90x</span>
+<span class="cline-any cline-yes">90x</span>
+<span class="cline-any cline-yes">90x</span>
+<span class="cline-any cline-yes">90x</span>
+<span class="cline-any cline-yes">90x</span>
+<span class="cline-any cline-yes">90x</span>
+<span class="cline-any cline-yes">90x</span>
+<span class="cline-any cline-yes">90x</span>
+<span class="cline-any cline-neutral">&nbsp;</span>
+<span class="cline-any cline-yes">90x</span>
+<span class="cline-any cline-neutral">&nbsp;</span>
+<span class="cline-any cline-neutral">&nbsp;</span>
+<span class="cline-any cline-neutral">&nbsp;</span>
+<span class="cline-any cline-yes">10x</span>
+<span class="cline-any cline-yes">10x</span>
+<span class="cline-any cline-yes">10x</span>
+<span class="cline-any cline-yes">10x</span>
+<span class="cline-any cline-neutral">&nbsp;</span>
+<span class="cline-any cline-neutral">&nbsp;</span>
+<span class="cline-any cline-yes">10x</span>
+<span class="cline-any cline-neutral">&nbsp;</span>
+<span class="cline-any cline-yes">10x</span>
+<span class="cline-any cline-yes">3x</span>
+<span class="cline-any cline-yes">3x</span>
+<span class="cline-any cline-neutral">&nbsp;</span>
+<span class="cline-any cline-yes">3x</span>
+<span class="cline-any cline-yes">4x</span>
+<span class="cline-any cline-neutral">&nbsp;</span>
+<span class="cline-any cline-yes">4x</span>
+<span class="cline-any cline-yes">4x</span>
+<span class="cline-any cline-neutral">&nbsp;</span>
+<span class="cline-any cline-yes">4x</span>
+<span class="cline-any cline-neutral">&nbsp;</span>
+<span class="cline-any cline-yes">4x</span>
+<span class="cline-any cline-yes">1x</span>
+<span class="cline-any cline-yes">4x</span>
+<span class="cline-any cline-yes">3x</span>
+<span class="cline-any cline-yes">3x</span>
+<span class="cline-any cline-yes">3x</span>
+<span class="cline-any cline-neutral">&nbsp;</span>
+<span class="cline-any cline-yes">3x</span>
+<span class="cline-any cline-yes">3x</span>
+<span class="cline-any cline-yes">3x</span>
+<span class="cline-any cline-neutral">&nbsp;</span>
+<span class="cline-any cline-yes">10x</span>
+<span class="cline-any cline-yes">3x</span>
+<span class="cline-any cline-yes">3x</span>
+<span class="cline-any cline-neutral">&nbsp;</span>
+<span class="cline-any cline-yes">3x</span>
+<span class="cline-any cline-yes">3x</span>
+<span class="cline-any cline-yes">3x</span>
+<span class="cline-any cline-yes">3x</span>
+<span class="cline-any cline-yes">3x</span>
+<span class="cline-any cline-yes">3x</span>
+<span class="cline-any cline-yes">3x</span>
+<span class="cline-any cline-yes">3x</span>
+<span class="cline-any cline-yes">3x</span>
+<span class="cline-any cline-yes">3x</span>
+<span class="cline-any cline-neutral">&nbsp;</span>
+<span class="cline-any cline-yes">10x</span>
+<span class="cline-any cline-yes">1x</span>
+<span class="cline-any cline-yes">1x</span>
+<span class="cline-any cline-neutral">&nbsp;</span>
+<span class="cline-any cline-yes">1x</span>
+<span class="cline-any cline-yes">1x</span>
+<span class="cline-any cline-yes">1x</span>
+<span class="cline-any cline-yes">1x</span>
+<span class="cline-any cline-yes">1x</span>
+<span class="cline-any cline-yes">1x</span>
+<span class="cline-any cline-yes">1x</span>
+<span class="cline-any cline-yes">1x</span>
+<span class="cline-any cline-yes">1x</span>
+<span class="cline-any cline-yes">1x</span>
+<span class="cline-any cline-yes">1x</span>
+<span class="cline-any cline-neutral">&nbsp;</span>
+<span class="cline-any cline-yes">1x</span>
+<span class="cline-any cline-yes">1x</span>
+<span class="cline-any cline-yes">1x</span>
+<span class="cline-any cline-neutral">&nbsp;</span>
+<span class="cline-any cline-yes">10x</span>
+<span class="cline-any cline-yes">10x</span>
+<span class="cline-any cline-yes">10x</span>
+<span class="cline-any cline-yes">10x</span>
+<span class="cline-any cline-yes">10x</span>
+<span class="cline-any cline-yes">10x</span>
+<span class="cline-any cline-yes">10x</span>
+<span class="cline-any cline-neutral">&nbsp;</span>
+<span class="cline-any cline-yes">10x</span>
+<span class="cline-any cline-yes">10x</span>
+<span class="cline-any cline-neutral">&nbsp;</span>
+<span class="cline-any cline-yes">10x</span>
+<span class="cline-any cline-yes">10x</span>
+<span class="cline-any cline-yes">10x</span>
+<span class="cline-any cline-yes">10x</span>
+<span class="cline-any cline-yes">10x</span>
+<span class="cline-any cline-yes">10x</span>
+<span class="cline-any cline-yes">10x</span>
+<span class="cline-any cline-yes">10x</span>
+<span class="cline-any cline-neutral">&nbsp;</span>
+<span class="cline-any cline-yes">10x</span>
+<span class="cline-any cline-yes">2x</span>
+<span class="cline-any cline-yes">2x</span>
+<span class="cline-any cline-yes">2x</span>
+<span class="cline-any cline-yes">2x</span>
+<span class="cline-any cline-yes">2x</span>
+<span class="cline-any cline-yes">2x</span>
+<span class="cline-any cline-yes">2x</span>
+<span class="cline-any cline-yes">2x</span>
+<span class="cline-any cline-neutral">&nbsp;</span>
+<span class="cline-any cline-neutral">&nbsp;</span>
+<span class="cline-any cline-yes">10x</span>
+<span class="cline-any cline-yes">6x</span>
+<span class="cline-any cline-yes">6x</span>
+<span class="cline-any cline-yes">6x</span>
+<span class="cline-any cline-yes">6x</span>
+<span class="cline-any cline-yes">6x</span>
+<span class="cline-any cline-yes">6x</span>
+<span class="cline-any cline-yes">6x</span>
+<span class="cline-any cline-yes">6x</span>
+<span class="cline-any cline-yes">6x</span>
+<span class="cline-any cline-yes">6x</span>
+<span class="cline-any cline-yes">6x</span>
+<span class="cline-any cline-yes">6x</span>
+<span class="cline-any cline-yes">6x</span>
+<span class="cline-any cline-yes">6x</span>
+<span class="cline-any cline-yes">6x</span>
+<span class="cline-any cline-yes">6x</span>
+<span class="cline-any cline-yes">6x</span>
+<span class="cline-any cline-yes">6x</span>
+<span class="cline-any cline-yes">6x</span>
+<span class="cline-any cline-yes">6x</span>
+<span class="cline-any cline-yes">6x</span>
+<span class="cline-any cline-yes">6x</span>
+<span class="cline-any cline-yes">6x</span>
+<span class="cline-any cline-yes">6x</span>
+<span class="cline-any cline-yes">6x</span>
+<span class="cline-any cline-yes">6x</span>
+<span class="cline-any cline-yes">6x</span>
+<span class="cline-any cline-neutral">&nbsp;</span>
+<span class="cline-any cline-yes">10x</span>
+<span class="cline-any cline-yes">10x</span>
+<span class="cline-any cline-yes">10x</span>
+<span class="cline-any cline-neutral">&nbsp;</span>
+<span class="cline-any cline-yes">10x</span>
+<span class="cline-any cline-neutral">&nbsp;</span>
+<span class="cline-any cline-neutral">&nbsp;</span>
+<span class="cline-any cline-neutral">&nbsp;</span>
+<span class="cline-any cline-yes">104x</span>
+<span class="cline-any cline-neutral">&nbsp;</span>
+<span class="cline-any cline-yes">104x</span>
+<span class="cline-any cline-yes">1x</span>
+<span class="cline-any cline-yes">1x</span>
+<span class="cline-any cline-neutral">&nbsp;</span>
+<span class="cline-any cline-yes">103x</span>
+<span class="cline-any cline-yes">103x</span>
+<span class="cline-any cline-yes">103x</span>
+<span class="cline-any cline-yes">103x</span>
+<span class="cline-any cline-yes">103x</span>
+<span class="cline-any cline-yes">103x</span>
+<span class="cline-any cline-yes">103x</span>
+<span class="cline-any cline-yes">103x</span>
+<span class="cline-any cline-yes">103x</span>
+<span class="cline-any cline-yes">103x</span>
+<span class="cline-any cline-yes">103x</span>
+<span class="cline-any cline-yes">103x</span>
+<span class="cline-any cline-yes">103x</span>
+<span class="cline-any cline-neutral">&nbsp;</span>
+<span class="cline-any cline-yes">103x</span>
+<span class="cline-any cline-neutral">&nbsp;</span>
+<span class="cline-any cline-yes">103x</span>
+<span class="cline-any cline-neutral">&nbsp;</span>
+<span class="cline-any cline-yes">103x</span>
+<span class="cline-any cline-neutral">&nbsp;</span>
+<span class="cline-any cline-yes">32x</span>
+<span class="cline-any cline-yes">32x</span>
+<span class="cline-any cline-yes">32x</span>
+<span class="cline-any cline-yes">32x</span>
+<span class="cline-any cline-neutral">&nbsp;</span>
+<span class="cline-any cline-yes">32x</span>
+<span class="cline-any cline-yes">32x</span>
+<span class="cline-any cline-yes">32x</span>
+<span class="cline-any cline-yes">32x</span>
+<span class="cline-any cline-yes">32x</span>
+<span class="cline-any cline-yes">32x</span>
+<span class="cline-any cline-neutral">&nbsp;</span>
+<span class="cline-any cline-yes">32x</span>
+<span class="cline-any cline-neutral">&nbsp;</span>
+<span class="cline-any cline-yes">31x</span>
+<span class="cline-any cline-yes">31x</span>
+<span class="cline-any cline-neutral">&nbsp;</span>
+<span class="cline-any cline-yes">32x</span>
+<span class="cline-any cline-yes">1x</span>
+<span class="cline-any cline-yes">1x</span>
+<span class="cline-any cline-yes">1x</span>
+<span class="cline-any cline-yes">1x</span>
+<span class="cline-any cline-neutral">&nbsp;</span>
+<span class="cline-any cline-yes">32x</span>
+<span class="cline-any cline-neutral">&nbsp;</span>
+<span class="cline-any cline-yes">103x</span>
+<span class="cline-any cline-yes">32x</span>
+<span class="cline-any cline-yes">32x</span>
+<span class="cline-any cline-yes">32x</span>
+<span class="cline-any cline-neutral">&nbsp;</span>
+<span class="cline-any cline-yes">32x</span>
+<span class="cline-any cline-yes">32x</span>
+<span class="cline-any cline-yes">32x</span>
+<span class="cline-any cline-yes">32x</span>
+<span class="cline-any cline-yes">32x</span>
+<span class="cline-any cline-yes">32x</span>
+<span class="cline-any cline-yes">32x</span>
+<span class="cline-any cline-neutral">&nbsp;</span>
+<span class="cline-any cline-yes">32x</span>
+<span class="cline-any cline-yes">32x</span>
+<span class="cline-any cline-yes">32x</span>
+<span class="cline-any cline-neutral">&nbsp;</span>
+<span class="cline-any cline-yes">103x</span>
+<span class="cline-any cline-yes">34x</span>
+<span class="cline-any cline-yes">34x</span>
+<span class="cline-any cline-yes">34x</span>
+<span class="cline-any cline-neutral">&nbsp;</span>
+<span class="cline-any cline-yes">34x</span>
+<span class="cline-any cline-yes">34x</span>
+<span class="cline-any cline-yes">34x</span>
+<span class="cline-any cline-yes">34x</span>
+<span class="cline-any cline-yes">34x</span>
+<span class="cline-any cline-yes">34x</span>
+<span class="cline-any cline-yes">34x</span>
+<span class="cline-any cline-yes">34x</span>
+<span class="cline-any cline-yes">34x</span>
+<span class="cline-any cline-yes">34x</span>
+<span class="cline-any cline-yes">34x</span>
+<span class="cline-any cline-neutral">&nbsp;</span>
+<span class="cline-any cline-yes">103x</span>
+<span class="cline-any cline-yes">2x</span>
+<span class="cline-any cline-yes">2x</span>
+<span class="cline-any cline-yes">2x</span>
+<span class="cline-any cline-neutral">&nbsp;</span>
+<span class="cline-any cline-yes">2x</span>
+<span class="cline-any cline-yes">2x</span>
+<span class="cline-any cline-yes">2x</span>
+<span class="cline-any cline-yes">2x</span>
+<span class="cline-any cline-yes">2x</span>
+<span class="cline-any cline-yes">2x</span>
+<span class="cline-any cline-neutral">&nbsp;</span>
+<span class="cline-any cline-yes">2x</span>
+<span class="cline-any cline-yes">1x</span>
+<span class="cline-any cline-yes">1x</span>
+<span class="cline-any cline-yes">1x</span>
+<span class="cline-any cline-yes">1x</span>
+<span class="cline-any cline-yes">1x</span>
+<span class="cline-any cline-yes">1x</span>
+<span class="cline-any cline-neutral">&nbsp;</span>
+<span class="cline-any cline-neutral">&nbsp;</span>
+<span class="cline-any cline-yes">2x</span>
+<span class="cline-any cline-neutral">&nbsp;</span>
+<span class="cline-any cline-yes">103x</span>
+<span class="cline-any cline-yes">32x</span>
+<span class="cline-any cline-yes">32x</span>
+<span class="cline-any cline-yes">32x</span>
+<span class="cline-any cline-neutral">&nbsp;</span>
+<span class="cline-any cline-yes">32x</span>
+<span class="cline-any cline-yes">32x</span>
+<span class="cline-any cline-yes">32x</span>
+<span class="cline-any cline-yes">32x</span>
+<span class="cline-any cline-yes">32x</span>
+<span class="cline-any cline-yes">32x</span>
+<span class="cline-any cline-yes">32x</span>
+<span class="cline-any cline-neutral">&nbsp;</span>
+<span class="cline-any cline-yes">32x</span>
+<span class="cline-any cline-neutral">&nbsp;</span>
+<span class="cline-any cline-yes">32x</span>
+<span class="cline-any cline-yes">32x</span>
+<span class="cline-any cline-yes">32x</span>
+<span class="cline-any cline-yes">32x</span>
+<span class="cline-any cline-no">&nbsp;</span>
+<span class="cline-any cline-no">&nbsp;</span>
+<span class="cline-any cline-yes">32x</span>
+<span class="cline-any cline-neutral">&nbsp;</span>
+<span class="cline-any cline-yes">103x</span>
+<span class="cline-any cline-yes">32x</span>
+<span class="cline-any cline-yes">32x</span>
+<span class="cline-any cline-yes">32x</span>
+<span class="cline-any cline-yes">32x</span>
+<span class="cline-any cline-yes">32x</span>
+<span class="cline-any cline-yes">103x</span>
+<span class="cline-any cline-neutral">&nbsp;</span>
+<span class="cline-any cline-yes">103x</span>
+<span class="cline-any cline-yes">32x</span>
+<span class="cline-any cline-yes">32x</span>
+<span class="cline-any cline-yes">32x</span>
+<span class="cline-any cline-yes">32x</span>
+<span class="cline-any cline-yes">32x</span>
+<span class="cline-any cline-yes">103x</span>
+<span class="cline-any cline-neutral">&nbsp;</span>
+<span class="cline-any cline-yes">103x</span>
+<span class="cline-any cline-yes">32x</span>
+<span class="cline-any cline-yes">32x</span>
+<span class="cline-any cline-yes">32x</span>
+<span class="cline-any cline-yes">32x</span>
+<span class="cline-any cline-yes">32x</span>
+<span class="cline-any cline-yes">32x</span>
+<span class="cline-any cline-yes">103x</span>
+<span class="cline-any cline-neutral">&nbsp;</span>
+<span class="cline-any cline-yes">103x</span>
+<span class="cline-any cline-yes">41x</span>
+<span class="cline-any cline-neutral">&nbsp;</span>
+<span class="cline-any cline-yes">7x</span>
+<span class="cline-any cline-yes">103x</span>
+<span class="cline-any cline-neutral">&nbsp;</span>
+<span class="cline-any cline-yes">103x</span>
+<span class="cline-any cline-yes">34x</span>
+<span class="cline-any cline-yes">34x</span>
+<span class="cline-any cline-yes">103x</span>
+<span class="cline-any cline-neutral">&nbsp;</span>
+<span class="cline-any cline-yes">103x</span>
+<span class="cline-any cline-yes">1x</span>
+<span class="cline-any cline-yes">1x</span>
+<span class="cline-any cline-yes">1x</span>
+<span class="cline-any cline-neutral">&nbsp;</span>
+<span class="cline-any cline-yes">103x</span>
+<span class="cline-any cline-yes">1x</span>
+<span class="cline-any cline-yes">1x</span>
+<span class="cline-any cline-yes">1x</span>
+<span class="cline-any cline-neutral">&nbsp;</span>
+<span class="cline-any cline-yes">103x</span>
+<span class="cline-any cline-yes">1x</span>
+<span class="cline-any cline-yes">1x</span>
+<span class="cline-any cline-yes">1x</span>
+<span class="cline-any cline-yes">1x</span>
+<span class="cline-any cline-yes">1x</span>
+<span class="cline-any cline-yes">1x</span>
+<span class="cline-any cline-yes">1x</span>
+<span class="cline-any cline-yes">1x</span>
+<span class="cline-any cline-neutral">&nbsp;</span>
+<span class="cline-any cline-yes">103x</span>
+<span class="cline-any cline-yes">39x</span>
+<span class="cline-any cline-neutral">&nbsp;</span>
+<span class="cline-any cline-yes">39x</span>
+<span class="cline-any cline-yes">39x</span>
+<span class="cline-any cline-yes">39x</span>
+<span class="cline-any cline-yes">39x</span>
+<span class="cline-any cline-neutral">&nbsp;</span>
+<span class="cline-any cline-neutral">&nbsp;</span>
+<span class="cline-any cline-no">&nbsp;</span>
+<span class="cline-any cline-no">&nbsp;</span>
+<span class="cline-any cline-no">&nbsp;</span>
+<span class="cline-any cline-neutral">&nbsp;</span>
+<span class="cline-any cline-neutral">&nbsp;</span>
+<span class="cline-any cline-no">&nbsp;</span>
+<span class="cline-any cline-no">&nbsp;</span>
+<span class="cline-any cline-no">&nbsp;</span>
+<span class="cline-any cline-neutral">&nbsp;</span>
+<span class="cline-any cline-no">&nbsp;</span>
+<span class="cline-any cline-yes">39x</span>
+<span class="cline-any cline-neutral">&nbsp;</span>
+<span class="cline-any cline-yes">103x</span>
+<span class="cline-any cline-yes">1x</span>
+<span class="cline-any cline-yes">1x</span>
+<span class="cline-any cline-yes">1x</span>
+<span class="cline-any cline-neutral">&nbsp;</span>
+<span class="cline-any cline-yes">1x</span>
+<span class="cline-any cline-yes">1x</span>
+<span class="cline-any cline-yes">1x</span>
+<span class="cline-any cline-yes">1x</span>
+<span class="cline-any cline-yes">1x</span>
+<span class="cline-any cline-yes">1x</span>
+<span class="cline-any cline-yes">1x</span>
+<span class="cline-any cline-yes">1x</span>
+<span class="cline-any cline-yes">1x</span>
+<span class="cline-any cline-yes">1x</span>
+<span class="cline-any cline-yes">1x</span>
+<span class="cline-any cline-neutral">&nbsp;</span>
+<span class="cline-any cline-yes">103x</span>
+<span class="cline-any cline-neutral">&nbsp;</span>
+<span class="cline-any cline-yes">2x</span>
+<span class="cline-any cline-yes">2x</span>
+<span class="cline-any cline-yes">2x</span>
+<span class="cline-any cline-neutral">&nbsp;</span>
+<span class="cline-any cline-yes">103x</span>
+<span class="cline-any cline-neutral">&nbsp;</span>
+<span class="cline-any cline-yes">1x</span>
+<span class="cline-any cline-yes">1x</span>
+<span class="cline-any cline-yes">1x</span>
+<span class="cline-any cline-neutral">&nbsp;</span>
+<span class="cline-any cline-yes">103x</span>
+<span class="cline-any cline-yes">103x</span>
+<span class="cline-any cline-yes">103x</span>
+<span class="cline-any cline-yes">2x</span>
+<span class="cline-any cline-yes">2x</span>
+<span class="cline-any cline-yes">2x</span>
+<span class="cline-any cline-yes">2x</span>
+<span class="cline-any cline-neutral">&nbsp;</span>
+<span class="cline-any cline-yes">104x</span>
+<span class="cline-any cline-neutral">&nbsp;</span>
+<span class="cline-any cline-yes">104x</span>
+<span class="cline-any cline-yes">104x</span>
+<span class="cline-any cline-yes">104x</span>
+<span class="cline-any cline-yes">104x</span>
+<span class="cline-any cline-yes">104x</span>
+<span class="cline-any cline-neutral">&nbsp;</span>
+<span class="cline-any cline-yes">104x</span>
+<span class="cline-any cline-yes">104x</span>
+<span class="cline-any cline-yes">104x</span>
+<span class="cline-any cline-yes">98x</span>
+<span class="cline-any cline-yes">98x</span>
+<span class="cline-any cline-yes">98x</span>
+<span class="cline-any cline-yes">98x</span>
+<span class="cline-any cline-neutral">&nbsp;</span>
+<span class="cline-any cline-yes">98x</span>
+<span class="cline-any cline-neutral">&nbsp;</span>
+<span class="cline-any cline-yes">5x</span>
+<span class="cline-any cline-yes">5x</span>
+<span class="cline-any cline-yes">5x</span>
+<span class="cline-any cline-yes">5x</span>
+<span class="cline-any cline-neutral">&nbsp;</span>
+<span class="cline-any cline-yes">104x</span>
+<span class="cline-any cline-yes">104x</span>
+<span class="cline-any cline-neutral">&nbsp;</span>
+<span class="cline-any cline-yes">104x</span>
+<span class="cline-any cline-yes">104x</span>
+<span class="cline-any cline-yes">98x</span>
+<span class="cline-any cline-yes">98x</span>
+<span class="cline-any cline-yes">98x</span>
+<span class="cline-any cline-neutral">&nbsp;</span>
+<span class="cline-any cline-yes">5x</span>
+<span class="cline-any cline-yes">5x</span>
+<span class="cline-any cline-yes">5x</span>
+<span class="cline-any cline-yes">5x</span>
+<span class="cline-any cline-yes">5x</span>
+<span class="cline-any cline-yes">5x</span>
+<span class="cline-any cline-yes">5x</span>
+<span class="cline-any cline-yes">5x</span>
+<span class="cline-any cline-yes">5x</span>
+<span class="cline-any cline-neutral">&nbsp;</span>
+<span class="cline-any cline-yes">104x</span>
+<span class="cline-any cline-yes">104x</span>
+<span class="cline-any cline-neutral">&nbsp;</span>
+<span class="cline-any cline-yes">104x</span>
+<span class="cline-any cline-yes">104x</span>
+<span class="cline-any cline-yes">104x</span>
+<span class="cline-any cline-yes">104x</span>
+<span class="cline-any cline-yes">104x</span>
+<span class="cline-any cline-yes">104x</span>
+<span class="cline-any cline-neutral">&nbsp;</span>
+<span class="cline-any cline-yes">104x</span>
+<span class="cline-any cline-yes">104x</span>
+<span class="cline-any cline-yes">104x</span>
+<span class="cline-any cline-yes">104x</span>
+<span class="cline-any cline-yes">104x</span>
+<span class="cline-any cline-neutral">&nbsp;</span>
+<span class="cline-any cline-yes">104x</span>
+<span class="cline-any cline-yes">104x</span>
+<span class="cline-any cline-yes">104x</span>
+<span class="cline-any cline-yes">104x</span>
+<span class="cline-any cline-yes">104x</span>
+<span class="cline-any cline-neutral">&nbsp;</span>
+<span class="cline-any cline-yes">104x</span>
+<span class="cline-any cline-yes">104x</span>
+<span class="cline-any cline-yes">104x</span>
+<span class="cline-any cline-yes">104x</span>
+<span class="cline-any cline-yes">104x</span>
+<span class="cline-any cline-neutral">&nbsp;</span>
+<span class="cline-any cline-yes">104x</span>
+<span class="cline-any cline-yes">104x</span>
+<span class="cline-any cline-yes">104x</span>
+<span class="cline-any cline-yes">104x</span>
+<span class="cline-any cline-yes">104x</span>
+<span class="cline-any cline-neutral">&nbsp;</span>
+<span class="cline-any cline-yes">104x</span>
+<span class="cline-any cline-yes">104x</span>
+<span class="cline-any cline-neutral">&nbsp;</span>
+<span class="cline-any cline-yes">104x</span>
+<span class="cline-any cline-yes">104x</span>
+<span class="cline-any cline-yes">44x</span>
+<span class="cline-any cline-yes">44x</span>
+<span class="cline-any cline-neutral">&nbsp;</span>
+<span class="cline-any cline-yes">44x</span>
+<span class="cline-any cline-yes">44x</span>
+<span class="cline-any cline-yes">44x</span>
+<span class="cline-any cline-yes">39x</span>
+<span class="cline-any cline-yes">39x</span>
+<span class="cline-any cline-yes">39x</span>
+<span class="cline-any cline-yes">39x</span>
+<span class="cline-any cline-yes">39x</span>
+<span class="cline-any cline-yes">39x</span>
+<span class="cline-any cline-yes">39x</span>
+<span class="cline-any cline-neutral">&nbsp;</span>
+<span class="cline-any cline-yes">5x</span>
+<span class="cline-any cline-yes">5x</span>
+<span class="cline-any cline-neutral">&nbsp;</span>
+<span class="cline-any cline-yes">5x</span>
+<span class="cline-any cline-yes">5x</span>
+<span class="cline-any cline-yes">5x</span>
+<span class="cline-any cline-yes">5x</span>
+<span class="cline-any cline-yes">5x</span>
+<span class="cline-any cline-yes">5x</span>
+<span class="cline-any cline-yes">5x</span>
+<span class="cline-any cline-neutral">&nbsp;</span>
+<span class="cline-any cline-yes">5x</span>
+<span class="cline-any cline-yes">5x</span>
+<span class="cline-any cline-yes">5x</span>
+<span class="cline-any cline-yes">5x</span>
+<span class="cline-any cline-yes">5x</span>
+<span class="cline-any cline-yes">5x</span>
+<span class="cline-any cline-yes">5x</span>
+<span class="cline-any cline-neutral">&nbsp;</span>
+<span class="cline-any cline-yes">5x</span>
+<span class="cline-any cline-yes">5x</span>
+<span class="cline-any cline-yes">5x</span>
+<span class="cline-any cline-yes">5x</span>
+<span class="cline-any cline-yes">5x</span>
+<span class="cline-any cline-yes">5x</span>
+<span class="cline-any cline-yes">5x</span>
+<span class="cline-any cline-neutral">&nbsp;</span>
+<span class="cline-any cline-yes">5x</span>
+<span class="cline-any cline-yes">5x</span>
+<span class="cline-any cline-yes">5x</span>
+<span class="cline-any cline-yes">5x</span>
+<span class="cline-any cline-yes">5x</span>
+<span class="cline-any cline-yes">5x</span>
+<span class="cline-any cline-yes">5x</span>
+<span class="cline-any cline-neutral">&nbsp;</span>
+<span class="cline-any cline-yes">5x</span>
+<span class="cline-any cline-yes">5x</span>
+<span class="cline-any cline-yes">5x</span>
+<span class="cline-any cline-yes">5x</span>
+<span class="cline-any cline-yes">5x</span>
+<span class="cline-any cline-yes">5x</span>
+<span class="cline-any cline-yes">5x</span>
+<span class="cline-any cline-neutral">&nbsp;</span>
+<span class="cline-any cline-yes">44x</span>
+<span class="cline-any cline-neutral">&nbsp;</span>
+<span class="cline-any cline-neutral">&nbsp;</span>
+<span class="cline-any cline-yes">44x</span>
+<span class="cline-any cline-yes">44x</span>
+<span class="cline-any cline-yes">44x</span>
+<span class="cline-any cline-yes">39x</span>
+<span class="cline-any cline-yes">39x</span>
+<span class="cline-any cline-yes">39x</span>
+<span class="cline-any cline-yes">39x</span>
+<span class="cline-any cline-yes">39x</span>
+<span class="cline-any cline-yes">39x</span>
+<span class="cline-any cline-neutral">&nbsp;</span>
+<span class="cline-any cline-yes">5x</span>
+<span class="cline-any cline-yes">5x</span>
+<span class="cline-any cline-neutral">&nbsp;</span>
+<span class="cline-any cline-yes">5x</span>
+<span class="cline-any cline-yes">5x</span>
+<span class="cline-any cline-yes">5x</span>
+<span class="cline-any cline-yes">5x</span>
+<span class="cline-any cline-yes">5x</span>
+<span class="cline-any cline-yes">5x</span>
+<span class="cline-any cline-yes">5x</span>
+<span class="cline-any cline-yes">5x</span>
+<span class="cline-any cline-neutral">&nbsp;</span>
+<span class="cline-any cline-yes">5x</span>
+<span class="cline-any cline-yes">5x</span>
+<span class="cline-any cline-yes">5x</span>
+<span class="cline-any cline-yes">5x</span>
+<span class="cline-any cline-yes">5x</span>
+<span class="cline-any cline-yes">5x</span>
+<span class="cline-any cline-yes">5x</span>
+<span class="cline-any cline-yes">5x</span>
+<span class="cline-any cline-neutral">&nbsp;</span>
+<span class="cline-any cline-yes">5x</span>
+<span class="cline-any cline-yes">5x</span>
+<span class="cline-any cline-yes">5x</span>
+<span class="cline-any cline-yes">5x</span>
+<span class="cline-any cline-yes">5x</span>
+<span class="cline-any cline-yes">5x</span>
+<span class="cline-any cline-yes">5x</span>
+<span class="cline-any cline-yes">5x</span>
+<span class="cline-any cline-neutral">&nbsp;</span>
+<span class="cline-any cline-yes">5x</span>
+<span class="cline-any cline-yes">5x</span>
+<span class="cline-any cline-yes">5x</span>
+<span class="cline-any cline-yes">5x</span>
+<span class="cline-any cline-yes">5x</span>
+<span class="cline-any cline-yes">5x</span>
+<span class="cline-any cline-yes">5x</span>
+<span class="cline-any cline-yes">5x</span>
+<span class="cline-any cline-neutral">&nbsp;</span>
+<span class="cline-any cline-yes">44x</span>
+<span class="cline-any cline-neutral">&nbsp;</span>
+<span class="cline-any cline-neutral">&nbsp;</span>
+<span class="cline-any cline-yes">44x</span>
+<span class="cline-any cline-yes">44x</span>
+<span class="cline-any cline-yes">43x</span>
+<span class="cline-any cline-yes">43x</span>
+<span class="cline-any cline-yes">43x</span>
+<span class="cline-any cline-yes">43x</span>
+<span class="cline-any cline-yes">43x</span>
+<span class="cline-any cline-yes">43x</span>
+<span class="cline-any cline-neutral">&nbsp;</span>
+<span class="cline-any cline-neutral">&nbsp;</span>
+<span class="cline-any cline-yes">44x</span>
+<span class="cline-any cline-yes">44x</span>
+<span class="cline-any cline-yes">44x</span>
+<span class="cline-any cline-yes">44x</span>
+<span class="cline-any cline-yes">44x</span>
+<span class="cline-any cline-yes">44x</span>
+<span class="cline-any cline-yes">44x</span>
+<span class="cline-any cline-neutral">&nbsp;</span>
+<span class="cline-any cline-neutral">&nbsp;</span>
+<span class="cline-any cline-yes">44x</span>
+<span class="cline-any cline-yes">3x</span>
+<span class="cline-any cline-yes">3x</span>
+<span class="cline-any cline-yes">3x</span>
+<span class="cline-any cline-yes">3x</span>
+<span class="cline-any cline-yes">3x</span>
+<span class="cline-any cline-yes">3x</span>
+<span class="cline-any cline-neutral">&nbsp;</span>
+<span class="cline-any cline-yes">44x</span>
+<span class="cline-any cline-neutral">&nbsp;</span>
+<span class="cline-any cline-neutral">&nbsp;</span>
+<span class="cline-any cline-yes">44x</span>
+<span class="cline-any cline-yes">1x</span>
+<span class="cline-any cline-yes">1x</span>
+<span class="cline-any cline-yes">1x</span>
+<span class="cline-any cline-yes">1x</span>
+<span class="cline-any cline-yes">1x</span>
+<span class="cline-any cline-yes">1x</span>
+<span class="cline-any cline-yes">1x</span>
+<span class="cline-any cline-neutral">&nbsp;</span>
+<span class="cline-any cline-neutral">&nbsp;</span>
+<span class="cline-any cline-yes">1x</span>
 <span class="cline-any cline-no">&nbsp;</span>
 <span class="cline-any cline-no">&nbsp;</span>
 <span class="cline-any cline-no">&nbsp;</span>
 <span class="cline-any cline-no">&nbsp;</span>
 <span class="cline-any cline-no">&nbsp;</span>
-<span class="cline-any cline-no">&nbsp;</span>
-<span class="cline-any cline-no">&nbsp;</span>
-<span class="cline-any cline-no">&nbsp;</span>
-<span class="cline-any cline-neutral">&nbsp;</span>
-<span class="cline-any cline-no">&nbsp;</span>
-<span class="cline-any cline-neutral">&nbsp;</span>
-<span class="cline-any cline-no">&nbsp;</span>
-<span class="cline-any cline-no">&nbsp;</span>
-<span class="cline-any cline-no">&nbsp;</span>
-<span class="cline-any cline-no">&nbsp;</span>
-<span class="cline-any cline-no">&nbsp;</span>
-<span class="cline-any cline-no">&nbsp;</span>
-<span class="cline-any cline-no">&nbsp;</span>
-<span class="cline-any cline-no">&nbsp;</span>
-<span class="cline-any cline-no">&nbsp;</span>
-<span class="cline-any cline-no">&nbsp;</span>
-<span class="cline-any cline-neutral">&nbsp;</span>
-<span class="cline-any cline-no">&nbsp;</span>
-<span class="cline-any cline-no">&nbsp;</span>
-<span class="cline-any cline-no">&nbsp;</span>
-<span class="cline-any cline-no">&nbsp;</span>
-<span class="cline-any cline-no">&nbsp;</span>
-<span class="cline-any cline-no">&nbsp;</span>
-<span class="cline-any cline-no">&nbsp;</span>
-<span class="cline-any cline-no">&nbsp;</span>
-<span class="cline-any cline-no">&nbsp;</span>
-<span class="cline-any cline-neutral">&nbsp;</span>
-<span class="cline-any cline-no">&nbsp;</span>
-<span class="cline-any cline-no">&nbsp;</span>
-<span class="cline-any cline-no">&nbsp;</span>
-<span class="cline-any cline-no">&nbsp;</span>
-<span class="cline-any cline-no">&nbsp;</span>
-<span class="cline-any cline-no">&nbsp;</span>
-<span class="cline-any cline-no">&nbsp;</span>
-<span class="cline-any cline-no">&nbsp;</span>
-<span class="cline-any cline-neutral">&nbsp;</span>
-<span class="cline-any cline-no">&nbsp;</span>
-<span class="cline-any cline-no">&nbsp;</span>
-<span class="cline-any cline-no">&nbsp;</span>
-<span class="cline-any cline-no">&nbsp;</span>
-<span class="cline-any cline-no">&nbsp;</span>
-<span class="cline-any cline-no">&nbsp;</span>
-<span class="cline-any cline-no">&nbsp;</span>
-<span class="cline-any cline-no">&nbsp;</span>
-<span class="cline-any cline-neutral">&nbsp;</span>
-<span class="cline-any cline-no">&nbsp;</span>
-<span class="cline-any cline-no">&nbsp;</span>
-<span class="cline-any cline-no">&nbsp;</span>
-<span class="cline-any cline-no">&nbsp;</span>
-<span class="cline-any cline-no">&nbsp;</span>
-<span class="cline-any cline-no">&nbsp;</span>
-<span class="cline-any cline-neutral">&nbsp;</span>
-<span class="cline-any cline-no">&nbsp;</span>
-<span class="cline-any cline-no">&nbsp;</span>
-<span class="cline-any cline-no">&nbsp;</span>
-<span class="cline-any cline-no">&nbsp;</span>
-<span class="cline-any cline-no">&nbsp;</span>
-<span class="cline-any cline-no">&nbsp;</span>
-<span class="cline-any cline-no">&nbsp;</span>
-<span class="cline-any cline-no">&nbsp;</span>
-<span class="cline-any cline-neutral">&nbsp;</span>
-<span class="cline-any cline-no">&nbsp;</span>
-<span class="cline-any cline-no">&nbsp;</span>
-<span class="cline-any cline-no">&nbsp;</span>
-<span class="cline-any cline-no">&nbsp;</span>
-<span class="cline-any cline-no">&nbsp;</span>
-<span class="cline-any cline-no">&nbsp;</span>
-<span class="cline-any cline-no">&nbsp;</span>
-<span class="cline-any cline-no">&nbsp;</span>
-<span class="cline-any cline-no">&nbsp;</span>
-<span class="cline-any cline-no">&nbsp;</span>
-<span class="cline-any cline-no">&nbsp;</span>
-<span class="cline-any cline-no">&nbsp;</span>
-<span class="cline-any cline-no">&nbsp;</span>
-<span class="cline-any cline-no">&nbsp;</span>
-<span class="cline-any cline-no">&nbsp;</span>
-<span class="cline-any cline-neutral">&nbsp;</span>
-<span class="cline-any cline-no">&nbsp;</span>
-<span class="cline-any cline-neutral">&nbsp;</span>
-<span class="cline-any cline-no">&nbsp;</span>
-<span class="cline-any cline-no">&nbsp;</span>
-<span class="cline-any cline-no">&nbsp;</span>
-<span class="cline-any cline-no">&nbsp;</span>
-<span class="cline-any cline-no">&nbsp;</span>
-<span class="cline-any cline-no">&nbsp;</span>
-<span class="cline-any cline-no">&nbsp;</span>
-<span class="cline-any cline-neutral">&nbsp;</span>
-<span class="cline-any cline-no">&nbsp;</span>
-<span class="cline-any cline-no">&nbsp;</span>
-<span class="cline-any cline-no">&nbsp;</span>
-<span class="cline-any cline-no">&nbsp;</span>
-<span class="cline-any cline-no">&nbsp;</span>
-<span class="cline-any cline-no">&nbsp;</span>
-<span class="cline-any cline-no">&nbsp;</span>
-<span class="cline-any cline-no">&nbsp;</span>
-<span class="cline-any cline-neutral">&nbsp;</span>
-<span class="cline-any cline-no">&nbsp;</span>
-<span class="cline-any cline-no">&nbsp;</span>
-<span class="cline-any cline-neutral">&nbsp;</span>
-<span class="cline-any cline-no">&nbsp;</span>
-<span class="cline-any cline-no">&nbsp;</span>
-<span class="cline-any cline-no">&nbsp;</span>
-<span class="cline-any cline-no">&nbsp;</span>
-<span class="cline-any cline-no">&nbsp;</span>
-<span class="cline-any cline-neutral">&nbsp;</span>
-<span class="cline-any cline-no">&nbsp;</span>
-<span class="cline-any cline-neutral">&nbsp;</span>
-<span class="cline-any cline-neutral">&nbsp;</span>
-<span class="cline-any cline-neutral">&nbsp;</span>
-<span class="cline-any cline-no">&nbsp;</span>
-<span class="cline-any cline-no">&nbsp;</span>
-<span class="cline-any cline-no">&nbsp;</span>
-<span class="cline-any cline-no">&nbsp;</span>
-<span class="cline-any cline-no">&nbsp;</span>
-<span class="cline-any cline-neutral">&nbsp;</span>
-<span class="cline-any cline-no">&nbsp;</span>
-<span class="cline-any cline-no">&nbsp;</span>
-<span class="cline-any cline-no">&nbsp;</span>
-<span class="cline-any cline-no">&nbsp;</span>
-<span class="cline-any cline-no">&nbsp;</span>
-<span class="cline-any cline-no">&nbsp;</span>
-<span class="cline-any cline-no">&nbsp;</span>
-<span class="cline-any cline-no">&nbsp;</span>
-<span class="cline-any cline-no">&nbsp;</span>
-<span class="cline-any cline-no">&nbsp;</span>
-<span class="cline-any cline-no">&nbsp;</span>
-<span class="cline-any cline-no">&nbsp;</span>
-<span class="cline-any cline-no">&nbsp;</span>
-<span class="cline-any cline-no">&nbsp;</span>
-<span class="cline-any cline-no">&nbsp;</span>
-<span class="cline-any cline-no">&nbsp;</span>
-<span class="cline-any cline-no">&nbsp;</span>
-<span class="cline-any cline-no">&nbsp;</span>
-<span class="cline-any cline-no">&nbsp;</span>
-<span class="cline-any cline-no">&nbsp;</span>
-<span class="cline-any cline-no">&nbsp;</span>
-<span class="cline-any cline-no">&nbsp;</span>
-<span class="cline-any cline-no">&nbsp;</span>
-<span class="cline-any cline-no">&nbsp;</span>
-<span class="cline-any cline-no">&nbsp;</span>
-<span class="cline-any cline-no">&nbsp;</span>
-<span class="cline-any cline-no">&nbsp;</span>
-<span class="cline-any cline-neutral">&nbsp;</span>
-<span class="cline-any cline-no">&nbsp;</span>
-<span class="cline-any cline-neutral">&nbsp;</span>
-<span class="cline-any cline-neutral">&nbsp;</span>
-<span class="cline-any cline-neutral">&nbsp;</span>
-<span class="cline-any cline-no">&nbsp;</span>
-<span class="cline-any cline-no">&nbsp;</span>
-<span class="cline-any cline-no">&nbsp;</span>
-<span class="cline-any cline-no">&nbsp;</span>
-<span class="cline-any cline-no">&nbsp;</span>
-<span class="cline-any cline-no">&nbsp;</span>
-<span class="cline-any cline-no">&nbsp;</span>
-<span class="cline-any cline-no">&nbsp;</span>
-<span class="cline-any cline-no">&nbsp;</span>
-<span class="cline-any cline-no">&nbsp;</span>
-<span class="cline-any cline-no">&nbsp;</span>
-<span class="cline-any cline-no">&nbsp;</span>
-<span class="cline-any cline-no">&nbsp;</span>
-<span class="cline-any cline-no">&nbsp;</span>
-<span class="cline-any cline-no">&nbsp;</span>
-<span class="cline-any cline-no">&nbsp;</span>
-<span class="cline-any cline-neutral">&nbsp;</span>
-<span class="cline-any cline-neutral">&nbsp;</span>
-<span class="cline-any cline-no">&nbsp;</span>
-<span class="cline-any cline-no">&nbsp;</span>
-<span class="cline-any cline-no">&nbsp;</span>
-<span class="cline-any cline-no">&nbsp;</span>
-<span class="cline-any cline-no">&nbsp;</span>
-<span class="cline-any cline-no">&nbsp;</span>
-<span class="cline-any cline-no">&nbsp;</span>
-<span class="cline-any cline-no">&nbsp;</span>
-<span class="cline-any cline-neutral">&nbsp;</span>
-<span class="cline-any cline-no">&nbsp;</span>
-<span class="cline-any cline-neutral">&nbsp;</span>
-<span class="cline-any cline-no">&nbsp;</span>
-<span class="cline-any cline-neutral">&nbsp;</span>
-<span class="cline-any cline-neutral">&nbsp;</span>
-<span class="cline-any cline-neutral">&nbsp;</span>
-<span class="cline-any cline-no">&nbsp;</span>
-<span class="cline-any cline-no">&nbsp;</span>
-<span class="cline-any cline-no">&nbsp;</span>
-<span class="cline-any cline-no">&nbsp;</span>
-<span class="cline-any cline-no">&nbsp;</span>
-<span class="cline-any cline-no">&nbsp;</span>
-<span class="cline-any cline-no">&nbsp;</span>
-<span class="cline-any cline-no">&nbsp;</span>
-<span class="cline-any cline-no">&nbsp;</span>
-<span class="cline-any cline-no">&nbsp;</span>
-<span class="cline-any cline-no">&nbsp;</span>
-<span class="cline-any cline-no">&nbsp;</span>
-<span class="cline-any cline-no">&nbsp;</span>
-<span class="cline-any cline-no">&nbsp;</span>
-<span class="cline-any cline-no">&nbsp;</span>
-<span class="cline-any cline-no">&nbsp;</span>
-<span class="cline-any cline-neutral">&nbsp;</span>
-<span class="cline-any cline-no">&nbsp;</span>
-<span class="cline-any cline-neutral">&nbsp;</span>
-<span class="cline-any cline-neutral">&nbsp;</span>
-<span class="cline-any cline-neutral">&nbsp;</span>
-<span class="cline-any cline-no">&nbsp;</span>
-<span class="cline-any cline-no">&nbsp;</span>
-<span class="cline-any cline-neutral">&nbsp;</span>
-<span class="cline-any cline-no">&nbsp;</span>
-<span class="cline-any cline-no">&nbsp;</span>
-<span class="cline-any cline-no">&nbsp;</span>
-<span class="cline-any cline-no">&nbsp;</span>
-<span class="cline-any cline-no">&nbsp;</span>
-<span class="cline-any cline-no">&nbsp;</span>
-<span class="cline-any cline-no">&nbsp;</span>
-<span class="cline-any cline-no">&nbsp;</span>
-<span class="cline-any cline-no">&nbsp;</span>
-<span class="cline-any cline-no">&nbsp;</span>
-<span class="cline-any cline-no">&nbsp;</span>
-<span class="cline-any cline-no">&nbsp;</span>
-<span class="cline-any cline-no">&nbsp;</span>
-<span class="cline-any cline-neutral">&nbsp;</span>
-<span class="cline-any cline-no">&nbsp;</span>
-<span class="cline-any cline-neutral">&nbsp;</span>
-<span class="cline-any cline-neutral">&nbsp;</span>
-<span class="cline-any cline-neutral">&nbsp;</span>
-<span class="cline-any cline-no">&nbsp;</span>
-<span class="cline-any cline-no">&nbsp;</span>
-<span class="cline-any cline-no">&nbsp;</span>
-<span class="cline-any cline-no">&nbsp;</span>
-<span class="cline-any cline-no">&nbsp;</span>
-<span class="cline-any cline-no">&nbsp;</span>
-<span class="cline-any cline-no">&nbsp;</span>
-<span class="cline-any cline-no">&nbsp;</span>
-<span class="cline-any cline-no">&nbsp;</span>
-<span class="cline-any cline-no">&nbsp;</span>
-<span class="cline-any cline-no">&nbsp;</span>
-<span class="cline-any cline-neutral">&nbsp;</span>
-<span class="cline-any cline-no">&nbsp;</span>
-<span class="cline-any cline-neutral">&nbsp;</span>
-<span class="cline-any cline-neutral">&nbsp;</span>
-<span class="cline-any cline-neutral">&nbsp;</span>
-<span class="cline-any cline-no">&nbsp;</span>
-<span class="cline-any cline-no">&nbsp;</span>
-<span class="cline-any cline-no">&nbsp;</span>
-<span class="cline-any cline-no">&nbsp;</span>
-<span class="cline-any cline-neutral">&nbsp;</span>
-<span class="cline-any cline-neutral">&nbsp;</span>
-<span class="cline-any cline-no">&nbsp;</span>
-<span class="cline-any cline-neutral">&nbsp;</span>
-<span class="cline-any cline-no">&nbsp;</span>
-<span class="cline-any cline-no">&nbsp;</span>
-<span class="cline-any cline-no">&nbsp;</span>
-<span class="cline-any cline-neutral">&nbsp;</span>
-<span class="cline-any cline-no">&nbsp;</span>
-<span class="cline-any cline-no">&nbsp;</span>
-<span class="cline-any cline-neutral">&nbsp;</span>
-<span class="cline-any cline-no">&nbsp;</span>
-<span class="cline-any cline-no">&nbsp;</span>
-<span class="cline-any cline-neutral">&nbsp;</span>
-<span class="cline-any cline-no">&nbsp;</span>
-<span class="cline-any cline-neutral">&nbsp;</span>
-<span class="cline-any cline-no">&nbsp;</span>
-<span class="cline-any cline-no">&nbsp;</span>
-<span class="cline-any cline-no">&nbsp;</span>
-<span class="cline-any cline-no">&nbsp;</span>
-<span class="cline-any cline-no">&nbsp;</span>
-<span class="cline-any cline-no">&nbsp;</span>
-<span class="cline-any cline-neutral">&nbsp;</span>
-<span class="cline-any cline-no">&nbsp;</span>
-<span class="cline-any cline-no">&nbsp;</span>
-<span class="cline-any cline-no">&nbsp;</span>
-<span class="cline-any cline-neutral">&nbsp;</span>
-<span class="cline-any cline-no">&nbsp;</span>
-<span class="cline-any cline-no">&nbsp;</span>
-<span class="cline-any cline-no">&nbsp;</span>
-<span class="cline-any cline-neutral">&nbsp;</span>
-<span class="cline-any cline-no">&nbsp;</span>
-<span class="cline-any cline-no">&nbsp;</span>
-<span class="cline-any cline-no">&nbsp;</span>
-<span class="cline-any cline-no">&nbsp;</span>
-<span class="cline-any cline-no">&nbsp;</span>
-<span class="cline-any cline-no">&nbsp;</span>
-<span class="cline-any cline-no">&nbsp;</span>
-<span class="cline-any cline-no">&nbsp;</span>
-<span class="cline-any cline-no">&nbsp;</span>
-<span class="cline-any cline-no">&nbsp;</span>
-<span class="cline-any cline-neutral">&nbsp;</span>
-<span class="cline-any cline-no">&nbsp;</span>
-<span class="cline-any cline-no">&nbsp;</span>
-<span class="cline-any cline-no">&nbsp;</span>
-<span class="cline-any cline-neutral">&nbsp;</span>
-<span class="cline-any cline-no">&nbsp;</span>
-<span class="cline-any cline-no">&nbsp;</span>
-<span class="cline-any cline-no">&nbsp;</span>
-<span class="cline-any cline-no">&nbsp;</span>
-<span class="cline-any cline-no">&nbsp;</span>
-<span class="cline-any cline-no">&nbsp;</span>
-<span class="cline-any cline-no">&nbsp;</span>
-<span class="cline-any cline-no">&nbsp;</span>
-<span class="cline-any cline-no">&nbsp;</span>
-<span class="cline-any cline-no">&nbsp;</span>
-<span class="cline-any cline-no">&nbsp;</span>
-<span class="cline-any cline-neutral">&nbsp;</span>
-<span class="cline-any cline-no">&nbsp;</span>
-<span class="cline-any cline-no">&nbsp;</span>
-<span class="cline-any cline-no">&nbsp;</span>
-<span class="cline-any cline-neutral">&nbsp;</span>
-<span class="cline-any cline-no">&nbsp;</span>
-<span class="cline-any cline-no">&nbsp;</span>
-<span class="cline-any cline-no">&nbsp;</span>
-<span class="cline-any cline-no">&nbsp;</span>
-<span class="cline-any cline-no">&nbsp;</span>
-<span class="cline-any cline-no">&nbsp;</span>
-<span class="cline-any cline-no">&nbsp;</span>
-<span class="cline-any cline-neutral">&nbsp;</span>
-<span class="cline-any cline-no">&nbsp;</span>
-<span class="cline-any cline-no">&nbsp;</span>
-<span class="cline-any cline-neutral">&nbsp;</span>
-<span class="cline-any cline-no">&nbsp;</span>
-<span class="cline-any cline-no">&nbsp;</span>
-<span class="cline-any cline-no">&nbsp;</span>
-<span class="cline-any cline-no">&nbsp;</span>
-<span class="cline-any cline-no">&nbsp;</span>
-<span class="cline-any cline-no">&nbsp;</span>
-<span class="cline-any cline-no">&nbsp;</span>
-<span class="cline-any cline-no">&nbsp;</span>
-<span class="cline-any cline-neutral">&nbsp;</span>
-<span class="cline-any cline-no">&nbsp;</span>
-<span class="cline-any cline-no">&nbsp;</span>
-<span class="cline-any cline-no">&nbsp;</span>
-<span class="cline-any cline-no">&nbsp;</span>
-<span class="cline-any cline-no">&nbsp;</span>
-<span class="cline-any cline-no">&nbsp;</span>
-<span class="cline-any cline-no">&nbsp;</span>
-<span class="cline-any cline-no">&nbsp;</span>
-<span class="cline-any cline-no">&nbsp;</span>
-<span class="cline-any cline-neutral">&nbsp;</span>
-<span class="cline-any cline-neutral">&nbsp;</span>
-<span class="cline-any cline-no">&nbsp;</span>
-<span class="cline-any cline-no">&nbsp;</span>
-<span class="cline-any cline-no">&nbsp;</span>
-<span class="cline-any cline-no">&nbsp;</span>
-<span class="cline-any cline-no">&nbsp;</span>
-<span class="cline-any cline-no">&nbsp;</span>
-<span class="cline-any cline-no">&nbsp;</span>
-<span class="cline-any cline-no">&nbsp;</span>
-<span class="cline-any cline-no">&nbsp;</span>
-<span class="cline-any cline-no">&nbsp;</span>
-<span class="cline-any cline-no">&nbsp;</span>
-<span class="cline-any cline-no">&nbsp;</span>
-<span class="cline-any cline-no">&nbsp;</span>
-<span class="cline-any cline-no">&nbsp;</span>
-<span class="cline-any cline-no">&nbsp;</span>
-<span class="cline-any cline-no">&nbsp;</span>
-<span class="cline-any cline-no">&nbsp;</span>
-<span class="cline-any cline-no">&nbsp;</span>
-<span class="cline-any cline-no">&nbsp;</span>
-<span class="cline-any cline-no">&nbsp;</span>
-<span class="cline-any cline-no">&nbsp;</span>
-<span class="cline-any cline-no">&nbsp;</span>
-<span class="cline-any cline-no">&nbsp;</span>
-<span class="cline-any cline-no">&nbsp;</span>
-<span class="cline-any cline-no">&nbsp;</span>
-<span class="cline-any cline-no">&nbsp;</span>
-<span class="cline-any cline-no">&nbsp;</span>
-<span class="cline-any cline-no">&nbsp;</span>
-<span class="cline-any cline-neutral">&nbsp;</span>
-<span class="cline-any cline-no">&nbsp;</span>
-<span class="cline-any cline-no">&nbsp;</span>
-<span class="cline-any cline-no">&nbsp;</span>
-<span class="cline-any cline-neutral">&nbsp;</span>
-<span class="cline-any cline-no">&nbsp;</span>
-<span class="cline-any cline-neutral">&nbsp;</span>
-<span class="cline-any cline-neutral">&nbsp;</span>
-<span class="cline-any cline-neutral">&nbsp;</span>
-<span class="cline-any cline-no">&nbsp;</span>
-<span class="cline-any cline-neutral">&nbsp;</span>
-<span class="cline-any cline-no">&nbsp;</span>
-<span class="cline-any cline-no">&nbsp;</span>
-<span class="cline-any cline-no">&nbsp;</span>
-<span class="cline-any cline-neutral">&nbsp;</span>
-<span class="cline-any cline-no">&nbsp;</span>
-<span class="cline-any cline-no">&nbsp;</span>
-<span class="cline-any cline-no">&nbsp;</span>
-<span class="cline-any cline-no">&nbsp;</span>
-<span class="cline-any cline-no">&nbsp;</span>
-<span class="cline-any cline-no">&nbsp;</span>
-<span class="cline-any cline-no">&nbsp;</span>
-<span class="cline-any cline-no">&nbsp;</span>
-<span class="cline-any cline-no">&nbsp;</span>
-<span class="cline-any cline-no">&nbsp;</span>
-<span class="cline-any cline-no">&nbsp;</span>
-<span class="cline-any cline-no">&nbsp;</span>
-<span class="cline-any cline-no">&nbsp;</span>
-<span class="cline-any cline-neutral">&nbsp;</span>
-<span class="cline-any cline-no">&nbsp;</span>
-<span class="cline-any cline-neutral">&nbsp;</span>
-<span class="cline-any cline-no">&nbsp;</span>
-<span class="cline-any cline-neutral">&nbsp;</span>
-<span class="cline-any cline-no">&nbsp;</span>
-<span class="cline-any cline-neutral">&nbsp;</span>
-<span class="cline-any cline-no">&nbsp;</span>
-<span class="cline-any cline-no">&nbsp;</span>
-<span class="cline-any cline-no">&nbsp;</span>
-<span class="cline-any cline-no">&nbsp;</span>
-<span class="cline-any cline-neutral">&nbsp;</span>
-<span class="cline-any cline-no">&nbsp;</span>
-<span class="cline-any cline-no">&nbsp;</span>
-<span class="cline-any cline-no">&nbsp;</span>
-<span class="cline-any cline-no">&nbsp;</span>
-<span class="cline-any cline-no">&nbsp;</span>
-<span class="cline-any cline-no">&nbsp;</span>
-<span class="cline-any cline-neutral">&nbsp;</span>
-<span class="cline-any cline-no">&nbsp;</span>
-<span class="cline-any cline-neutral">&nbsp;</span>
-<span class="cline-any cline-no">&nbsp;</span>
-<span class="cline-any cline-no">&nbsp;</span>
-<span class="cline-any cline-neutral">&nbsp;</span>
-<span class="cline-any cline-no">&nbsp;</span>
-<span class="cline-any cline-no">&nbsp;</span>
-<span class="cline-any cline-no">&nbsp;</span>
-<span class="cline-any cline-no">&nbsp;</span>
-<span class="cline-any cline-no">&nbsp;</span>
-<span class="cline-any cline-neutral">&nbsp;</span>
-<span class="cline-any cline-no">&nbsp;</span>
-<span class="cline-any cline-neutral">&nbsp;</span>
-<span class="cline-any cline-no">&nbsp;</span>
-<span class="cline-any cline-no">&nbsp;</span>
-<span class="cline-any cline-no">&nbsp;</span>
-<span class="cline-any cline-no">&nbsp;</span>
-<span class="cline-any cline-neutral">&nbsp;</span>
-<span class="cline-any cline-no">&nbsp;</span>
-<span class="cline-any cline-no">&nbsp;</span>
-<span class="cline-any cline-no">&nbsp;</span>
-<span class="cline-any cline-no">&nbsp;</span>
-<span class="cline-any cline-no">&nbsp;</span>
-<span class="cline-any cline-no">&nbsp;</span>
-<span class="cline-any cline-no">&nbsp;</span>
-<span class="cline-any cline-neutral">&nbsp;</span>
-<span class="cline-any cline-no">&nbsp;</span>
-<span class="cline-any cline-no">&nbsp;</span>
-<span class="cline-any cline-no">&nbsp;</span>
-<span class="cline-any cline-neutral">&nbsp;</span>
-<span class="cline-any cline-no">&nbsp;</span>
-<span class="cline-any cline-no">&nbsp;</span>
-<span class="cline-any cline-no">&nbsp;</span>
-<span class="cline-any cline-no">&nbsp;</span>
-<span class="cline-any cline-neutral">&nbsp;</span>
-<span class="cline-any cline-no">&nbsp;</span>
-<span class="cline-any cline-no">&nbsp;</span>
-<span class="cline-any cline-no">&nbsp;</span>
-<span class="cline-any cline-no">&nbsp;</span>
-<span class="cline-any cline-no">&nbsp;</span>
-<span class="cline-any cline-no">&nbsp;</span>
-<span class="cline-any cline-no">&nbsp;</span>
-<span class="cline-any cline-no">&nbsp;</span>
-<span class="cline-any cline-no">&nbsp;</span>
-<span class="cline-any cline-no">&nbsp;</span>
-<span class="cline-any cline-no">&nbsp;</span>
-<span class="cline-any cline-neutral">&nbsp;</span>
-<span class="cline-any cline-no">&nbsp;</span>
-<span class="cline-any cline-no">&nbsp;</span>
-<span class="cline-any cline-no">&nbsp;</span>
-<span class="cline-any cline-no">&nbsp;</span>
-<span class="cline-any cline-neutral">&nbsp;</span>
-<span class="cline-any cline-no">&nbsp;</span>
-<span class="cline-any cline-no">&nbsp;</span>
-<span class="cline-any cline-no">&nbsp;</span>
-<span class="cline-any cline-no">&nbsp;</span>
-<span class="cline-any cline-no">&nbsp;</span>
-<span class="cline-any cline-no">&nbsp;</span>
-<span class="cline-any cline-neutral">&nbsp;</span>
-<span class="cline-any cline-no">&nbsp;</span>
-<span class="cline-any cline-no">&nbsp;</span>
-<span class="cline-any cline-no">&nbsp;</span>
-<span class="cline-any cline-no">&nbsp;</span>
-<span class="cline-any cline-no">&nbsp;</span>
-<span class="cline-any cline-no">&nbsp;</span>
-<span class="cline-any cline-no">&nbsp;</span>
-<span class="cline-any cline-neutral">&nbsp;</span>
-<span class="cline-any cline-neutral">&nbsp;</span>
-<span class="cline-any cline-no">&nbsp;</span>
-<span class="cline-any cline-neutral">&nbsp;</span>
-<span class="cline-any cline-no">&nbsp;</span>
-<span class="cline-any cline-no">&nbsp;</span>
-<span class="cline-any cline-no">&nbsp;</span>
-<span class="cline-any cline-no">&nbsp;</span>
-<span class="cline-any cline-neutral">&nbsp;</span>
-<span class="cline-any cline-no">&nbsp;</span>
-<span class="cline-any cline-no">&nbsp;</span>
-<span class="cline-any cline-no">&nbsp;</span>
-<span class="cline-any cline-no">&nbsp;</span>
-<span class="cline-any cline-no">&nbsp;</span>
-<span class="cline-any cline-no">&nbsp;</span>
-<span class="cline-any cline-no">&nbsp;</span>
-<span class="cline-any cline-neutral">&nbsp;</span>
-<span class="cline-any cline-no">&nbsp;</span>
-<span class="cline-any cline-neutral">&nbsp;</span>
-<span class="cline-any cline-no">&nbsp;</span>
-<span class="cline-any cline-no">&nbsp;</span>
-<span class="cline-any cline-no">&nbsp;</span>
-<span class="cline-any cline-no">&nbsp;</span>
-<span class="cline-any cline-no">&nbsp;</span>
-<span class="cline-any cline-no">&nbsp;</span>
-<span class="cline-any cline-no">&nbsp;</span>
-<span class="cline-any cline-neutral">&nbsp;</span>
-<span class="cline-any cline-no">&nbsp;</span>
-<span class="cline-any cline-no">&nbsp;</span>
-<span class="cline-any cline-no">&nbsp;</span>
-<span class="cline-any cline-no">&nbsp;</span>
-<span class="cline-any cline-no">&nbsp;</span>
-<span class="cline-any cline-no">&nbsp;</span>
-<span class="cline-any cline-no">&nbsp;</span>
-<span class="cline-any cline-neutral">&nbsp;</span>
-<span class="cline-any cline-no">&nbsp;</span>
-<span class="cline-any cline-no">&nbsp;</span>
-<span class="cline-any cline-no">&nbsp;</span>
-<span class="cline-any cline-no">&nbsp;</span>
-<span class="cline-any cline-no">&nbsp;</span>
-<span class="cline-any cline-no">&nbsp;</span>
-<span class="cline-any cline-no">&nbsp;</span>
-<span class="cline-any cline-neutral">&nbsp;</span>
-<span class="cline-any cline-no">&nbsp;</span>
-<span class="cline-any cline-no">&nbsp;</span>
-<span class="cline-any cline-no">&nbsp;</span>
-<span class="cline-any cline-no">&nbsp;</span>
-<span class="cline-any cline-no">&nbsp;</span>
-<span class="cline-any cline-no">&nbsp;</span>
-<span class="cline-any cline-no">&nbsp;</span>
-<span class="cline-any cline-no">&nbsp;</span>
-<span class="cline-any cline-neutral">&nbsp;</span>
-<span class="cline-any cline-no">&nbsp;</span>
-<span class="cline-any cline-no">&nbsp;</span>
-<span class="cline-any cline-neutral">&nbsp;</span>
-<span class="cline-any cline-no">&nbsp;</span>
-<span class="cline-any cline-no">&nbsp;</span>
-<span class="cline-any cline-neutral">&nbsp;</span>
-<span class="cline-any cline-no">&nbsp;</span>
-<span class="cline-any cline-no">&nbsp;</span>
-<span class="cline-any cline-no">&nbsp;</span>
-<span class="cline-any cline-no">&nbsp;</span>
-<span class="cline-any cline-neutral">&nbsp;</span>
-<span class="cline-any cline-no">&nbsp;</span>
-<span class="cline-any cline-no">&nbsp;</span>
-<span class="cline-any cline-no">&nbsp;</span>
-<span class="cline-any cline-no">&nbsp;</span>
-<span class="cline-any cline-neutral">&nbsp;</span>
-<span class="cline-any cline-no">&nbsp;</span>
-<span class="cline-any cline-no">&nbsp;</span>
-<span class="cline-any cline-no">&nbsp;</span>
-<span class="cline-any cline-no">&nbsp;</span>
-<span class="cline-any cline-neutral">&nbsp;</span>
-<span class="cline-any cline-no">&nbsp;</span>
-<span class="cline-any cline-no">&nbsp;</span>
-<span class="cline-any cline-no">&nbsp;</span>
-<span class="cline-any cline-no">&nbsp;</span>
-<span class="cline-any cline-no">&nbsp;</span>
-<span class="cline-any cline-no">&nbsp;</span>
-<span class="cline-any cline-no">&nbsp;</span>
-<span class="cline-any cline-no">&nbsp;</span>
-<span class="cline-any cline-no">&nbsp;</span>
-<span class="cline-any cline-neutral">&nbsp;</span>
-<span class="cline-any cline-no">&nbsp;</span>
-<span class="cline-any cline-no">&nbsp;</span>
-<span class="cline-any cline-neutral">&nbsp;</span>
-<span class="cline-any cline-no">&nbsp;</span>
-<span class="cline-any cline-no">&nbsp;</span>
-<span class="cline-any cline-no">&nbsp;</span>
-<span class="cline-any cline-no">&nbsp;</span>
-<span class="cline-any cline-neutral">&nbsp;</span>
-<span class="cline-any cline-neutral">&nbsp;</span>
-<span class="cline-any cline-no">&nbsp;</span>
-<span class="cline-any cline-no">&nbsp;</span>
-<span class="cline-any cline-no">&nbsp;</span>
-<span class="cline-any cline-neutral">&nbsp;</span>
-<span class="cline-any cline-neutral">&nbsp;</span>
-<span class="cline-any cline-no">&nbsp;</span>
-<span class="cline-any cline-no">&nbsp;</span>
-<span class="cline-any cline-no">&nbsp;</span>
-<span class="cline-any cline-neutral">&nbsp;</span>
-<span class="cline-any cline-no">&nbsp;</span>
-<span class="cline-any cline-no">&nbsp;</span>
-<span class="cline-any cline-neutral">&nbsp;</span>
-<span class="cline-any cline-no">&nbsp;</span>
-<span class="cline-any cline-no">&nbsp;</span>
-<span class="cline-any cline-no">&nbsp;</span>
-<span class="cline-any cline-no">&nbsp;</span>
-<span class="cline-any cline-neutral">&nbsp;</span>
-<span class="cline-any cline-no">&nbsp;</span>
-<span class="cline-any cline-no">&nbsp;</span>
-<span class="cline-any cline-no">&nbsp;</span>
-<span class="cline-any cline-no">&nbsp;</span>
-<span class="cline-any cline-no">&nbsp;</span>
-<span class="cline-any cline-no">&nbsp;</span>
-<span class="cline-any cline-no">&nbsp;</span>
-<span class="cline-any cline-no">&nbsp;</span>
-<span class="cline-any cline-no">&nbsp;</span>
-<span class="cline-any cline-no">&nbsp;</span>
-<span class="cline-any cline-no">&nbsp;</span>
-<span class="cline-any cline-neutral">&nbsp;</span>
-<span class="cline-any cline-no">&nbsp;</span>
-<span class="cline-any cline-neutral">&nbsp;</span>
-<span class="cline-any cline-no">&nbsp;</span>
-<span class="cline-any cline-no">&nbsp;</span>
-<span class="cline-any cline-no">&nbsp;</span>
-<span class="cline-any cline-neutral">&nbsp;</span>
-<span class="cline-any cline-no">&nbsp;</span>
-<span class="cline-any cline-neutral">&nbsp;</span>
-<span class="cline-any cline-no">&nbsp;</span>
-<span class="cline-any cline-no">&nbsp;</span>
-<span class="cline-any cline-no">&nbsp;</span>
-<span class="cline-any cline-neutral">&nbsp;</span>
-<span class="cline-any cline-no">&nbsp;</span>
-<span class="cline-any cline-no">&nbsp;</span>
-<span class="cline-any cline-no">&nbsp;</span>
-<span class="cline-any cline-no">&nbsp;</span>
-<span class="cline-any cline-no">&nbsp;</span>
-<span class="cline-any cline-no">&nbsp;</span>
-<span class="cline-any cline-no">&nbsp;</span>
-<span class="cline-any cline-neutral">&nbsp;</span>
-<span class="cline-any cline-no">&nbsp;</span>
-<span class="cline-any cline-neutral">&nbsp;</span>
-<span class="cline-any cline-no">&nbsp;</span>
-<span class="cline-any cline-no">&nbsp;</span>
-<span class="cline-any cline-no">&nbsp;</span>
-<span class="cline-any cline-no">&nbsp;</span>
-<span class="cline-any cline-no">&nbsp;</span>
-<span class="cline-any cline-neutral">&nbsp;</span>
-<span class="cline-any cline-no">&nbsp;</span>
-<span class="cline-any cline-no">&nbsp;</span>
-<span class="cline-any cline-no">&nbsp;</span>
-<span class="cline-any cline-no">&nbsp;</span>
-<span class="cline-any cline-no">&nbsp;</span>
-<span class="cline-any cline-no">&nbsp;</span>
-<span class="cline-any cline-no">&nbsp;</span>
-<span class="cline-any cline-neutral">&nbsp;</span>
-<span class="cline-any cline-no">&nbsp;</span>
-<span class="cline-any cline-neutral">&nbsp;</span>
-<span class="cline-any cline-no">&nbsp;</span>
-<span class="cline-any cline-no">&nbsp;</span>
-<span class="cline-any cline-no">&nbsp;</span>
-<span class="cline-any cline-no">&nbsp;</span>
-<span class="cline-any cline-neutral">&nbsp;</span>
-<span class="cline-any cline-no">&nbsp;</span>
-<span class="cline-any cline-no">&nbsp;</span>
-<span class="cline-any cline-neutral">&nbsp;</span>
-<span class="cline-any cline-no">&nbsp;</span>
-<span class="cline-any cline-no">&nbsp;</span>
-<span class="cline-any cline-no">&nbsp;</span>
-<span class="cline-any cline-no">&nbsp;</span>
-<span class="cline-any cline-no">&nbsp;</span>
-<span class="cline-any cline-neutral">&nbsp;</span>
-<span class="cline-any cline-no">&nbsp;</span>
-<span class="cline-any cline-no">&nbsp;</span>
-<span class="cline-any cline-no">&nbsp;</span>
-<span class="cline-any cline-no">&nbsp;</span>
-<span class="cline-any cline-no">&nbsp;</span>
-<span class="cline-any cline-no">&nbsp;</span>
-<span class="cline-any cline-no">&nbsp;</span>
-<span class="cline-any cline-no">&nbsp;</span>
-<span class="cline-any cline-no">&nbsp;</span>
-<span class="cline-any cline-neutral">&nbsp;</span>
-<span class="cline-any cline-no">&nbsp;</span>
-<span class="cline-any cline-no">&nbsp;</span>
-<span class="cline-any cline-neutral">&nbsp;</span>
-<span class="cline-any cline-no">&nbsp;</span>
-<span class="cline-any cline-no">&nbsp;</span>
-<span class="cline-any cline-no">&nbsp;</span>
-<span class="cline-any cline-no">&nbsp;</span>
-<span class="cline-any cline-no">&nbsp;</span>
-<span class="cline-any cline-no">&nbsp;</span>
-<span class="cline-any cline-neutral">&nbsp;</span>
-<span class="cline-any cline-no">&nbsp;</span>
-<span class="cline-any cline-no">&nbsp;</span>
-<span class="cline-any cline-no">&nbsp;</span>
-<span class="cline-any cline-no">&nbsp;</span>
-<span class="cline-any cline-no">&nbsp;</span>
-<span class="cline-any cline-neutral">&nbsp;</span>
-<span class="cline-any cline-no">&nbsp;</span>
-<span class="cline-any cline-no">&nbsp;</span>
-<span class="cline-any cline-no">&nbsp;</span>
-<span class="cline-any cline-no">&nbsp;</span>
-<span class="cline-any cline-no">&nbsp;</span>
-<span class="cline-any cline-neutral">&nbsp;</span>
-<span class="cline-any cline-no">&nbsp;</span>
-<span class="cline-any cline-no">&nbsp;</span>
-<span class="cline-any cline-no">&nbsp;</span>
-<span class="cline-any cline-no">&nbsp;</span>
-<span class="cline-any cline-no">&nbsp;</span>
-<span class="cline-any cline-neutral">&nbsp;</span>
-<span class="cline-any cline-no">&nbsp;</span>
-<span class="cline-any cline-no">&nbsp;</span>
-<span class="cline-any cline-no">&nbsp;</span>
-<span class="cline-any cline-no">&nbsp;</span>
-<span class="cline-any cline-no">&nbsp;</span>
-<span class="cline-any cline-neutral">&nbsp;</span>
-<span class="cline-any cline-no">&nbsp;</span>
-<span class="cline-any cline-no">&nbsp;</span>
-<span class="cline-any cline-neutral">&nbsp;</span>
-<span class="cline-any cline-no">&nbsp;</span>
-<span class="cline-any cline-no">&nbsp;</span>
-<span class="cline-any cline-no">&nbsp;</span>
-<span class="cline-any cline-no">&nbsp;</span>
-<span class="cline-any cline-neutral">&nbsp;</span>
-<span class="cline-any cline-no">&nbsp;</span>
-<span class="cline-any cline-no">&nbsp;</span>
-<span class="cline-any cline-no">&nbsp;</span>
-<span class="cline-any cline-no">&nbsp;</span>
-<span class="cline-any cline-no">&nbsp;</span>
-<span class="cline-any cline-no">&nbsp;</span>
-<span class="cline-any cline-no">&nbsp;</span>
-<span class="cline-any cline-no">&nbsp;</span>
-<span class="cline-any cline-no">&nbsp;</span>
-<span class="cline-any cline-no">&nbsp;</span>
-<span class="cline-any cline-neutral">&nbsp;</span>
-<span class="cline-any cline-no">&nbsp;</span>
-<span class="cline-any cline-no">&nbsp;</span>
-<span class="cline-any cline-neutral">&nbsp;</span>
-<span class="cline-any cline-no">&nbsp;</span>
-<span class="cline-any cline-no">&nbsp;</span>
-<span class="cline-any cline-no">&nbsp;</span>
-<span class="cline-any cline-no">&nbsp;</span>
-<span class="cline-any cline-no">&nbsp;</span>
-<span class="cline-any cline-no">&nbsp;</span>
-<span class="cline-any cline-no">&nbsp;</span>
-<span class="cline-any cline-neutral">&nbsp;</span>
-<span class="cline-any cline-no">&nbsp;</span>
-<span class="cline-any cline-no">&nbsp;</span>
-<span class="cline-any cline-no">&nbsp;</span>
-<span class="cline-any cline-no">&nbsp;</span>
-<span class="cline-any cline-no">&nbsp;</span>
-<span class="cline-any cline-no">&nbsp;</span>
-<span class="cline-any cline-no">&nbsp;</span>
-<span class="cline-any cline-neutral">&nbsp;</span>
-<span class="cline-any cline-no">&nbsp;</span>
-<span class="cline-any cline-no">&nbsp;</span>
-<span class="cline-any cline-no">&nbsp;</span>
-<span class="cline-any cline-no">&nbsp;</span>
-<span class="cline-any cline-no">&nbsp;</span>
-<span class="cline-any cline-no">&nbsp;</span>
-<span class="cline-any cline-no">&nbsp;</span>
-<span class="cline-any cline-neutral">&nbsp;</span>
-<span class="cline-any cline-no">&nbsp;</span>
-<span class="cline-any cline-no">&nbsp;</span>
-<span class="cline-any cline-no">&nbsp;</span>
-<span class="cline-any cline-no">&nbsp;</span>
-<span class="cline-any cline-no">&nbsp;</span>
-<span class="cline-any cline-no">&nbsp;</span>
-<span class="cline-any cline-no">&nbsp;</span>
-<span class="cline-any cline-neutral">&nbsp;</span>
-<span class="cline-any cline-no">&nbsp;</span>
-<span class="cline-any cline-no">&nbsp;</span>
-<span class="cline-any cline-no">&nbsp;</span>
-<span class="cline-any cline-no">&nbsp;</span>
-<span class="cline-any cline-no">&nbsp;</span>
-<span class="cline-any cline-no">&nbsp;</span>
-<span class="cline-any cline-no">&nbsp;</span>
-<span class="cline-any cline-neutral">&nbsp;</span>
-<span class="cline-any cline-no">&nbsp;</span>
-<span class="cline-any cline-neutral">&nbsp;</span>
-<span class="cline-any cline-neutral">&nbsp;</span>
-<span class="cline-any cline-no">&nbsp;</span>
-<span class="cline-any cline-no">&nbsp;</span>
-<span class="cline-any cline-no">&nbsp;</span>
-<span class="cline-any cline-no">&nbsp;</span>
-<span class="cline-any cline-no">&nbsp;</span>
-<span class="cline-any cline-no">&nbsp;</span>
-<span class="cline-any cline-no">&nbsp;</span>
-<span class="cline-any cline-no">&nbsp;</span>
-<span class="cline-any cline-no">&nbsp;</span>
-<span class="cline-any cline-neutral">&nbsp;</span>
-<span class="cline-any cline-no">&nbsp;</span>
-<span class="cline-any cline-no">&nbsp;</span>
-<span class="cline-any cline-neutral">&nbsp;</span>
-<span class="cline-any cline-no">&nbsp;</span>
-<span class="cline-any cline-no">&nbsp;</span>
-<span class="cline-any cline-no">&nbsp;</span>
-<span class="cline-any cline-no">&nbsp;</span>
-<span class="cline-any cline-no">&nbsp;</span>
-<span class="cline-any cline-no">&nbsp;</span>
-<span class="cline-any cline-no">&nbsp;</span>
-<span class="cline-any cline-no">&nbsp;</span>
-<span class="cline-any cline-neutral">&nbsp;</span>
-<span class="cline-any cline-no">&nbsp;</span>
-<span class="cline-any cline-no">&nbsp;</span>
-<span class="cline-any cline-no">&nbsp;</span>
-<span class="cline-any cline-no">&nbsp;</span>
-<span class="cline-any cline-no">&nbsp;</span>
-<span class="cline-any cline-no">&nbsp;</span>
-<span class="cline-any cline-no">&nbsp;</span>
-<span class="cline-any cline-no">&nbsp;</span>
-<span class="cline-any cline-neutral">&nbsp;</span>
-<span class="cline-any cline-no">&nbsp;</span>
-<span class="cline-any cline-no">&nbsp;</span>
-<span class="cline-any cline-no">&nbsp;</span>
-<span class="cline-any cline-no">&nbsp;</span>
-<span class="cline-any cline-no">&nbsp;</span>
-<span class="cline-any cline-no">&nbsp;</span>
-<span class="cline-any cline-no">&nbsp;</span>
-<span class="cline-any cline-no">&nbsp;</span>
-<span class="cline-any cline-neutral">&nbsp;</span>
-<span class="cline-any cline-no">&nbsp;</span>
-<span class="cline-any cline-no">&nbsp;</span>
-<span class="cline-any cline-no">&nbsp;</span>
-<span class="cline-any cline-no">&nbsp;</span>
-<span class="cline-any cline-no">&nbsp;</span>
-<span class="cline-any cline-no">&nbsp;</span>
-<span class="cline-any cline-no">&nbsp;</span>
-<span class="cline-any cline-no">&nbsp;</span>
-<span class="cline-any cline-neutral">&nbsp;</span>
-<span class="cline-any cline-no">&nbsp;</span>
-<span class="cline-any cline-neutral">&nbsp;</span>
-<span class="cline-any cline-neutral">&nbsp;</span>
-<span class="cline-any cline-no">&nbsp;</span>
-<span class="cline-any cline-no">&nbsp;</span>
-<span class="cline-any cline-no">&nbsp;</span>
-<span class="cline-any cline-no">&nbsp;</span>
-<span class="cline-any cline-no">&nbsp;</span>
-<span class="cline-any cline-no">&nbsp;</span>
-<span class="cline-any cline-no">&nbsp;</span>
-<span class="cline-any cline-no">&nbsp;</span>
-<span class="cline-any cline-neutral">&nbsp;</span>
-<span class="cline-any cline-neutral">&nbsp;</span>
-<span class="cline-any cline-no">&nbsp;</span>
-<span class="cline-any cline-no">&nbsp;</span>
-<span class="cline-any cline-no">&nbsp;</span>
-<span class="cline-any cline-no">&nbsp;</span>
-<span class="cline-any cline-no">&nbsp;</span>
-<span class="cline-any cline-no">&nbsp;</span>
-<span class="cline-any cline-no">&nbsp;</span>
-<span class="cline-any cline-neutral">&nbsp;</span>
-<span class="cline-any cline-neutral">&nbsp;</span>
-<span class="cline-any cline-no">&nbsp;</span>
-<span class="cline-any cline-no">&nbsp;</span>
-<span class="cline-any cline-no">&nbsp;</span>
-<span class="cline-any cline-no">&nbsp;</span>
-<span class="cline-any cline-no">&nbsp;</span>
-<span class="cline-any cline-no">&nbsp;</span>
-<span class="cline-any cline-no">&nbsp;</span>
-<span class="cline-any cline-neutral">&nbsp;</span>
-<span class="cline-any cline-no">&nbsp;</span>
-<span class="cline-any cline-neutral">&nbsp;</span>
-<span class="cline-any cline-neutral">&nbsp;</span>
-<span class="cline-any cline-no">&nbsp;</span>
-<span class="cline-any cline-no">&nbsp;</span>
-<span class="cline-any cline-no">&nbsp;</span>
-<span class="cline-any cline-no">&nbsp;</span>
-<span class="cline-any cline-no">&nbsp;</span>
-<span class="cline-any cline-no">&nbsp;</span>
-<span class="cline-any cline-no">&nbsp;</span>
-<span class="cline-any cline-no">&nbsp;</span>
-<span class="cline-any cline-neutral">&nbsp;</span>
-<span class="cline-any cline-neutral">&nbsp;</span>
-<span class="cline-any cline-no">&nbsp;</span>
-<span class="cline-any cline-no">&nbsp;</span>
-<span class="cline-any cline-no">&nbsp;</span>
-<span class="cline-any cline-no">&nbsp;</span>
-<span class="cline-any cline-no">&nbsp;</span>
-<span class="cline-any cline-no">&nbsp;</span>
-<span class="cline-any cline-neutral">&nbsp;</span>
-<span class="cline-any cline-no">&nbsp;</span>
-<span class="cline-any cline-neutral">&nbsp;</span>
-<span class="cline-any cline-no">&nbsp;</span>
-<span class="cline-any cline-no">&nbsp;</span>
-<span class="cline-any cline-neutral">&nbsp;</span>
-<span class="cline-any cline-neutral">&nbsp;</span>
-<span class="cline-any cline-no">&nbsp;</span>
-<span class="cline-any cline-neutral">&nbsp;</span>
-<span class="cline-any cline-no">&nbsp;</span>
-<span class="cline-any cline-neutral">&nbsp;</span>
-<span class="cline-any cline-no">&nbsp;</span>
-<span class="cline-any cline-neutral">&nbsp;</span>
-<span class="cline-any cline-no">&nbsp;</span>
-<span class="cline-any cline-no">&nbsp;</span>
-<span class="cline-any cline-no">&nbsp;</span>
-<span class="cline-any cline-no">&nbsp;</span>
-<span class="cline-any cline-no">&nbsp;</span>
-<span class="cline-any cline-no">&nbsp;</span>
-<span class="cline-any cline-neutral">&nbsp;</span>
-<span class="cline-any cline-no">&nbsp;</span>
-<span class="cline-any cline-no">&nbsp;</span>
-<span class="cline-any cline-no">&nbsp;</span>
-<span class="cline-any cline-no">&nbsp;</span>
-<span class="cline-any cline-no">&nbsp;</span>
-<span class="cline-any cline-no">&nbsp;</span>
-<span class="cline-any cline-no">&nbsp;</span>
-<span class="cline-any cline-no">&nbsp;</span>
-<span class="cline-any cline-neutral">&nbsp;</span>
-<span class="cline-any cline-neutral">&nbsp;</span>
-<span class="cline-any cline-no">&nbsp;</span>
-<span class="cline-any cline-no">&nbsp;</span>
-<span class="cline-any cline-no">&nbsp;</span>
-<span class="cline-any cline-no">&nbsp;</span>
-<span class="cline-any cline-neutral">&nbsp;</span>
-<span class="cline-any cline-neutral">&nbsp;</span>
-<span class="cline-any cline-no">&nbsp;</span>
-<span class="cline-any cline-no">&nbsp;</span>
-<span class="cline-any cline-no">&nbsp;</span>
-<span class="cline-any cline-no">&nbsp;</span>
-<span class="cline-any cline-no">&nbsp;</span>
-<span class="cline-any cline-no">&nbsp;</span>
-<span class="cline-any cline-no">&nbsp;</span>
-<span class="cline-any cline-no">&nbsp;</span>
-<span class="cline-any cline-no">&nbsp;</span>
-<span class="cline-any cline-no">&nbsp;</span>
-<span class="cline-any cline-no">&nbsp;</span>
-<span class="cline-any cline-no">&nbsp;</span>
-<span class="cline-any cline-no">&nbsp;</span>
-<span class="cline-any cline-no">&nbsp;</span>
-<span class="cline-any cline-no">&nbsp;</span>
-<span class="cline-any cline-no">&nbsp;</span>
-<span class="cline-any cline-no">&nbsp;</span>
-<span class="cline-any cline-no">&nbsp;</span>
-<span class="cline-any cline-no">&nbsp;</span>
-<span class="cline-any cline-no">&nbsp;</span>
-<span class="cline-any cline-no">&nbsp;</span>
-<span class="cline-any cline-no">&nbsp;</span>
-<span class="cline-any cline-no">&nbsp;</span>
-<span class="cline-any cline-no">&nbsp;</span>
-<span class="cline-any cline-neutral">&nbsp;</span>
-<span class="cline-any cline-no">&nbsp;</span>
-<span class="cline-any cline-no">&nbsp;</span>
-<span class="cline-any cline-no">&nbsp;</span>
-<span class="cline-any cline-neutral">&nbsp;</span>
-<span class="cline-any cline-neutral">&nbsp;</span>
-<span class="cline-any cline-no">&nbsp;</span>
-<span class="cline-any cline-no">&nbsp;</span>
-<span class="cline-any cline-no">&nbsp;</span>
-<span class="cline-any cline-no">&nbsp;</span>
-<span class="cline-any cline-no">&nbsp;</span>
-<span class="cline-any cline-no">&nbsp;</span>
-<span class="cline-any cline-no">&nbsp;</span>
-<span class="cline-any cline-no">&nbsp;</span>
-<span class="cline-any cline-no">&nbsp;</span>
-<span class="cline-any cline-no">&nbsp;</span>
-<span class="cline-any cline-no">&nbsp;</span>
-<span class="cline-any cline-no">&nbsp;</span>
-<span class="cline-any cline-no">&nbsp;</span>
-<span class="cline-any cline-neutral">&nbsp;</span>
-<span class="cline-any cline-no">&nbsp;</span>
-<span class="cline-any cline-no">&nbsp;</span>
-<span class="cline-any cline-neutral">&nbsp;</span>
-<span class="cline-any cline-neutral">&nbsp;</span>
-<span class="cline-any cline-no">&nbsp;</span>
-<span class="cline-any cline-no">&nbsp;</span>
-<span class="cline-any cline-no">&nbsp;</span>
-<span class="cline-any cline-no">&nbsp;</span>
-<span class="cline-any cline-no">&nbsp;</span>
-<span class="cline-any cline-no">&nbsp;</span>
-<span class="cline-any cline-no">&nbsp;</span>
-<span class="cline-any cline-no">&nbsp;</span>
-<span class="cline-any cline-no">&nbsp;</span>
-<span class="cline-any cline-no">&nbsp;</span>
-<span class="cline-any cline-no">&nbsp;</span>
-<span class="cline-any cline-no">&nbsp;</span>
-<span class="cline-any cline-no">&nbsp;</span>
-<span class="cline-any cline-no">&nbsp;</span>
-<span class="cline-any cline-no">&nbsp;</span>
-<span class="cline-any cline-no">&nbsp;</span>
-<span class="cline-any cline-neutral">&nbsp;</span>
-<span class="cline-any cline-no">&nbsp;</span>
-<span class="cline-any cline-no">&nbsp;</span>
-<span class="cline-any cline-no">&nbsp;</span>
-<span class="cline-any cline-neutral">&nbsp;</span>
-<span class="cline-any cline-no">&nbsp;</span>
-<span class="cline-any cline-no">&nbsp;</span>
-<span class="cline-any cline-neutral">&nbsp;</span>
-<span class="cline-any cline-neutral">&nbsp;</span>
-<span class="cline-any cline-no">&nbsp;</span>
-<span class="cline-any cline-no">&nbsp;</span>
-<span class="cline-any cline-no">&nbsp;</span>
-<span class="cline-any cline-neutral">&nbsp;</span>
-<span class="cline-any cline-no">&nbsp;</span></td><td class="text"><pre class="prettyprint lang-js">import { useRef, useEffect, useState } from 'react';
+<span class="cline-any cline-neutral">&nbsp;</span>
+<span class="cline-any cline-yes">1x</span>
+<span class="cline-any cline-neutral">&nbsp;</span>
+<span class="cline-any cline-yes">44x</span>
+<span class="cline-any cline-yes">44x</span>
+<span class="cline-any cline-neutral">&nbsp;</span>
+<span class="cline-any cline-neutral">&nbsp;</span>
+<span class="cline-any cline-yes">104x</span>
+<span class="cline-any cline-neutral">&nbsp;</span>
+<span class="cline-any cline-yes">38x</span>
+<span class="cline-any cline-neutral">&nbsp;</span>
+<span class="cline-any cline-yes">38x</span>
+<span class="cline-any cline-neutral">&nbsp;</span>
+<span class="cline-any cline-yes">38x</span>
+<span class="cline-any cline-yes">38x</span>
+<span class="cline-any cline-yes">38x</span>
+<span class="cline-any cline-yes">38x</span>
+<span class="cline-any cline-yes">38x</span>
+<span class="cline-any cline-yes">38x</span>
+<span class="cline-any cline-neutral">&nbsp;</span>
+<span class="cline-any cline-yes">38x</span>
+<span class="cline-any cline-yes">7x</span>
+<span class="cline-any cline-yes">7x</span>
+<span class="cline-any cline-yes">7x</span>
+<span class="cline-any cline-yes">7x</span>
+<span class="cline-any cline-yes">1x</span>
+<span class="cline-any cline-yes">1x</span>
+<span class="cline-any cline-yes">7x</span>
+<span class="cline-any cline-neutral">&nbsp;</span>
+<span class="cline-any cline-neutral">&nbsp;</span>
+<span class="cline-any cline-yes">38x</span>
+<span class="cline-any cline-yes">7x</span>
+<span class="cline-any cline-yes">7x</span>
+<span class="cline-any cline-yes">7x</span>
+<span class="cline-any cline-neutral">&nbsp;</span>
+<span class="cline-any cline-neutral">&nbsp;</span>
+<span class="cline-any cline-yes">38x</span>
+<span class="cline-any cline-yes">38x</span>
+<span class="cline-any cline-yes">8x</span>
+<span class="cline-any cline-yes">8x</span>
+<span class="cline-any cline-yes">8x</span>
+<span class="cline-any cline-yes">8x</span>
+<span class="cline-any cline-yes">8x</span>
+<span class="cline-any cline-yes">8x</span>
+<span class="cline-any cline-yes">8x</span>
+<span class="cline-any cline-yes">8x</span>
+<span class="cline-any cline-yes">8x</span>
+<span class="cline-any cline-yes">4x</span>
+<span class="cline-any cline-yes">4x</span>
+<span class="cline-any cline-yes">8x</span>
+<span class="cline-any cline-yes">8x</span>
+<span class="cline-any cline-yes">8x</span>
+<span class="cline-any cline-yes">8x</span>
+<span class="cline-any cline-yes">8x</span>
+<span class="cline-any cline-yes">8x</span>
+<span class="cline-any cline-yes">8x</span>
+<span class="cline-any cline-yes">4x</span>
+<span class="cline-any cline-yes">34x</span>
+<span class="cline-any cline-yes">34x</span>
+<span class="cline-any cline-yes">34x</span>
+<span class="cline-any cline-neutral">&nbsp;</span>
+<span class="cline-any cline-yes">38x</span>
+<span class="cline-any cline-yes">38x</span>
+<span class="cline-any cline-yes">38x</span>
+<span class="cline-any cline-neutral">&nbsp;</span>
+<span class="cline-any cline-neutral">&nbsp;</span>
+<span class="cline-any cline-yes">104x</span>
+<span class="cline-any cline-yes">14x</span>
+<span class="cline-any cline-yes">14x</span>
+<span class="cline-any cline-yes">14x</span>
+<span class="cline-any cline-yes">14x</span>
+<span class="cline-any cline-yes">14x</span>
+<span class="cline-any cline-yes">14x</span>
+<span class="cline-any cline-yes">14x</span>
+<span class="cline-any cline-yes">14x</span>
+<span class="cline-any cline-yes">7x</span>
+<span class="cline-any cline-yes">7x</span>
+<span class="cline-any cline-yes">7x</span>
+<span class="cline-any cline-yes">7x</span>
+<span class="cline-any cline-neutral">&nbsp;</span>
+<span class="cline-any cline-yes">14x</span>
+<span class="cline-any cline-yes">14x</span>
+<span class="cline-any cline-neutral">&nbsp;</span>
+<span class="cline-any cline-neutral">&nbsp;</span>
+<span class="cline-any cline-yes">104x</span>
+<span class="cline-any cline-yes">7x</span>
+<span class="cline-any cline-yes">7x</span>
+<span class="cline-any cline-yes">7x</span>
+<span class="cline-any cline-yes">7x</span>
+<span class="cline-any cline-yes">7x</span>
+<span class="cline-any cline-yes">7x</span>
+<span class="cline-any cline-yes">7x</span>
+<span class="cline-any cline-yes">6x</span>
+<span class="cline-any cline-yes">18x</span>
+<span class="cline-any cline-yes">18x</span>
+<span class="cline-any cline-yes">18x</span>
+<span class="cline-any cline-yes">18x</span>
+<span class="cline-any cline-yes">18x</span>
+<span class="cline-any cline-yes">18x</span>
+<span class="cline-any cline-yes">6x</span>
+<span class="cline-any cline-neutral">&nbsp;</span>
+<span class="cline-any cline-yes">1x</span>
+<span class="cline-any cline-yes">1x</span>
+<span class="cline-any cline-yes">1x</span>
+<span class="cline-any cline-neutral">&nbsp;</span>
+<span class="cline-any cline-yes">7x</span>
+<span class="cline-any cline-yes">7x</span>
+<span class="cline-any cline-neutral">&nbsp;</span>
+<span class="cline-any cline-neutral">&nbsp;</span>
+<span class="cline-any cline-yes">104x</span>
+<span class="cline-any cline-yes">104x</span>
+<span class="cline-any cline-yes">104x</span>
+<span class="cline-any cline-neutral">&nbsp;</span>
+<span class="cline-any cline-yes">104x</span></td><td class="text"><pre class="prettyprint lang-js">import { useRef, useEffect, useState } from 'react';
 import "./PlannerViewEvent.css";
 import { getAuth } from 'firebase/auth';
 import Papa from 'papaparse';
@@ -2169,255 +2169,255 @@
 &nbsp;
 &nbsp;
 //Code for the pop up when manually adding a guest **********
-<span class="cstat-no" title="statement not covered" ><span class="fstat-no" title="function not covered" >function AddGuestPopup({ isOpen, onClose, onSave }) {</span></span>
-&nbsp;
-<span class="cstat-no" title="statement not covered" >    const guestTags = [</span>
-<span class="cstat-no" title="statement not covered" >        "VIP",</span>
-<span class="cstat-no" title="statement not covered" >        "Family",</span>
-<span class="cstat-no" title="statement not covered" >        "Friend",</span>
-<span class="cstat-no" title="statement not covered" >        "Colleague",</span>
-<span class="cstat-no" title="statement not covered" >        "Plus One",</span>
-<span class="cstat-no" title="statement not covered" >        "Speaker",</span>
-<span class="cstat-no" title="statement not covered" >        "Sponsor",</span>
-<span class="cstat-no" title="statement not covered" >        "Media",</span>
-<span class="cstat-no" title="statement not covered" >        "Performer",</span>
-<span class="cstat-no" title="statement not covered" >        "Staff"</span>
-<span class="cstat-no" title="statement not covered" >    ];</span>
-&nbsp;
-<span class="cstat-no" title="statement not covered" >    const dietaryOptions = [</span>
-<span class="cstat-no" title="statement not covered" >        "None",</span>
-<span class="cstat-no" title="statement not covered" >        "Vegetarian",</span>
-<span class="cstat-no" title="statement not covered" >        "Vegan",</span>
-<span class="cstat-no" title="statement not covered" >        "Gluten-Free",</span>
-<span class="cstat-no" title="statement not covered" >        "Nut-Free",</span>
-<span class="cstat-no" title="statement not covered" >        "Dairy-Free",</span>
-<span class="cstat-no" title="statement not covered" >        "Halal",</span>
-<span class="cstat-no" title="statement not covered" >        "Kosher"</span>
-<span class="cstat-no" title="statement not covered" >    ];</span>
-&nbsp;
-<span class="cstat-no" title="statement not covered" >    const [selectedTags, setSelectedTags] = useState([]);</span>
-<span class="cstat-no" title="statement not covered" >    const [dietary, setDietary] = useState("None");</span>
-&nbsp;
-<span class="cstat-no" title="statement not covered" >    const [guestForm, setGuestForm] = useState({</span>
-<span class="cstat-no" title="statement not covered" >        firstname: '',</span>
-<span class="cstat-no" title="statement not covered" >        lastname: '',</span>
-<span class="cstat-no" title="statement not covered" >        email: '',</span>
-<span class="cstat-no" title="statement not covered" >        plusOne: 0</span>
-<span class="cstat-no" title="statement not covered" >    });</span>
-&nbsp;
-<span class="cstat-no" title="statement not covered" >    const handleTagToggle = (tag) =&gt; {</span>
-<span class="cstat-no" title="statement not covered" >        setSelectedTags(prev =&gt; {</span>
-<span class="cstat-no" title="statement not covered" >            const updatedTags = prev.includes(tag) </span>
-<span class="cstat-no" title="statement not covered" >                ? prev.filter(t =&gt; t !== tag) </span>
-<span class="cstat-no" title="statement not covered" >                : [...prev, tag];</span>
-&nbsp;
-<span class="cstat-no" title="statement not covered" >            setGuestForm({...guestForm, tags: updatedTags});</span>
-&nbsp;
-<span class="cstat-no" title="statement not covered" >            console.log(updatedTags);</span>
-<span class="cstat-no" title="statement not covered" >            return updatedTags;</span>
-<span class="cstat-no" title="statement not covered" >        });</span>
-<span class="cstat-no" title="statement not covered" >    };</span>
-&nbsp;
-<span class="cstat-no" title="statement not covered" >    const handleSubmit = (e) =&gt; {</span>
-<span class="cstat-no" title="statement not covered" >        e.preventDefault();</span>
-<span class="cstat-no" title="statement not covered" >        if (guestForm.firstname.trim() &amp;&amp; guestForm.email.trim()) {</span>
-<span class="cstat-no" title="statement not covered" >            onSave({</span>
-<span class="cstat-no" title="statement not covered" >                ...guestForm,</span>
-<span class="cstat-no" title="statement not covered" >                rsvpStatus: 'pending'</span>
-<span class="cstat-no" title="statement not covered" >            });</span>
-<span class="cstat-no" title="statement not covered" >            setGuestForm({</span>
-<span class="cstat-no" title="statement not covered" >                firstname: '',</span>
-<span class="cstat-no" title="statement not covered" >                lastname: '',</span>
-<span class="cstat-no" title="statement not covered" >                email: '',</span>
-<span class="cstat-no" title="statement not covered" >                plusOne: 0</span>
-<span class="cstat-no" title="statement not covered" >            });</span>
-<span class="cstat-no" title="statement not covered" >            onClose();</span>
-<span class="cstat-no" title="statement not covered" >        }</span>
-<span class="cstat-no" title="statement not covered" >    };</span>
-&nbsp;
-<span class="cstat-no" title="statement not covered" >    const handleClose = () =&gt; {</span>
-<span class="cstat-no" title="statement not covered" >        setGuestForm({</span>
-<span class="cstat-no" title="statement not covered" >            firstname: '',</span>
-<span class="cstat-no" title="statement not covered" >            lastname: '',</span>
-<span class="cstat-no" title="statement not covered" >            email: '',</span>
-<span class="cstat-no" title="statement not covered" >            plusOne: 0</span>
-<span class="cstat-no" title="statement not covered" >        });</span>
-<span class="cstat-no" title="statement not covered" >        onClose();</span>
-<span class="cstat-no" title="statement not covered" >    };</span>
-&nbsp;
-<span class="cstat-no" title="statement not covered" >    if (!isOpen) return null;</span>
-&nbsp;
-<span class="cstat-no" title="statement not covered" >    return (</span>
-<span class="cstat-no" title="statement not covered" >        &lt;section className="popup-overlay" onClick={handleClose}&gt;</span>
-<span class="cstat-no" title="statement not covered" >            &lt;section className="popup-content" onClick={(e) =&gt; e.stopPropagation()}&gt;</span>
-<span class="cstat-no" title="statement not covered" >                &lt;section className="popup-header"&gt;</span>
-<span class="cstat-no" title="statement not covered" >                    &lt;h3&gt;Add Guest&lt;/h3&gt;</span>
-<span class="cstat-no" title="statement not covered" >                    &lt;button className="close-btn" onClick={handleClose}&gt;Close&lt;/button&gt;</span>
-<span class="cstat-no" title="statement not covered" >                &lt;/section&gt;</span>
-<span class="cstat-no" title="statement not covered" >                &lt;section onSubmit={handleSubmit} className="guest-form"&gt;</span>
-<span class="cstat-no" title="statement not covered" >                    &lt;section className="form-row"&gt;</span>
-<span class="cstat-no" title="statement not covered" >                        &lt;label&gt;</span>
+function AddGuestPopup({ isOpen, onClose, onSave }) {
+&nbsp;
+    const guestTags = [
+        "VIP",
+        "Family",
+        "Friend",
+        "Colleague",
+        "Plus One",
+        "Speaker",
+        "Sponsor",
+        "Media",
+        "Performer",
+        "Staff"
+    ];
+&nbsp;
+    const dietaryOptions = [
+        "None",
+        "Vegetarian",
+        "Vegan",
+        "Gluten-Free",
+        "Nut-Free",
+        "Dairy-Free",
+        "Halal",
+        "Kosher"
+    ];
+&nbsp;
+    const [selectedTags, setSelectedTags] = useState([]);
+    const [dietary, setDietary] = useState("None");
+&nbsp;
+    const [guestForm, setGuestForm] = useState({
+        firstname: '',
+        lastname: '',
+        email: '',
+        plusOne: 0
+    });
+&nbsp;
+    const handleTagToggle = (tag) =&gt; {
+        setSelectedTags(prev =&gt; {
+            const updatedTags = prev.includes(tag) 
+                ? prev.filter(t =&gt; t !== tag) 
+                : [...prev, tag];
+&nbsp;
+            setGuestForm({...guestForm, tags: updatedTags});
+&nbsp;
+            console.log(updatedTags);
+            return updatedTags;
+        });
+    };
+&nbsp;
+    const handleSubmit = (e) =&gt; {
+        e.preventDefault();
+        if (guestForm.firstname.trim() &amp;&amp; guestForm.email.trim()) {
+            onSave({
+                ...guestForm,
+                rsvpStatus: 'pending'
+            });
+            setGuestForm({
+                firstname: '',
+                lastname: '',
+                email: '',
+                plusOne: 0
+            });
+            onClose();
+        }
+    };
+&nbsp;
+    const handleClose = () =&gt; {
+        setGuestForm({
+            firstname: '',
+            lastname: '',
+            email: '',
+            plusOne: 0
+        });
+        onClose();
+    };
+&nbsp;
+    if (!isOpen) <span class="branch-0 cbranch-no" title="branch not covered" >return null;</span>
+&nbsp;
+    return (
+        &lt;section className="popup-overlay" onClick={handleClose}&gt;
+            &lt;section className="popup-content" onClick={(e) =&gt; e.stopPropagation()}&gt;
+                &lt;section className="popup-header"&gt;
+                    &lt;h3&gt;Add Guest&lt;/h3&gt;
+                    &lt;button className="close-btn" onClick={handleClose}&gt;Close&lt;/button&gt;
+                &lt;/section&gt;
+                &lt;section onSubmit={handleSubmit} className="guest-form"&gt;
+                    &lt;section className="form-row"&gt;
+                        &lt;label&gt;
                             First Name *
-<span class="cstat-no" title="statement not covered" >                            &lt;input </span>
-<span class="cstat-no" title="statement not covered" >                                type="text"</span>
-<span class="cstat-no" title="statement not covered" >                                value={guestForm.firstname}</span>
-<span class="cstat-no" title="statement not covered" >                                onChange={(e) =&gt; setGuestForm({...guestForm, firstname: e.target.value})}</span>
-<span class="cstat-no" title="statement not covered" >                                required</span>
-<span class="cstat-no" title="statement not covered" >                                autoFocus</span>
-<span class="cstat-no" title="statement not covered" >                            /&gt;</span>
-<span class="cstat-no" title="statement not covered" >                        &lt;/label&gt;</span>
-<span class="cstat-no" title="statement not covered" >                        &lt;label&gt;</span>
+                            &lt;input 
+                                type="text"
+                                value={guestForm.firstname}
+                                onChange={(e) =&gt; setGuestForm({...guestForm, firstname: e.target.value})}
+                                required
+                                autoFocus
+                            /&gt;
+                        &lt;/label&gt;
+                        &lt;label&gt;
                             Last Name
-<span class="cstat-no" title="statement not covered" >                            &lt;input </span>
-<span class="cstat-no" title="statement not covered" >                                type="text"</span>
-<span class="cstat-no" title="statement not covered" >                                value={guestForm.lastname}</span>
-<span class="cstat-no" title="statement not covered" >                                onChange={(e) =&gt; setGuestForm({...guestForm, lastname: e.target.value})}</span>
-<span class="cstat-no" title="statement not covered" >                            /&gt;</span>
-<span class="cstat-no" title="statement not covered" >                        &lt;/label&gt;</span>
-<span class="cstat-no" title="statement not covered" >                    &lt;/section&gt;</span>
-<span class="cstat-no" title="statement not covered" >                    &lt;label&gt;</span>
+                            &lt;input 
+                                type="text"
+                                value={guestForm.lastname}
+                                onChange={(e) =&gt; setGuestForm({...guestForm, lastname: e.target.value})}
+                            /&gt;
+                        &lt;/label&gt;
+                    &lt;/section&gt;
+                    &lt;label&gt;
                         Email Address *
-<span class="cstat-no" title="statement not covered" >                        &lt;input </span>
-<span class="cstat-no" title="statement not covered" >                            type="email"</span>
-<span class="cstat-no" title="statement not covered" >                            value={guestForm.email}</span>
-<span class="cstat-no" title="statement not covered" >                            onChange={(e) =&gt; setGuestForm({...guestForm, email: e.target.value})}</span>
-<span class="cstat-no" title="statement not covered" >                            required</span>
-<span class="cstat-no" title="statement not covered" >                        /&gt;</span>
-<span class="cstat-no" title="statement not covered" >                    &lt;/label&gt;</span>
-<span class="cstat-no" title="statement not covered" >                    &lt;label&gt;</span>
+                        &lt;input 
+                            type="email"
+                            value={guestForm.email}
+                            onChange={(e) =&gt; setGuestForm({...guestForm, email: e.target.value})}
+                            required
+                        /&gt;
+                    &lt;/label&gt;
+                    &lt;label&gt;
                         Phone
-<span class="cstat-no" title="statement not covered" >                        &lt;input </span>
-<span class="cstat-no" title="statement not covered" >                            type="text"</span>
-<span class="cstat-no" title="statement not covered" >                            checked={guestForm.plusOne}</span>
-<span class="cstat-no" title="statement not covered" >                            onChange={(e) =&gt; setGuestForm({...guestForm, plusOne: e.target.value})}</span>
-<span class="cstat-no" title="statement not covered" >                        /&gt;</span>
-<span class="cstat-no" title="statement not covered" >                    &lt;/label&gt;</span>
-&nbsp;
-<span class="cstat-no" title="statement not covered" >                    &lt;section className="form-group"&gt;</span>
-<span class="cstat-no" title="statement not covered" >                        &lt;label&gt;Dietary Requirement:&lt;/label&gt;</span>
-<span class="cstat-no" title="statement not covered" >                        &lt;select value={dietary} onChange={(e) =&gt; setGuestForm({...guestForm, dietary: e.target.value})}&gt;</span>
-<span class="cstat-no" title="statement not covered" >                        {dietaryOptions.map(option =&gt; (</span>
-<span class="cstat-no" title="statement not covered" >                            &lt;option key={option} value={option}&gt;{option}&lt;/option&gt;</span>
-<span class="cstat-no" title="statement not covered" >                        ))}</span>
-<span class="cstat-no" title="statement not covered" >                        &lt;/select&gt;</span>
-<span class="cstat-no" title="statement not covered" >                    &lt;/section&gt;</span>
-&nbsp;
-<span class="cstat-no" title="statement not covered" >                    &lt;section className="form-group"&gt;</span>
-<span class="cstat-no" title="statement not covered" >                        &lt;label&gt;Guest Tags:&lt;/label&gt;</span>
-<span class="cstat-no" title="statement not covered" >                        &lt;section className="checkbox-group"&gt;</span>
-<span class="cstat-no" title="statement not covered" >                        {guestTags.map(tag =&gt; (</span>
-<span class="cstat-no" title="statement not covered" >                            &lt;label key={tag} className="checkbox-label"&gt;</span>
-<span class="cstat-no" title="statement not covered" >                            &lt;input</span>
-<span class="cstat-no" title="statement not covered" >                                type="checkbox"</span>
-<span class="cstat-no" title="statement not covered" >                                checked={selectedTags.includes(tag)}</span>
-<span class="cstat-no" title="statement not covered" >                                onChange={() =&gt; handleTagToggle(tag)}</span>
-<span class="cstat-no" title="statement not covered" >                            /&gt;</span>
-<span class="cstat-no" title="statement not covered" >                            {tag}</span>
-<span class="cstat-no" title="statement not covered" >                            &lt;/label&gt;</span>
-<span class="cstat-no" title="statement not covered" >                        ))}</span>
-<span class="cstat-no" title="statement not covered" >                        &lt;/section&gt;</span>
-<span class="cstat-no" title="statement not covered" >                    &lt;/section&gt;</span>
-&nbsp;
-<span class="cstat-no" title="statement not covered" >                    &lt;label&gt;</span>
+                        &lt;input 
+                            type="text"
+                            checked={guestForm.plusOne}
+                            onChange={<span class="fstat-no" title="function not covered" >(e) =&gt; setGuestForm({...guestForm, plusOne: e.target.value})}</span>
+                        /&gt;
+                    &lt;/label&gt;
+&nbsp;
+                    &lt;section className="form-group"&gt;
+                        &lt;label&gt;Dietary Requirement:&lt;/label&gt;
+                        &lt;select value={dietary} onChange={<span class="fstat-no" title="function not covered" >(e) =&gt; setGuestForm({...guestForm, dietary: e.target.value})}&gt;</span>
+                        {dietaryOptions.map(option =&gt; (
+                            &lt;option key={option} value={option}&gt;{option}&lt;/option&gt;
+                        ))}
+                        &lt;/select&gt;
+                    &lt;/section&gt;
+&nbsp;
+                    &lt;section className="form-group"&gt;
+                        &lt;label&gt;Guest Tags:&lt;/label&gt;
+                        &lt;section className="checkbox-group"&gt;
+                        {guestTags.map(tag =&gt; (
+                            &lt;label key={tag} className="checkbox-label"&gt;
+                            &lt;input
+                                type="checkbox"
+                                checked={selectedTags.includes(tag)}
+                                onChange={() =&gt; handleTagToggle(tag)}
+                            /&gt;
+                            {tag}
+                            &lt;/label&gt;
+                        ))}
+                        &lt;/section&gt;
+                    &lt;/section&gt;
+&nbsp;
+                    &lt;label&gt;
                         Notes
-<span class="cstat-no" title="statement not covered" >                        &lt;input </span>
-<span class="cstat-no" title="statement not covered" >                            type="text"</span>
-<span class="cstat-no" title="statement not covered" >                            checked={guestForm.plusOne}</span>
-<span class="cstat-no" title="statement not covered" >                            onChange={(e) =&gt; setGuestForm({...guestForm, plusOne: e.target.value})}</span>
-<span class="cstat-no" title="statement not covered" >                        /&gt;</span>
-<span class="cstat-no" title="statement not covered" >                    &lt;/label&gt;</span>
-<span class="cstat-no" title="statement not covered" >                    &lt;label className="plusones-label"&gt;</span>
+                        &lt;input 
+                            type="text"
+                            checked={guestForm.plusOne}
+                            onChange={<span class="fstat-no" title="function not covered" >(e) =&gt; setGuestForm({...guestForm, plusOne: e.target.value})}</span>
+                        /&gt;
+                    &lt;/label&gt;
+                    &lt;label className="plusones-label"&gt;
                         Number of Plus Ones
-<span class="cstat-no" title="statement not covered" >                        &lt;input </span>
-<span class="cstat-no" title="statement not covered" >                            type="number"</span>
-<span class="cstat-no" title="statement not covered" >                            checked={guestForm.plusOne}</span>
-<span class="cstat-no" title="statement not covered" >                            onChange={(e) =&gt; setGuestForm({...guestForm, plusOne: e.target.value})}</span>
-<span class="cstat-no" title="statement not covered" >                        /&gt;</span>
-<span class="cstat-no" title="statement not covered" >                    &lt;/label&gt;</span>
-<span class="cstat-no" title="statement not covered" >                    &lt;section className="form-actions"&gt;</span>
-<span class="cstat-no" title="statement not covered" >                        &lt;button type="button" className="cancel-form-btn" onClick={handleClose}&gt;</span>
+                        &lt;input 
+                            type="number"
+                            checked={guestForm.plusOne}
+                            onChange={<span class="fstat-no" title="function not covered" >(e) =&gt; setGuestForm({...guestForm, plusOne: e.target.value})}</span>
+                        /&gt;
+                    &lt;/label&gt;
+                    &lt;section className="form-actions"&gt;
+                        &lt;button type="button" className="cancel-form-btn" onClick={handleClose}&gt;
                             Cancel
-<span class="cstat-no" title="statement not covered" >                        &lt;/button&gt;</span>
-<span class="cstat-no" title="statement not covered" >                        &lt;button type="submit" className="save-form-btn" onClick={handleSubmit}&gt;</span>
+                        &lt;/button&gt;
+                        &lt;button type="submit" className="save-form-btn" onClick={handleSubmit}&gt;
                             Add Guest
-<span class="cstat-no" title="statement not covered" >                        &lt;/button&gt;</span>
-<span class="cstat-no" title="statement not covered" >                    &lt;/section&gt;</span>
-<span class="cstat-no" title="statement not covered" >                &lt;/section&gt;</span>
-<span class="cstat-no" title="statement not covered" >            &lt;/section&gt;</span>
-<span class="cstat-no" title="statement not covered" >        &lt;/section&gt;</span>
+                        &lt;/button&gt;
+                    &lt;/section&gt;
+                &lt;/section&gt;
+            &lt;/section&gt;
+        &lt;/section&gt;
     );
-<span class="cstat-no" title="statement not covered" >}</span>
+}
 //End of code for the pop up when manually adding a guest **********
 &nbsp;
 //Code for Guest RSVP Summary Bar **********
-<span class="cstat-no" title="statement not covered" ><span class="fstat-no" title="function not covered" >function GuestRSVPSummary({guests}) {</span></span>
-<span class="cstat-no" title="statement not covered" >    const totalGuests = guests.length;</span>
-<span class="cstat-no" title="statement not covered" >    const confirmedGuests = guests.filter(g =&gt; g.rsvpStatus === 'accepted').length;</span>
-<span class="cstat-no" title="statement not covered" >    const pendingGuests = guests.filter(g =&gt; g.rsvpStatus === 'pending').length;</span>
-<span class="cstat-no" title="statement not covered" >    const declinedGuests = guests.filter(g =&gt; g.rsvpStatus === 'declined').length;</span>
-&nbsp;
-<span class="cstat-no" title="statement not covered" >    return(</span>
-<span class="cstat-no" title="statement not covered" >        &lt;section className="rsvp-summary"&gt;</span>
-<span class="cstat-no" title="statement not covered" >            &lt;h4&gt;RSVP Status&lt;/h4&gt;</span>
-<span class="cstat-no" title="statement not covered" >            &lt;section className="rsvp-stats"&gt;</span>
-<span class="cstat-no" title="statement not covered" >                &lt;section className="rsvp-stat confirmed"&gt;</span>
-<span class="cstat-no" title="statement not covered" >                    &lt;span data-testid="confirmed-count" className="rsvp-number"&gt;{confirmedGuests}&lt;/span&gt;</span>
-<span class="cstat-no" title="statement not covered" >                    &lt;span className="rsvp-label"&gt;Confirmed&lt;/span&gt;</span>
-<span class="cstat-no" title="statement not covered" >                &lt;/section&gt;</span>
-<span class="cstat-no" title="statement not covered" >                &lt;section className="rsvp-stat pending"&gt;</span>
-<span class="cstat-no" title="statement not covered" >                    &lt;span data-testid="pending-count" className="rsvp-number"&gt;{pendingGuests}&lt;/span&gt;</span>
-<span class="cstat-no" title="statement not covered" >                    &lt;span className="rsvp-label"&gt;Pending&lt;/span&gt;</span>
-<span class="cstat-no" title="statement not covered" >                &lt;/section&gt;</span>
-<span class="cstat-no" title="statement not covered" >                &lt;section className="rsvp-stat declined"&gt;</span>
-<span class="cstat-no" title="statement not covered" >                    &lt;span data-testid="declined-count" className="rsvp-number"&gt;{declinedGuests}&lt;/span&gt;</span>
-<span class="cstat-no" title="statement not covered" >                    &lt;span className="rsvp-label"&gt;Declined&lt;/span&gt;</span>
-<span class="cstat-no" title="statement not covered" >                &lt;/section&gt;</span>
-<span class="cstat-no" title="statement not covered" >            &lt;/section&gt;</span>
-<span class="cstat-no" title="statement not covered" >            &lt;section className="rsvp-progress"&gt;</span>
-<span class="cstat-no" title="statement not covered" >                &lt;section </span>
-<span class="cstat-no" title="statement not covered" >                    className="rsvp-progress-bar"</span>
-<span class="cstat-no" title="statement not covered" >                    style={{width: `${totalGuests &gt; 0 ? (confirmedGuests / totalGuests) * 100 : 0}%`}}</span>
-<span class="cstat-no" title="statement not covered" >                &gt;&lt;/section&gt;</span>
-<span class="cstat-no" title="statement not covered" >            &lt;/section&gt;</span>
-<span class="cstat-no" title="statement not covered" >            &lt;p className="rsvp-percentage"&gt;</span>
-<span class="cstat-no" title="statement not covered" >                {totalGuests &gt; 0 ? Math.round((confirmedGuests / totalGuests) * 100) : 0}% confirmed</span>
-<span class="cstat-no" title="statement not covered" >            &lt;/p&gt;</span>
-<span class="cstat-no" title="statement not covered" >        &lt;/section&gt;</span>
+function GuestRSVPSummary({guests}) {
+    const totalGuests = guests.length;
+    const confirmedGuests = guests.filter(g =&gt; g.rsvpStatus === 'accepted').length;
+    const pendingGuests = guests.filter(g =&gt; g.rsvpStatus === 'pending').length;
+    const declinedGuests = guests.filter(g =&gt; g.rsvpStatus === 'declined').length;
+&nbsp;
+    return(
+        &lt;section className="rsvp-summary"&gt;
+            &lt;h4&gt;RSVP Status&lt;/h4&gt;
+            &lt;section className="rsvp-stats"&gt;
+                &lt;section className="rsvp-stat confirmed"&gt;
+                    &lt;span data-testid="confirmed-count" className="rsvp-number"&gt;{confirmedGuests}&lt;/span&gt;
+                    &lt;span className="rsvp-label"&gt;Confirmed&lt;/span&gt;
+                &lt;/section&gt;
+                &lt;section className="rsvp-stat pending"&gt;
+                    &lt;span data-testid="pending-count" className="rsvp-number"&gt;{pendingGuests}&lt;/span&gt;
+                    &lt;span className="rsvp-label"&gt;Pending&lt;/span&gt;
+                &lt;/section&gt;
+                &lt;section className="rsvp-stat declined"&gt;
+                    &lt;span data-testid="declined-count" className="rsvp-number"&gt;{declinedGuests}&lt;/span&gt;
+                    &lt;span className="rsvp-label"&gt;Declined&lt;/span&gt;
+                &lt;/section&gt;
+            &lt;/section&gt;
+            &lt;section className="rsvp-progress"&gt;
+                &lt;section 
+                    className="rsvp-progress-bar"
+                    style={{width: `${totalGuests &gt; 0 ? (confirmedGuests / totalGuests) * 100 : 0}%`}}
+                &gt;&lt;/section&gt;
+            &lt;/section&gt;
+            &lt;p className="rsvp-percentage"&gt;
+                {totalGuests &gt; 0 ? Math.round((confirmedGuests / totalGuests) * 100) : 0}% confirmed
+            &lt;/p&gt;
+        &lt;/section&gt;
     );
-<span class="cstat-no" title="statement not covered" >}</span>
+}
 //End of code for guest RSVP summary bar *********
 &nbsp;
 //Code for one vendor list item **********
-<span class="cstat-no" title="statement not covered" ><span class="fstat-no" title="function not covered" >function ServiceItem({service, showChat}) {</span></span>
-<span class="cstat-no" title="statement not covered" >    return(</span>
-<span class="cstat-no" title="statement not covered" >        &lt;section className="vendor-item"&gt;</span>
-<span class="cstat-no" title="statement not covered" >            &lt;section className="vendor-info"&gt;</span>
-<span class="cstat-no" title="statement not covered" >                &lt;h4&gt;{service.serviceName}&lt;/h4&gt;</span>
-<span class="cstat-no" title="statement not covered" >                &lt;p&gt;Vendored By: {service.vendorName}&lt;/p&gt;</span>
-<span class="cstat-no" title="statement not covered" >            &lt;/section&gt;</span>
-<span class="cstat-no" title="statement not covered" >            {service.status === "confirmed" ? ( </span>
-<span class="cstat-no" title="statement not covered" >                &lt;section className="vendor-cost"&gt;</span>
-<span class="cstat-no" title="statement not covered" >                    &lt;h4&gt;Confirmed Total Cost: &lt;/h4&gt;</span>
-<span class="cstat-no" title="statement not covered" >                    &lt;p&gt;R {service.finalPrice}&lt;/p&gt;</span>
-<span class="cstat-no" title="statement not covered" >                &lt;/section&gt;) : (</span>
-<span class="cstat-no" title="statement not covered" >                    &lt;section className="vendor-cost"&gt;</span>
-<span class="cstat-no" title="statement not covered" >                    &lt;h4&gt;Estimated Total Cost: &lt;/h4&gt;</span>
-<span class="cstat-no" title="statement not covered" >                    &lt;p&gt;R {service.estimatedCost}&lt;/p&gt;</span>
-<span class="cstat-no" title="statement not covered" >                &lt;/section&gt;</span>
+function ServiceItem({service, showChat}) {
+    return(
+        &lt;section className="vendor-item"&gt;
+            &lt;section className="vendor-info"&gt;
+                &lt;h4&gt;{service.serviceName}&lt;/h4&gt;
+                &lt;p&gt;Vendored By: {service.vendorName}&lt;/p&gt;
+            &lt;/section&gt;
+            {service.status === "confirmed" ? ( 
+                &lt;section className="vendor-cost"&gt;
+                    &lt;h4&gt;Confirmed Total Cost: &lt;/h4&gt;
+                    &lt;p&gt;R {service.finalPrice}&lt;/p&gt;
+                &lt;/section&gt;) : (
+                    &lt;section className="vendor-cost"&gt;
+                    &lt;h4&gt;Estimated Total Cost: &lt;/h4&gt;
+                    &lt;p&gt;R {service.estimatedCost}&lt;/p&gt;
+                &lt;/section&gt;
                 )}
 &nbsp;
-<span class="cstat-no" title="statement not covered" >            &lt;section className='serviceitem-footer'&gt;</span>
-<span class="cstat-no" title="statement not covered" >                &lt;section className="vendor-actions"&gt;</span>
-<span class="cstat-no" title="statement not covered" >                    &lt;button className="contact-btn"&gt;Contract&lt;/button&gt;</span>
-<span class="cstat-no" title="statement not covered" >                    &lt;button onClick={() =&gt; showChat(service)} className="remove-btn"&gt;Chat&lt;/button&gt;</span>
-<span class="cstat-no" title="statement not covered" >                    &lt;button className="remove-btn"&gt;Remove&lt;/button&gt;</span>
-<span class="cstat-no" title="statement not covered" >                &lt;/section&gt;</span>
-<span class="cstat-no" title="statement not covered" >                &lt;section className={service.status === "confirmed" ? "serviceitem-status confirmed" : "serviceitem-status pending"}&gt;${service.status}&lt;/section&gt;</span>
-<span class="cstat-no" title="statement not covered" >            &lt;/section&gt;</span>
-&nbsp;
-<span class="cstat-no" title="statement not covered" >        &lt;/section&gt;</span>
+            &lt;section className='serviceitem-footer'&gt;
+                &lt;section className="vendor-actions"&gt;
+                    &lt;button className="contact-btn"&gt;Contract&lt;/button&gt;
+                    &lt;button onClick={() =&gt; showChat(service)} className="remove-btn"&gt;Chat&lt;/button&gt;
+                    &lt;button className="remove-btn"&gt;Remove&lt;/button&gt;
+                &lt;/section&gt;
+                &lt;section className={service.status === "confirmed" ? "serviceitem-status confirmed" : "serviceitem-status pending"}&gt;${service.status}&lt;/section&gt;
+            &lt;/section&gt;
+&nbsp;
+        &lt;/section&gt;
     );
-<span class="cstat-no" title="statement not covered" >}</span>
+}
 //End of code for one vendor list item **********
 &nbsp;
 //Code for one vendor list item **********
@@ -2442,371 +2442,371 @@
 //End of code for one vendor list item **********
 &nbsp;
 //Code for one task list item **********
-<span class="cstat-no" title="statement not covered" ><span class="fstat-no" title="function not covered" >function TaskItem({taskName, taskStatus, onToggle}) {</span></span>
-<span class="cstat-no" title="statement not covered" >    const isCompleted = taskStatus === true;</span>
+function TaskItem({taskName, taskStatus, onToggle}) {
+    const isCompleted = taskStatus === true;
     
-<span class="cstat-no" title="statement not covered" >    return(</span>
-<span class="cstat-no" title="statement not covered" >        &lt;section className="task-item"&gt;</span>
-<span class="cstat-no" title="statement not covered" >            &lt;section className="task-checkbox"&gt;</span>
-<span class="cstat-no" title="statement not covered" >                &lt;input </span>
-<span class="cstat-no" title="statement not covered" >                    type="checkbox" </span>
-<span class="cstat-no" title="statement not covered" >                    checked={isCompleted}</span>
-<span class="cstat-no" title="statement not covered" >                    onChange={() =&gt; onToggle(taskName)}</span>
-<span class="cstat-no" title="statement not covered" >                /&gt;</span>
-<span class="cstat-no" title="statement not covered" >            &lt;/section&gt;</span>
-<span class="cstat-no" title="statement not covered" >            &lt;section className="task-content"&gt;</span>
-<span class="cstat-no" title="statement not covered" >                &lt;h4 className={isCompleted ? "completed" : ""}&gt;{taskName}&lt;/h4&gt;</span>
-<span class="cstat-no" title="statement not covered" >            &lt;/section&gt;</span>
-<span class="cstat-no" title="statement not covered" >        &lt;/section&gt;</span>
+    return(
+        &lt;section className="task-item"&gt;
+            &lt;section className="task-checkbox"&gt;
+                &lt;input 
+                    type="checkbox" 
+                    checked={isCompleted}
+                    onChange={() =&gt; onToggle(taskName)}
+                /&gt;
+            &lt;/section&gt;
+            &lt;section className="task-content"&gt;
+                &lt;h4 className={isCompleted ? "completed" : ""}&gt;{taskName}&lt;/h4&gt;
+            &lt;/section&gt;
+        &lt;/section&gt;
     );
-<span class="cstat-no" title="statement not covered" >}</span>
+}
 //End of code for one task list item **********
 &nbsp;
 //Code for prompt card (No Guests, No vendors, No tasks) (Or Guest Summary, Vendor Summary)
-<span class="cstat-no" title="statement not covered" ><span class="fstat-no" title="function not covered" >function PromptCard({ title, message, buttonText, onClick}) {</span></span>
-<span class="cstat-no" title="statement not covered" >    return (</span>
-<span class="cstat-no" title="statement not covered" >        &lt;section className="prompt-card"&gt;</span>
-<span class="cstat-no" title="statement not covered" >            &lt;section className="prompt-content"&gt;</span>
-<span class="cstat-no" title="statement not covered" >                &lt;h4&gt;{title}&lt;/h4&gt;</span>
-<span class="cstat-no" title="statement not covered" >                &lt;p&gt;{message}&lt;/p&gt;</span>
-<span class="cstat-no" title="statement not covered" >                &lt;button className="prompt-btn" onClick={onClick}&gt;</span>
-<span class="cstat-no" title="statement not covered" >                    {buttonText}</span>
-<span class="cstat-no" title="statement not covered" >                &lt;/button&gt;</span>
-<span class="cstat-no" title="statement not covered" >            &lt;/section&gt;</span>
-<span class="cstat-no" title="statement not covered" >        &lt;/section&gt;</span>
+function PromptCard({ title, message, buttonText, onClick}) {
+    return (
+        &lt;section className="prompt-card"&gt;
+            &lt;section className="prompt-content"&gt;
+                &lt;h4&gt;{title}&lt;/h4&gt;
+                &lt;p&gt;{message}&lt;/p&gt;
+                &lt;button className="prompt-btn" onClick={onClick}&gt;
+                    {buttonText}
+                &lt;/button&gt;
+            &lt;/section&gt;
+        &lt;/section&gt;
     );
-<span class="cstat-no" title="statement not covered" >}</span>
+}
 //End of code for prompt card
 &nbsp;
 //Code for importing a guest list
-<span class="cstat-no" title="statement not covered" ><span class="fstat-no" title="function not covered" >function GuestImportWithValidation({ eventId, onImportComplete, onClose }) {</span></span>
-<span class="cstat-no" title="statement not covered" >  const [preview, setPreview] = useState([]);</span>
-<span class="cstat-no" title="statement not covered" >  const [errors, setErrors] = useState([]);</span>
-<span class="cstat-no" title="statement not covered" >  const fileInputRef = useRef(null);</span>
+function GuestImportWithValidation({ eventId, onImportComplete, onClose }) {
+  const [preview, setPreview] = useState([]);
+  const [errors, setErrors] = useState([]);
+  const fileInputRef = useRef(null);
 &nbsp;
   // Trigger the hidden file input
-<span class="cstat-no" title="statement not covered" >  const handleButtonClick = () =&gt; fileInputRef.current.click();</span>
-&nbsp;
-<span class="cstat-no" title="statement not covered" >  const validateGuests = (guests) =&gt; {</span>
-<span class="cstat-no" title="statement not covered" >    const validationErrors = [];</span>
-<span class="cstat-no" title="statement not covered" >    const validGuests = [];</span>
-&nbsp;
-<span class="cstat-no" title="statement not covered" >    guests.forEach((guest, index) =&gt; {</span>
-<span class="cstat-no" title="statement not covered" >      const rowErrors = [];</span>
-&nbsp;
-<span class="cstat-no" title="statement not covered" >      if (!guest.email) rowErrors.push("Email required");</span>
-<span class="cstat-no" title="statement not covered" >      else if (!/\S+@\S+\.\S+/.test(guest.email)) rowErrors.push("Invalid email");</span>
-&nbsp;
-<span class="cstat-no" title="statement not covered" >      if (!guest.firstname) rowErrors.push("First name required");</span>
-&nbsp;
-<span class="cstat-no" title="statement not covered" >      if (rowErrors.length &gt; 0) {</span>
-<span class="cstat-no" title="statement not covered" >        validationErrors.push({ row: index + 1, errors: rowErrors });</span>
-<span class="cstat-no" title="statement not covered" >      } else {</span>
-<span class="cstat-no" title="statement not covered" >        validGuests.push(guest);</span>
-<span class="cstat-no" title="statement not covered" >      }</span>
-<span class="cstat-no" title="statement not covered" >    });</span>
-&nbsp;
-<span class="cstat-no" title="statement not covered" >    setErrors(validationErrors);</span>
-<span class="cstat-no" title="statement not covered" >    return validGuests;</span>
-<span class="cstat-no" title="statement not covered" >  };</span>
-&nbsp;
-<span class="cstat-no" title="statement not covered" >  const processFile = (event) =&gt; {</span>
-<span class="cstat-no" title="statement not covered" >    const file = event.target.files[0];</span>
-<span class="cstat-no" title="statement not covered" >    if (!file) return;</span>
-&nbsp;
-<span class="cstat-no" title="statement not covered" >    Papa.parse(file, {</span>
-<span class="cstat-no" title="statement not covered" >      header: true,</span>
-<span class="cstat-no" title="statement not covered" >      skipEmptyLines: true,</span>
-<span class="cstat-no" title="statement not covered" >      transformHeader: (header) =&gt; header.trim().toLowerCase().replace(/\s+/g, ""),</span>
-<span class="cstat-no" title="statement not covered" >      complete: (results) =&gt; {</span>
-<span class="cstat-no" title="statement not covered" >        const validGuests = validateGuests(results.data);</span>
-<span class="cstat-no" title="statement not covered" >        setPreview(validGuests);</span>
-<span class="cstat-no" title="statement not covered" >      },</span>
-<span class="cstat-no" title="statement not covered" >    });</span>
-<span class="cstat-no" title="statement not covered" >  };</span>
-&nbsp;
-<span class="cstat-no" title="statement not covered" >  const importGuests = async (guestData) =&gt; {</span>
-<span class="cstat-no" title="statement not covered" >    const auth = getAuth();</span>
-<span class="cstat-no" title="statement not covered" >    const token = await auth.currentUser.getIdToken();</span>
-&nbsp;
-<span class="cstat-no" title="statement not covered" >    const response = await fetch(</span>
-<span class="cstat-no" title="statement not covered" >      `https://us-central1-planit-sdp.cloudfunctions.net/api/planner/events/${eventId}/guests/import`,</span>
-<span class="cstat-no" title="statement not covered" >      {</span>
-<span class="cstat-no" title="statement not covered" >        method: "POST",</span>
-<span class="cstat-no" title="statement not covered" >        headers: {</span>
-<span class="cstat-no" title="statement not covered" >          Authorization: `Bearer ${token}`,</span>
-<span class="cstat-no" title="statement not covered" >          "Content-Type": "application/json",</span>
-<span class="cstat-no" title="statement not covered" >        },</span>
-<span class="cstat-no" title="statement not covered" >        body: JSON.stringify({ guests: guestData }),</span>
-<span class="cstat-no" title="statement not covered" >      }</span>
-<span class="cstat-no" title="statement not covered" >    );</span>
-&nbsp;
-<span class="cstat-no" title="statement not covered" >    if (!response.ok) throw new Error("Import failed");</span>
-<span class="cstat-no" title="statement not covered" >    onImportComplete();</span>
-<span class="cstat-no" title="statement not covered" >  };</span>
-&nbsp;
-<span class="cstat-no" title="statement not covered" >  return (</span>
-<span class="cstat-no" title="statement not covered" >    &lt;section className="guest-import-overlay"&gt;</span>
-<span class="cstat-no" title="statement not covered" >      &lt;section className="guest-import-modal"&gt;</span>
-<span class="cstat-no" title="statement not covered" >        &lt;header className="guest-import-header"&gt;</span>
-<span class="cstat-no" title="statement not covered" >          &lt;h2&gt;Import Guests from CSV&lt;/h2&gt;</span>
-<span class="cstat-no" title="statement not covered" >          &lt;button className="close-btn" onClick={onClose}&gt;x&lt;/button&gt;</span>
-<span class="cstat-no" title="statement not covered" >        &lt;/header&gt;</span>
-&nbsp;
-<span class="cstat-no" title="statement not covered" >        &lt;section className="guest-import-body"&gt;</span>
-<span class="cstat-no" title="statement not covered" >          &lt;button className="guest-import-select-btn" onClick={handleButtonClick}&gt;</span>
+  const handleButtonClick = <span class="fstat-no" title="function not covered" >() =&gt; fileInputRef.current.click();</span>
+&nbsp;
+  const validateGuests = (guests) =&gt; {
+    const validationErrors = [];
+    const validGuests = [];
+&nbsp;
+    guests.forEach((guest, index) =&gt; {
+      const rowErrors = [];
+&nbsp;
+      if (!guest.email) <span class="branch-0 cbranch-no" title="branch not covered" >rowErrors.push("Email required");</span>
+      else if (!/\S+@\S+\.\S+/.test(guest.email)) rowErrors.push("Invalid email");
+&nbsp;
+      if (!guest.firstname) rowErrors.push("First name required");
+&nbsp;
+      if (rowErrors.length &gt; 0) {
+        validationErrors.push({ row: index + 1, errors: rowErrors });
+      } else {
+        validGuests.push(guest);
+      }
+    });
+&nbsp;
+    setErrors(validationErrors);
+    return validGuests;
+  };
+&nbsp;
+  const processFile = (event) =&gt; {
+    const file = event.target.files[0];
+    if (!file) <span class="branch-0 cbranch-no" title="branch not covered" >return;</span>
+&nbsp;
+    Papa.parse(file, {
+      header: true,
+      skipEmptyLines: true,
+      transformHeader: <span class="fstat-no" title="function not covered" >(header) =&gt; header.trim().toLowerCase().replace(/\s+/g, ""),</span>
+      complete: (results) =&gt; {
+        const validGuests = validateGuests(results.data);
+        setPreview(validGuests);
+      },
+    });
+  };
+&nbsp;
+  const importGuests = async (guestData) =&gt; {
+    const auth = getAuth();
+    const token = await auth.currentUser.getIdToken();
+&nbsp;
+    const response = await fetch(
+      `https://us-central1-planit-sdp.cloudfunctions.net/api/planner/events/${eventId}/guests/import`,
+      {
+        method: "POST",
+        headers: {
+          Authorization: `Bearer ${token}`,
+          "Content-Type": "application/json",
+        },
+        body: JSON.stringify({ guests: guestData }),
+      }
+    );
+&nbsp;
+    if (!response.ok) <span class="branch-0 cbranch-no" title="branch not covered" >throw new Error("Import failed");</span>
+    onImportComplete();
+  };
+&nbsp;
+  return (
+    &lt;section className="guest-import-overlay"&gt;
+      &lt;section className="guest-import-modal"&gt;
+        &lt;header className="guest-import-header"&gt;
+          &lt;h2&gt;Import Guests from CSV&lt;/h2&gt;
+          &lt;button className="close-btn" onClick={onClose}&gt;x&lt;/button&gt;
+        &lt;/header&gt;
+&nbsp;
+        &lt;section className="guest-import-body"&gt;
+          &lt;button className="guest-import-select-btn" onClick={handleButtonClick}&gt;
             Select CSV File
-<span class="cstat-no" title="statement not covered" >          &lt;/button&gt;</span>
-<span class="cstat-no" title="statement not covered" >          &lt;input</span>
-<span class="cstat-no" title="statement not covered" >            type="file"</span>
-<span class="cstat-no" title="statement not covered" >            accept=".csv,.xlsx"</span>
-<span class="cstat-no" title="statement not covered" >            ref={fileInputRef}</span>
-<span class="cstat-no" title="statement not covered" >            className="guest-import-file-input"</span>
-<span class="cstat-no" title="statement not covered" >            onChange={processFile}</span>
-<span class="cstat-no" title="statement not covered" >          /&gt;</span>
-&nbsp;
-<span class="cstat-no" title="statement not covered" >          {errors.length &gt; 0 &amp;&amp; (</span>
-<span class="cstat-no" title="statement not covered" >            &lt;section className="guest-import-errors"&gt;</span>
-<span class="cstat-no" title="statement not covered" >              &lt;h4&gt;Validation Errors:&lt;/h4&gt;</span>
-<span class="cstat-no" title="statement not covered" >              {errors.map((error) =&gt; (</span>
-<span class="cstat-no" title="statement not covered" >                &lt;p key={error.row}&gt;</span>
-<span class="cstat-no" title="statement not covered" >                  Row {error.row}: {error.errors.join(", ")}</span>
-<span class="cstat-no" title="statement not covered" >                &lt;/p&gt;</span>
-<span class="cstat-no" title="statement not covered" >              ))}</span>
-<span class="cstat-no" title="statement not covered" >            &lt;/section&gt;</span>
+          &lt;/button&gt;
+          &lt;input
+            type="file"
+            accept=".csv,.xlsx"
+            ref={fileInputRef}
+            className="guest-import-file-input"
+            onChange={processFile}
+          /&gt;
+&nbsp;
+          {errors.length &gt; 0 &amp;&amp; (
+            &lt;section className="guest-import-errors"&gt;
+              &lt;h4&gt;Validation Errors:&lt;/h4&gt;
+              {errors.map((error) =&gt; (
+                &lt;p key={error.row}&gt;
+                  Row {error.row}: {error.errors.join(", ")}
+                &lt;/p&gt;
+              ))}
+            &lt;/section&gt;
           )}
 &nbsp;
-<span class="cstat-no" title="statement not covered" >          {preview.length &gt; 0 &amp;&amp; (</span>
-<span class="cstat-no" title="statement not covered" >            &lt;section className="guest-import-preview"&gt;</span>
-<span class="cstat-no" title="statement not covered" >              &lt;h4&gt;Preview ({preview.length} guests)&lt;/h4&gt;</span>
-<span class="cstat-no" title="statement not covered" >              &lt;table className="guest-import-table"&gt;</span>
-<span class="cstat-no" title="statement not covered" >                &lt;thead&gt;</span>
-<span class="cstat-no" title="statement not covered" >                  &lt;tr&gt;</span>
-<span class="cstat-no" title="statement not covered" >                    &lt;th&gt;First Name&lt;/th&gt;</span>
-<span class="cstat-no" title="statement not covered" >                    &lt;th&gt;Last Name&lt;/th&gt;</span>
-<span class="cstat-no" title="statement not covered" >                    &lt;th&gt;Email&lt;/th&gt;</span>
-<span class="cstat-no" title="statement not covered" >                  &lt;/tr&gt;</span>
-<span class="cstat-no" title="statement not covered" >                &lt;/thead&gt;</span>
-<span class="cstat-no" title="statement not covered" >                &lt;tbody&gt;</span>
-<span class="cstat-no" title="statement not covered" >                  {preview.slice(0, 5).map((guest, i) =&gt; (</span>
-<span class="cstat-no" title="statement not covered" >                    &lt;tr key={i}&gt;</span>
-<span class="cstat-no" title="statement not covered" >                      &lt;td&gt;{guest.firstname}&lt;/td&gt;</span>
-<span class="cstat-no" title="statement not covered" >                      &lt;td&gt;{guest.lastname}&lt;/td&gt;</span>
-<span class="cstat-no" title="statement not covered" >                      &lt;td&gt;{guest.email}&lt;/td&gt;</span>
-<span class="cstat-no" title="statement not covered" >                    &lt;/tr&gt;</span>
-<span class="cstat-no" title="statement not covered" >                  ))}</span>
-<span class="cstat-no" title="statement not covered" >                &lt;/tbody&gt;</span>
-<span class="cstat-no" title="statement not covered" >              &lt;/table&gt;</span>
-<span class="cstat-no" title="statement not covered" >              &lt;button</span>
-<span class="cstat-no" title="statement not covered" >                className="guest-import-confirm-btn"</span>
-<span class="cstat-no" title="statement not covered" >                onClick={() =&gt; importGuests(preview)}</span>
-<span class="cstat-no" title="statement not covered" >              &gt;</span>
-<span class="cstat-no" title="statement not covered" >                Import {preview.length} Guests</span>
-<span class="cstat-no" title="statement not covered" >              &lt;/button&gt;</span>
-<span class="cstat-no" title="statement not covered" >            &lt;/section&gt;</span>
+          {preview.length &gt; 0 &amp;&amp; (
+            &lt;section className="guest-import-preview"&gt;
+              &lt;h4&gt;Preview ({preview.length} guests)&lt;/h4&gt;
+              &lt;table className="guest-import-table"&gt;
+                &lt;thead&gt;
+                  &lt;tr&gt;
+                    &lt;th&gt;First Name&lt;/th&gt;
+                    &lt;th&gt;Last Name&lt;/th&gt;
+                    &lt;th&gt;Email&lt;/th&gt;
+                  &lt;/tr&gt;
+                &lt;/thead&gt;
+                &lt;tbody&gt;
+                  {preview.slice(0, 5).map((guest, i) =&gt; (
+                    &lt;tr key={i}&gt;
+                      &lt;td&gt;{guest.firstname}&lt;/td&gt;
+                      &lt;td&gt;{guest.lastname}&lt;/td&gt;
+                      &lt;td&gt;{guest.email}&lt;/td&gt;
+                    &lt;/tr&gt;
+                  ))}
+                &lt;/tbody&gt;
+              &lt;/table&gt;
+              &lt;button
+                className="guest-import-confirm-btn"
+                onClick={() =&gt; importGuests(preview)}
+              &gt;
+                Import {preview.length} Guests
+              &lt;/button&gt;
+            &lt;/section&gt;
           )}
-<span class="cstat-no" title="statement not covered" >        &lt;/section&gt;</span>
-<span class="cstat-no" title="statement not covered" >      &lt;/section&gt;</span>
-<span class="cstat-no" title="statement not covered" >    &lt;/section&gt;</span>
+        &lt;/section&gt;
+      &lt;/section&gt;
+    &lt;/section&gt;
   );
-<span class="cstat-no" title="statement not covered" >}</span>
+}
 &nbsp;
 //End of code for importing a guest list
 &nbsp;
-<span class="cstat-no" title="statement not covered" ><span class="fstat-no" title="function not covered" >export default function PlannerViewEvent({event, setActivePage}) {</span></span>
+export default function PlannerViewEvent({event, setActivePage}) {
     
-<span class="cstat-no" title="statement not covered" >    if(!event) {</span>
-<span class="cstat-no" title="statement not covered" >        return &lt;section&gt;Loading Event...&lt;/section&gt;;</span>
-<span class="cstat-no" title="statement not covered" >    }</span>
-&nbsp;
-<span class="cstat-no" title="statement not covered" >    const [isEditing, setIsEditing] = useState(false);</span>
-<span class="cstat-no" title="statement not covered" >    const [activeTab, setActiveTab] = useState("overview");</span>
-<span class="cstat-no" title="statement not covered" >    const [guests, setGuests] = useState([]);</span>
-<span class="cstat-no" title="statement not covered" >    const [vendors, setVendors] = useState([]);</span>
-<span class="cstat-no" title="statement not covered" >    const [eventData, setEventData] = useState(event);</span>
-<span class="cstat-no" title="statement not covered" >    const [showAddGuestPopup, setShowAddGuestPopup] = useState(false);</span>
-<span class="cstat-no" title="statement not covered" >    const [showImportGuestPopup, setShowImportGuestPopup] = useState(false);</span>
-<span class="cstat-no" title="statement not covered" >    const [services, setServices] = useState([]);</span>
-<span class="cstat-no" title="statement not covered" >    const [showChat, setShowChat] = useState(false);</span>
-<span class="cstat-no" title="statement not covered" >    const [chatVendorId, setChatVendorId] = useState(null);</span>
-<span class="cstat-no" title="statement not covered" >    const [serviceType, setServiceType] = useState(null);</span>
-<span class="cstat-no" title="statement not covered" >    const [chatService, setChatService] = useState(null);</span>
-<span class="cstat-no" title="statement not covered" >    const [plannerId, setPlannerID] = useState(null);</span>
-&nbsp;
-<span class="cstat-no" title="statement not covered" >    const [editForm, setEditForm] = useState({...eventData});</span>
-&nbsp;
-<span class="cstat-no" title="statement not covered" >    const eventId = event.id;</span>
-&nbsp;
-<span class="cstat-no" title="statement not covered" >    const fetchGuests = async () =&gt; {</span>
+    if(!event) {
+        return &lt;section&gt;Loading Event...&lt;/section&gt;;
+    }
+&nbsp;
+    const [isEditing, setIsEditing] = useState(false);
+    const [activeTab, setActiveTab] = useState("overview");
+    const [guests, setGuests] = useState([]);
+    const [vendors, setVendors] = useState([]);
+    const [eventData, setEventData] = useState(event);
+    const [showAddGuestPopup, setShowAddGuestPopup] = useState(false);
+    const [showImportGuestPopup, setShowImportGuestPopup] = useState(false);
+    const [services, setServices] = useState([]);
+    const [showChat, setShowChat] = useState(false);
+    const [chatVendorId, setChatVendorId] = useState(null);
+    const [serviceType, setServiceType] = useState(null);
+    const [chatService, setChatService] = useState(null);
+    const [plannerId, setPlannerID] = useState(null);
+&nbsp;
+    const [editForm, setEditForm] = useState({...eventData});
+&nbsp;
+    const eventId = event.id;
+&nbsp;
+    const fetchGuests = async () =&gt; {
     
-<span class="cstat-no" title="statement not covered" >        try{</span>
-<span class="cstat-no" title="statement not covered" >            const auth = getAuth();</span>
-<span class="cstat-no" title="statement not covered" >            const user = auth.currentUser;</span>
-<span class="cstat-no" title="statement not covered" >            const token = await user.getIdToken(true);</span>
+        try{
+            const auth = getAuth();
+            const user = auth.currentUser;
+            const token = await user.getIdToken(true);
         
-<span class="cstat-no" title="statement not covered" >            const res = await fetch(`https://us-central1-planit-sdp.cloudfunctions.net/api/planner/${eventId}/guests`, {</span>
-<span class="cstat-no" title="statement not covered" >                headers: {</span>
-<span class="cstat-no" title="statement not covered" >                    "Authorization": `Bearer ${token}`,</span>
-<span class="cstat-no" title="statement not covered" >                    "Content-Type": "application/json"</span>
-<span class="cstat-no" title="statement not covered" >                }</span>
-<span class="cstat-no" title="statement not covered" >            });</span>
-&nbsp;
-<span class="cstat-no" title="statement not covered" >            if (!res.ok) throw new Error("Failed to fetch guests");</span>
+            const res = await fetch(`https://us-central1-planit-sdp.cloudfunctions.net/api/planner/${eventId}/guests`, {
+                headers: {
+                    "Authorization": `Bearer ${token}`,
+                    "Content-Type": "application/json"
+                }
+            });
+&nbsp;
+            if (!res.ok) <span class="branch-0 cbranch-no" title="branch not covered" >throw new Error("Failed to fetch guests");</span>
         
-<span class="cstat-no" title="statement not covered" >            const data = await res.json();</span>
-<span class="cstat-no" title="statement not covered" >            return data.guests;</span>
-&nbsp;
-<span class="cstat-no" title="statement not covered" >        } catch(err) {</span>
-<span class="cstat-no" title="statement not covered" >            console.error(err);</span>
-<span class="cstat-no" title="statement not covered" >            alert("Unable to fetch guests");</span>
-<span class="cstat-no" title="statement not covered" >            return [];</span>
-<span class="cstat-no" title="statement not covered" >        }</span>
-&nbsp;
-<span class="cstat-no" title="statement not covered" >    };</span>
-&nbsp;
-<span class="cstat-no" title="statement not covered" >    const fetchVendors = async () =&gt; {</span>
-<span class="cstat-no" title="statement not covered" >        const auth = getAuth();</span>
-<span class="cstat-no" title="statement not covered" >        const user = auth.currentUser;</span>
-<span class="cstat-no" title="statement not covered" >        const token = await user.getIdToken(true);</span>
+            const data = await res.json();
+            return data.guests;
+&nbsp;
+        } catch(err) {
+            console.error(err);
+            alert("Unable to fetch guests");
+            return [];
+        }
+&nbsp;
+    };
+&nbsp;
+    const fetchVendors = async () =&gt; {
+        const auth = getAuth();
+        const user = auth.currentUser;
+        const token = await user.getIdToken(true);
     
-<span class="cstat-no" title="statement not covered" >        const res = await fetch(`https://us-central1-planit-sdp.cloudfunctions.net/api/planner/${eventId}/vendors`, {</span>
-<span class="cstat-no" title="statement not covered" >            headers: {</span>
-<span class="cstat-no" title="statement not covered" >                "Authorization": `Bearer ${token}`,</span>
-<span class="cstat-no" title="statement not covered" >                "Content-Type": "application/json"</span>
-<span class="cstat-no" title="statement not covered" >            }</span>
-<span class="cstat-no" title="statement not covered" >        });</span>
-<span class="cstat-no" title="statement not covered" >        if (!res.ok) return []; </span>
+        const res = await fetch(`https://us-central1-planit-sdp.cloudfunctions.net/api/planner/${eventId}/vendors`, {
+            headers: {
+                "Authorization": `Bearer ${token}`,
+                "Content-Type": "application/json"
+            }
+        });
+        if (!res.ok) <span class="branch-0 cbranch-no" title="branch not covered" >return []; </span>
     
-<span class="cstat-no" title="statement not covered" >        const data = await res.json();</span>
-<span class="cstat-no" title="statement not covered" >        return data.vendors || [];</span>
-<span class="cstat-no" title="statement not covered" >    };</span>
-&nbsp;
-<span class="cstat-no" title="statement not covered" >    const updateEventData = async () =&gt; {</span>
-<span class="cstat-no" title="statement not covered" >        const auth = getAuth();</span>
-<span class="cstat-no" title="statement not covered" >        const user = auth.currentUser;</span>
-<span class="cstat-no" title="statement not covered" >        const token = await user.getIdToken(true);</span>
+        const data = await res.json();
+        return data.<span class="branch-0 cbranch-no" title="branch not covered" >vendors || [];</span>
+    };
+&nbsp;
+    const updateEventData = async () =&gt; {
+        const auth = getAuth();
+        const user = auth.currentUser;
+        const token = await user.getIdToken(true);
     
-<span class="cstat-no" title="statement not covered" >        const res = await fetch(`https://us-central1-planit-sdp.cloudfunctions.net/api/planner/me/${eventId}`, {</span>
-<span class="cstat-no" title="statement not covered" >            method: "PUT",</span>
-<span class="cstat-no" title="statement not covered" >            headers: {</span>
-<span class="cstat-no" title="statement not covered" >                "Authorization": `Bearer ${token}`,</span>
-<span class="cstat-no" title="statement not covered" >                "Content-Type": "application/json"</span>
-<span class="cstat-no" title="statement not covered" >            },</span>
-<span class="cstat-no" title="statement not covered" >            body: JSON.stringify(eventData)</span>
-<span class="cstat-no" title="statement not covered" >        });</span>
-<span class="cstat-no" title="statement not covered" >        if (!res.ok) console.log("Update Failed"); </span>
-<span class="cstat-no" title="statement not covered" >        console.log("Updated Event.");</span>
-<span class="cstat-no" title="statement not covered" >    };    </span>
-&nbsp;
-<span class="cstat-no" title="statement not covered" >    const sendReminder = async (guestId, eventId) =&gt; {</span>
-<span class="cstat-no" title="statement not covered" >         const auth = getAuth();</span>
-<span class="cstat-no" title="statement not covered" >        const user = auth.currentUser;</span>
-<span class="cstat-no" title="statement not covered" >        const token = await user.getIdToken(true);</span>
+        const res = await fetch(`https://us-central1-planit-sdp.cloudfunctions.net/api/planner/me/${eventId}`, {
+            method: "PUT",
+            headers: {
+                "Authorization": `Bearer ${token}`,
+                "Content-Type": "application/json"
+            },
+            body: JSON.stringify(eventData)
+        });
+        if (!res.ok) console.log("Update Failed"); 
+        console.log("Updated Event.");
+    };    
+&nbsp;
+    const sendReminder = async (guestId, eventId) =&gt; {
+         const auth = getAuth();
+        const user = auth.currentUser;
+        const token = await user.getIdToken(true);
     
-<span class="cstat-no" title="statement not covered" >        const res = await fetch(`https://us-central1-planit-sdp.cloudfunctions.net/api/planner/${eventId}/${guestId}/sendReminder`, {</span>
-<span class="cstat-no" title="statement not covered" >            headers: {</span>
-<span class="cstat-no" title="statement not covered" >                "Authorization": `Bearer ${token}`,</span>
-<span class="cstat-no" title="statement not covered" >                "Content-Type": "application/json"</span>
-<span class="cstat-no" title="statement not covered" >            }</span>
-<span class="cstat-no" title="statement not covered" >        });</span>
-&nbsp;
-<span class="cstat-no" title="statement not covered" >        if (!res.ok){</span>
-<span class="cstat-no" title="statement not covered" >            alert("Unable to send reminder");</span>
-<span class="cstat-no" title="statement not covered" >            console.log("Unable to send reminder"); </span>
-<span class="cstat-no" title="statement not covered" >        } </span>
-<span class="cstat-no" title="statement not covered" >        else{</span>
-<span class="cstat-no" title="statement not covered" >            alert("Reminder sent successfully");</span>
-<span class="cstat-no" title="statement not covered" >        }</span>
-&nbsp;
-&nbsp;
-<span class="cstat-no" title="statement not covered" >    };</span>
-&nbsp;
-<span class="cstat-no" title="statement not covered" >    const fetchServices = async() =&gt; {</span>
-<span class="cstat-no" title="statement not covered" >        const auth = getAuth();</span>
-<span class="cstat-no" title="statement not covered" >        const user = auth.currentUser;</span>
-<span class="cstat-no" title="statement not covered" >        const token = await user.getIdToken(true);</span>
-&nbsp;
-<span class="cstat-no" title="statement not covered" >        try{</span>
-<span class="cstat-no" title="statement not covered" >            const res = await fetch(`https://us-central1-planit-sdp.cloudfunctions.net/api/planner/${eventId}/services`, {</span>
-<span class="cstat-no" title="statement not covered" >                method: "GET",</span>
-<span class="cstat-no" title="statement not covered" >                headers: {</span>
-<span class="cstat-no" title="statement not covered" >                    "Authorization": `Bearer ${token}`</span>
-<span class="cstat-no" title="statement not covered" >                }</span>
-<span class="cstat-no" title="statement not covered" >            });</span>
-&nbsp;
-<span class="cstat-no" title="statement not covered" >            if(!res.ok) return [];</span>
-&nbsp;
-<span class="cstat-no" title="statement not covered" >            const data = await res.json();</span>
-<span class="cstat-no" title="statement not covered" >            console.log("Data: ", data);</span>
-<span class="cstat-no" title="statement not covered" >            return data.services;</span>
-<span class="cstat-no" title="statement not covered" >        }catch(err){</span>
+        const res = await fetch(`https://us-central1-planit-sdp.cloudfunctions.net/api/planner/${eventId}/${guestId}/sendReminder`, {
+            headers: {
+                "Authorization": `Bearer ${token}`,
+                "Content-Type": "application/json"
+            }
+        });
+&nbsp;
+        if (!res.ok){
+            alert("Unable to send reminder");
+            console.log("Unable to send reminder"); 
+        } 
+        else{
+            alert("Reminder sent successfully");
+        }
+&nbsp;
+&nbsp;
+    };
+&nbsp;
+    const fetchServices = async() =&gt; {
+        const auth = getAuth();
+        const user = auth.currentUser;
+        const token = await user.getIdToken(true);
+&nbsp;
+        try{
+            const res = await fetch(`https://us-central1-planit-sdp.cloudfunctions.net/api/planner/${eventId}/services`, {
+                method: "GET",
+                headers: {
+                    "Authorization": `Bearer ${token}`
+                }
+            });
+&nbsp;
+            if(!res.ok) <span class="branch-0 cbranch-no" title="branch not covered" >return [];</span>
+&nbsp;
+            const data = await res.json();
+            console.log("Data: ", data);
+            return data.services;
+<span class="branch-0 cbranch-no" title="branch not covered" >        }catch(err){</span>
 <span class="cstat-no" title="statement not covered" >            console.error("Failed to fetch services")</span>
 <span class="cstat-no" title="statement not covered" >        }</span>
-<span class="cstat-no" title="statement not covered" >    };</span>
-&nbsp;
-<span class="cstat-no" title="statement not covered" >    useEffect(() =&gt; {</span>
-<span class="cstat-no" title="statement not covered" >        async function loadGuests() {</span>
-<span class="cstat-no" title="statement not covered" >            const guests = await fetchGuests();</span>
-<span class="cstat-no" title="statement not covered" >            setGuests(guests);</span>
-<span class="cstat-no" title="statement not covered" >        }</span>
-<span class="cstat-no" title="statement not covered" >        loadGuests();</span>
-<span class="cstat-no" title="statement not covered" >    }, []);</span>
-&nbsp;
-<span class="cstat-no" title="statement not covered" >    useEffect(() =&gt; {</span>
-<span class="cstat-no" title="statement not covered" >        async function loadVendors() {</span>
-<span class="cstat-no" title="statement not covered" >            const vendors = await fetchVendors();</span>
-<span class="cstat-no" title="statement not covered" >            setVendors(vendors);</span>
-<span class="cstat-no" title="statement not covered" >        }</span>
-<span class="cstat-no" title="statement not covered" >        loadVendors();</span>
-<span class="cstat-no" title="statement not covered" >    }, []);</span>
-&nbsp;
-<span class="cstat-no" title="statement not covered" >    useEffect(() =&gt; {</span>
-<span class="cstat-no" title="statement not covered" >        async function loadServices() {</span>
-<span class="cstat-no" title="statement not covered" >            const services = await fetchServices();</span>
-<span class="cstat-no" title="statement not covered" >            setServices(services);</span>
-<span class="cstat-no" title="statement not covered" >            console.log(services);</span>
-<span class="cstat-no" title="statement not covered" >        }</span>
-<span class="cstat-no" title="statement not covered" >        loadServices();</span>
-<span class="cstat-no" title="statement not covered" >    }, []);</span>
-&nbsp;
-<span class="cstat-no" title="statement not covered" >    useEffect(() =&gt; {</span>
-<span class="cstat-no" title="statement not covered" >        if(showAddGuestPopup === true){</span>
+    };
+&nbsp;
+    useEffect(() =&gt; {
+        async function loadGuests() {
+            const guests = await fetchGuests();
+            setGuests(guests);
+        }
+        loadGuests();
+    }, []);
+&nbsp;
+    useEffect(() =&gt; {
+        async function loadVendors() {
+            const vendors = await fetchVendors();
+            setVendors(vendors);
+        }
+        loadVendors();
+    }, []);
+&nbsp;
+    useEffect(() =&gt; {
+        async function loadServices() {
+            const services = await fetchServices();
+            setServices(services);
+            console.log(services);
+        }
+        loadServices();
+    }, []);
+&nbsp;
+    useEffect(() =&gt; {
+        if(showAddGuestPopup === true){
             
-<span class="cstat-no" title="statement not covered" >        }</span>
-<span class="cstat-no" title="statement not covered" >    }, [showAddGuestPopup]);</span>
-&nbsp;
-<span class="cstat-no" title="statement not covered" >    useEffect(() =&gt; {</span>
-<span class="cstat-no" title="statement not covered" >        console.log("eventData updated:", eventData);</span>
-<span class="cstat-no" title="statement not covered" >        updateEventData();</span>
-<span class="cstat-no" title="statement not covered" >    }, [eventData]);</span>
-&nbsp;
-<span class="cstat-no" title="statement not covered" >    const handleSave = () =&gt; {</span>
-<span class="cstat-no" title="statement not covered" >        setEventData({...editForm});</span>
-<span class="cstat-no" title="statement not covered" >        setIsEditing(false);</span>
-<span class="cstat-no" title="statement not covered" >    };</span>
-&nbsp;
-<span class="cstat-no" title="statement not covered" >    const handleCancel = () =&gt; {</span>
-<span class="cstat-no" title="statement not covered" >        setEditForm({...eventData});</span>
-<span class="cstat-no" title="statement not covered" >        setIsEditing(false);</span>
-<span class="cstat-no" title="statement not covered" >    };</span>
-&nbsp;
-<span class="cstat-no" title="statement not covered" >    const handleTaskToggle = (taskName) =&gt; {</span>
-<span class="cstat-no" title="statement not covered" >        setEventData((prev) =&gt; ({</span>
-<span class="cstat-no" title="statement not covered" >            ...prev,</span>
-<span class="cstat-no" title="statement not covered" >            tasks: {</span>
-<span class="cstat-no" title="statement not covered" >            ...prev.tasks,</span>
-<span class="cstat-no" title="statement not covered" >            [taskName]: !prev.tasks[taskName],</span>
-<span class="cstat-no" title="statement not covered" >            },</span>
-<span class="cstat-no" title="statement not covered" >        }));</span>
-<span class="cstat-no" title="statement not covered" >    };</span>
-&nbsp;
-<span class="cstat-no" title="statement not covered" >    function formatDate(date) {</span>
-<span class="cstat-no" title="statement not covered" >        if (!date) return "";</span>
-&nbsp;
-<span class="cstat-no" title="statement not covered" >        if(typeof date === 'object' &amp;&amp; typeof date._seconds === 'number' &amp;&amp; typeof date._nanoseconds === 'number') {</span>
-<span class="cstat-no" title="statement not covered" >        const jsDate = new Date( date._seconds * 1000 + date._nanoseconds / 1e6);</span>
-<span class="cstat-no" title="statement not covered" >        return jsDate.toLocaleString();</span>
-<span class="cstat-no" title="statement not covered" >        }</span>
+        }
+    }, [showAddGuestPopup]);
+&nbsp;
+    useEffect(() =&gt; {
+        console.log("eventData updated:", eventData);
+        updateEventData();
+    }, [eventData]);
+&nbsp;
+    const handleSave = () =&gt; {
+        setEventData({...editForm});
+        setIsEditing(false);
+    };
+&nbsp;
+    const handleCancel = () =&gt; {
+        setEditForm({...eventData});
+        setIsEditing(false);
+    };
+&nbsp;
+    const handleTaskToggle = (taskName) =&gt; {
+        setEventData((prev) =&gt; ({
+            ...prev,
+            tasks: {
+            ...prev.tasks,
+            [taskName]: !prev.tasks[taskName],
+            },
+        }));
+    };
+&nbsp;
+    function formatDate(date) {
+        if (!date) <span class="branch-0 cbranch-no" title="branch not covered" >return "";</span>
+&nbsp;
+        if(typeof date === 'object' &amp;&amp; typeof date._seconds === 'number' &amp;&amp; typeof date._nanoseconds === 'number') {
+        const jsDate = new Date( date._seconds * 1000 + date._nanoseconds / 1e6);
+        return jsDate.toLocaleString();
+<span class="branch-0 cbranch-no" title="branch not covered" >        }</span>
 &nbsp;
         // Already a JS Date
 <span class="cstat-no" title="statement not covered" >        if (date instanceof Date) {</span>
@@ -2819,409 +2819,405 @@
 <span class="cstat-no" title="statement not covered" >        }</span>
 &nbsp;
 <span class="cstat-no" title="statement not covered" >        return String(date); // fallback</span>
-<span class="cstat-no" title="statement not covered" >    }</span>
-&nbsp;
-<span class="cstat-no" title="statement not covered" >    const onSave = async (guestInfo) =&gt; {</span>
-<span class="cstat-no" title="statement not covered" >        const auth = getAuth();</span>
-<span class="cstat-no" title="statement not covered" >        const user = auth.currentUser;</span>
-<span class="cstat-no" title="statement not covered" >        const token = await user.getIdToken(true);</span>
+    }
+&nbsp;
+    const onSave = async (guestInfo) =&gt; {
+        const auth = getAuth();
+        const user = auth.currentUser;
+        const token = await user.getIdToken(true);
     
-<span class="cstat-no" title="statement not covered" >        const res = await fetch(`https://us-central1-planit-sdp.cloudfunctions.net/api/planner/me/${eventId}/guests`, {</span>
-<span class="cstat-no" title="statement not covered" >            method: "POST",</span>
-<span class="cstat-no" title="statement not covered" >            headers: {</span>
-<span class="cstat-no" title="statement not covered" >                "Authorization": `Bearer ${token}`,</span>
-<span class="cstat-no" title="statement not covered" >                "Content-Type": "application/json"</span>
-<span class="cstat-no" title="statement not covered" >            },</span>
-<span class="cstat-no" title="statement not covered" >            body: JSON.stringify(guestInfo)</span>
-<span class="cstat-no" title="statement not covered" >        });</span>
-<span class="cstat-no" title="statement not covered" >        if (!res.ok) return "Guest Creation Failed"; </span>
-<span class="cstat-no" title="statement not covered" >        console.log("Guest creation done.");</span>
-<span class="cstat-no" title="statement not covered" >    }</span>
-&nbsp;
-<span class="cstat-no" title="statement not covered" >    const onShowChat = async (service) =&gt; {</span>
+        const res = await fetch(`https://us-central1-planit-sdp.cloudfunctions.net/api/planner/me/${eventId}/guests`, {
+            method: "POST",
+            headers: {
+                "Authorization": `Bearer ${token}`,
+                "Content-Type": "application/json"
+            },
+            body: JSON.stringify(guestInfo)
+        });
+        if (!res.ok) <span class="branch-0 cbranch-no" title="branch not covered" >return "Guest Creation Failed"; </span>
+        console.log("Guest creation done.");
+    }
+&nbsp;
+    const onShowChat = async (service) =&gt; {
         //Data fetching will go here
-<span class="cstat-no" title="statement not covered" >        setChatService(service);</span>
-<span class="cstat-no" title="statement not covered" >        setShowChat(true);</span>
-<span class="cstat-no" title="statement not covered" >    }</span>
-&nbsp;
-<span class="cstat-no" title="statement not covered" >    const onCloseChat = async () =&gt; {</span>
+        setChatService(service);
+        setShowChat(true);
+    }
+&nbsp;
+    const onCloseChat = async () =&gt; {
         //Clearing of variables will go here
-<span class="cstat-no" title="statement not covered" >        setChatService(null);</span>
-<span class="cstat-no" title="statement not covered" >        setShowChat(false);</span>
-<span class="cstat-no" title="statement not covered" >    }</span>
-&nbsp;
-<span class="cstat-no" title="statement not covered" >    return(</span>
-<span class="cstat-no" title="statement not covered" >        &lt;section className="event-view-edit"&gt;</span>
-<span class="cstat-no" title="statement not covered" >            {showChat &amp;&amp; (</span>
-<span class="cstat-no" title="statement not covered" >                &lt;ChatComponent</span>
-<span class="cstat-no" title="statement not covered" >                plannerId={event.plannerId} vendorId={chatService.vendorId} eventId = {event.id} closeChat={onCloseChat}</span>
-<span class="cstat-no" title="statement not covered" >                currentUser={{id:event.plannerId, name: event.name, type: "planner"}}</span>
-<span class="cstat-no" title="statement not covered" >                otherUser={{id: chatService.vendorId, name: chatService.vendorName, type: "vendor"}} serviceType={chatService.serviceName}/&gt;</span>
+        setChatService(null);
+        setShowChat(false);
+    }
+&nbsp;
+    return(
+        &lt;section className="event-view-edit"&gt;
+            {showChat &amp;&amp; (
+                &lt;ChatComponent
+                plannerId={event.plannerId} vendorId={chatService.vendorId} eventId = {event.id} closeChat={onCloseChat}
+                currentUser={{id:event.plannerId, name: event.name, type: "planner"}}
+                otherUser={{id: chatService.vendorId, name: chatService.vendorName, type: "vendor"}} serviceType={chatService.serviceName}/&gt;
             )}
-<span class="cstat-no" title="statement not covered" >            &lt;section className="event-header"&gt;</span>
+            &lt;section className="event-header"&gt;
                 
-<span class="cstat-no" title="statement not covered" >                &lt;section className="header-top"&gt;</span>
-<span class="cstat-no" title="statement not covered" >                    &lt;button </span>
-<span class="cstat-no" title="statement not covered" >                        className="back-btn"</span>
-<span class="cstat-no" title="statement not covered" >                        onClick={() =&gt; setActivePage &amp;&amp; setActivePage('events')}</span>
-<span class="cstat-no" title="statement not covered" >                    &gt;</span>
+                &lt;section className="header-top"&gt;
+                    &lt;button 
+                        className="back-btn"
+                        onClick={() =&gt; setActivePage &amp;&amp; setActivePage('events')}
+                    &gt;
                         ← Back to Events
-<span class="cstat-no" title="statement not covered" >                    &lt;/button&gt;</span>
-<span class="cstat-no" title="statement not covered" >                    &lt;section className="header-actions"&gt;</span>
-<span class="cstat-no" title="statement not covered" >                        {!isEditing ? (</span>
-<span class="cstat-no" title="statement not covered" >                            &lt;button </span>
-<span class="cstat-no" title="statement not covered" >                                className="edit-btn"</span>
-<span class="cstat-no" title="statement not covered" >                                onClick={() =&gt; setIsEditing(true)}</span>
-<span class="cstat-no" title="statement not covered" >                            &gt;</span>
+                    &lt;/button&gt;
+                    &lt;section className="header-actions"&gt;
+                        {!isEditing ? (
+                            &lt;button 
+                                className="edit-btn"
+                                onClick={() =&gt; setIsEditing(true)}
+                            &gt;
                                 Edit Event
-<span class="cstat-no" title="statement not covered" >                            &lt;/button&gt;</span>
+                            &lt;/button&gt;
                         ) : (
-<span class="cstat-no" title="statement not covered" >                            &lt;section className="edit-actions"&gt;</span>
-<span class="cstat-no" title="statement not covered" >                                &lt;button className="save-btn" onClick={handleSave}&gt;Save Changes&lt;/button&gt;</span>
-<span class="cstat-no" title="statement not covered" >                                &lt;button className="cancel-btn" onClick={handleCancel}&gt;Cancel&lt;/button&gt;</span>
-<span class="cstat-no" title="statement not covered" >                            &lt;/section&gt;</span>
+                            &lt;section className="edit-actions"&gt;
+                                &lt;button className="save-btn" onClick={handleSave}&gt;Save Changes&lt;/button&gt;
+                                &lt;button className="cancel-btn" onClick={handleCancel}&gt;Cancel&lt;/button&gt;
+                            &lt;/section&gt;
                         )}
-<span class="cstat-no" title="statement not covered" >                    &lt;/section&gt;</span>
-<span class="cstat-no" title="statement not covered" >                &lt;/section&gt;</span>
-&nbsp;
-<span class="cstat-no" title="statement not covered" >                &lt;section className="header-main"&gt;</span>
-<span class="cstat-no" title="statement not covered" >                    {!isEditing ? (</span>
-<span class="cstat-no" title="statement not covered" >                        &lt;section className="event-title-info"&gt;</span>
-<span class="cstat-no" title="statement not covered" >                            &lt;h1&gt;{eventData.name}&lt;/h1&gt;</span>
-<span class="cstat-no" title="statement not covered" >                        &lt;/section&gt;</span>
+                    &lt;/section&gt;
+                &lt;/section&gt;
+&nbsp;
+                &lt;section className="header-main"&gt;
+                    {!isEditing ? (
+                        &lt;section className="event-title-info"&gt;
+                            &lt;h1&gt;{eventData.name}&lt;/h1&gt;
+                        &lt;/section&gt;
                     ) : (
-<span class="cstat-no" title="statement not covered" >                        &lt;section className="edit-title-section"&gt;</span>
-<span class="cstat-no" title="statement not covered" >                            &lt;input </span>
-<span class="cstat-no" title="statement not covered" >                                type="text"</span>
-<span class="cstat-no" title="statement not covered" >                                value={editForm.name}</span>
-<span class="cstat-no" title="statement not covered" >                                onChange={(e) =&gt; setEditForm({...editForm, name: e.target.value})}</span>
-<span class="cstat-no" title="statement not covered" >                                className="edit-title-input"</span>
-<span class="cstat-no" title="statement not covered" >                                placeholder="Event name"</span>
-<span class="cstat-no" title="statement not covered" >                            /&gt;</span>
-<span class="cstat-no" title="statement not covered" >                        &lt;/section&gt;</span>
+                        &lt;section className="edit-title-section"&gt;
+                            &lt;input 
+                                type="text"
+                                value={editForm.name}
+                                onChange={(e) =&gt; setEditForm({...editForm, name: e.target.value})}
+                                className="edit-title-input"
+                                placeholder="Event name"
+                            /&gt;
+                        &lt;/section&gt;
                     )}
-<span class="cstat-no" title="statement not covered" >                &lt;/section&gt;</span>
-<span class="cstat-no" title="statement not covered" >            &lt;/section&gt;</span>
-&nbsp;
-<span class="cstat-no" title="statement not covered" >            &lt;section className="tabs-container"&gt;</span>
-<span class="cstat-no" title="statement not covered" >                &lt;section className="tabs"&gt;</span>
-<span class="cstat-no" title="statement not covered" >                    &lt;button </span>
-<span class="cstat-no" title="statement not covered" >                        className={`tab-btn ${activeTab === "overview" ? "active" : ""}`}</span>
-<span class="cstat-no" title="statement not covered" >                        onClick={() =&gt; setActiveTab("overview")}</span>
-<span class="cstat-no" title="statement not covered" >                    &gt;</span>
+                &lt;/section&gt;
+            &lt;/section&gt;
+&nbsp;
+            &lt;section className="tabs-container"&gt;
+                &lt;section className="tabs"&gt;
+                    &lt;button 
+                        className={`tab-btn ${activeTab === "overview" ? "active" : ""}`}
+                        onClick={<span class="fstat-no" title="function not covered" >() =&gt; setActiveTab("overview")}</span>
+                    &gt;
                         Overview
-<span class="cstat-no" title="statement not covered" >                    &lt;/button&gt;</span>
-<span class="cstat-no" title="statement not covered" >                    &lt;button </span>
-<span class="cstat-no" title="statement not covered" >                        className={`tab-btn ${activeTab === "guests" ? "active" : ""}`}</span>
-<span class="cstat-no" title="statement not covered" >                        onClick={() =&gt; setActiveTab("guests")}</span>
-<span class="cstat-no" title="statement not covered" >                    &gt;</span>
+                    &lt;/button&gt;
+                    &lt;button 
+                        className={`tab-btn ${activeTab === "guests" ? "active" : ""}`}
+                        onClick={() =&gt; setActiveTab("guests")}
+                    &gt;
                         Guests &amp; RSVP
-<span class="cstat-no" title="statement not covered" >                    &lt;/button&gt;</span>
-<span class="cstat-no" title="statement not covered" >                    &lt;button </span>
-<span class="cstat-no" title="statement not covered" >                        className={`tab-btn ${activeTab === "vendors" ? "active" : ""}`}</span>
-<span class="cstat-no" title="statement not covered" >                        onClick={() =&gt; setActiveTab("vendors")}</span>
-<span class="cstat-no" title="statement not covered" >                    &gt;</span>
+                    &lt;/button&gt;
+                    &lt;button 
+                        className={`tab-btn ${activeTab === "vendors" ? "active" : ""}`}
+                        onClick={() =&gt; setActiveTab("vendors")}
+                    &gt;
                         Services
-<span class="cstat-no" title="statement not covered" >                    &lt;/button&gt;</span>
-<span class="cstat-no" title="statement not covered" >                    &lt;button </span>
-<span class="cstat-no" title="statement not covered" >                        className={`tab-btn ${activeTab === "tasks" ? "active" : ""}`}</span>
-<span class="cstat-no" title="statement not covered" >                        onClick={() =&gt; setActiveTab("tasks")}</span>
-<span class="cstat-no" title="statement not covered" >                    &gt;</span>
+                    &lt;/button&gt;
+                    &lt;button 
+                        className={`tab-btn ${activeTab === "tasks" ? "active" : ""}`}
+                        onClick={() =&gt; setActiveTab("tasks")}
+                    &gt;
                         Tasks
-<span class="cstat-no" title="statement not covered" >                    &lt;/button&gt;</span>
-<span class="cstat-no" title="statement not covered" >                    &lt;button </span>
-<span class="cstat-no" title="statement not covered" >                        className={`tab-btn ${activeTab === "schedule" ? "active" : ""}`}</span>
-<span class="cstat-no" title="statement not covered" >                        onClick={() =&gt; setActiveTab("schedule")}</span>
-<span class="cstat-no" title="statement not covered" >                    &gt;</span>
+                    &lt;/button&gt;
+                    &lt;button 
+                        className={`tab-btn ${activeTab === <span class="branch-0 cbranch-no" title="branch not covered" >"schedule" ? "active" : "</span>"}`}
+                        onClick={<span class="fstat-no" title="function not covered" >() =&gt; setActiveTab("schedule")}</span>
+                    &gt;
                         Schedule
-<span class="cstat-no" title="statement not covered" >                    &lt;/button&gt;</span>
-<span class="cstat-no" title="statement not covered" >                &lt;/section&gt;</span>
-&nbsp;
-<span class="cstat-no" title="statement not covered" >                &lt;section className="tab-content"&gt;</span>
-<span class="cstat-no" title="statement not covered" >                    {activeTab === "overview" &amp;&amp; (</span>
-<span class="cstat-no" title="statement not covered" >                        &lt;section className="overview-content"&gt;</span>
-<span class="cstat-no" title="statement not covered" >                            &lt;section className="overview-grid"&gt;</span>
+                    &lt;/button&gt;
+                &lt;/section&gt;
+&nbsp;
+                &lt;section className="tab-content"&gt;
+                    {activeTab === "overview" &amp;&amp; (
+                        &lt;section className="overview-content"&gt;
+                            &lt;section className="overview-grid"&gt;
                                 {/* Basic Event Details */}
-<span class="cstat-no" title="statement not covered" >                                &lt;section className="detail-card"&gt;</span>
-<span class="cstat-no" title="statement not covered" >                                    &lt;h3&gt;Event Details&lt;/h3&gt;</span>
-<span class="cstat-no" title="statement not covered" >                                    {!isEditing ? (</span>
-<span class="cstat-no" title="statement not covered" >                                        &lt;section className="detail-info"&gt;</span>
-<span class="cstat-no" title="statement not covered" >                                            &lt;p&gt;&lt;strong&gt;Location:&lt;/strong&gt; {eventData.location}&lt;/p&gt;</span>
-<span class="cstat-no" title="statement not covered" >                                            &lt;p&gt;&lt;strong&gt;Date:&lt;/strong&gt; {formatDate(eventData.date)}&lt;/p&gt;</span>
-<span class="cstat-no" title="statement not covered" >                                            &lt;p&gt;&lt;strong&gt;Duration:&lt;/strong&gt; {eventData.duration} hrs&lt;/p&gt;</span>
-<span class="cstat-no" title="statement not covered" >                                            &lt;p&gt;&lt;strong&gt;Expected Attendees:&lt;/strong&gt; {eventData.expectedGuestCount}&lt;/p&gt;</span>
-<span class="cstat-no" title="statement not covered" >                                            &lt;p&gt;&lt;strong&gt;Category:&lt;/strong&gt; {eventData.eventCategory}&lt;/p&gt;</span>
-<span class="cstat-no" title="statement not covered" >                                        &lt;/section&gt;</span>
+                                &lt;section className="detail-card"&gt;
+                                    &lt;h3&gt;Event Details&lt;/h3&gt;
+                                    {!isEditing ? (
+                                        &lt;section className="detail-info"&gt;
+                                            &lt;p&gt;&lt;strong&gt;Location:&lt;/strong&gt; {eventData.location}&lt;/p&gt;
+                                            &lt;p&gt;&lt;strong&gt;Date:&lt;/strong&gt; {formatDate(eventData.date)}&lt;/p&gt;
+                                            &lt;p&gt;&lt;strong&gt;Duration:&lt;/strong&gt; {eventData.duration} hrs&lt;/p&gt;
+                                            &lt;p&gt;&lt;strong&gt;Expected Attendees:&lt;/strong&gt; {eventData.expectedGuestCount}&lt;/p&gt;
+                                            &lt;p&gt;&lt;strong&gt;Category:&lt;/strong&gt; {eventData.eventCategory}&lt;/p&gt;
+                                        &lt;/section&gt;
                                     ) : (
-<span class="cstat-no" title="statement not covered" >                                        &lt;section className="edit-form"&gt;</span>
-<span class="cstat-no" title="statement not covered" >                                            &lt;label&gt;</span>
+                                        &lt;section className="edit-form"&gt;
+                                            &lt;label&gt;
                                                 Location:
-<span class="cstat-no" title="statement not covered" >                                                &lt;input </span>
-<span class="cstat-no" title="statement not covered" >                                                    type="text"</span>
-<span class="cstat-no" title="statement not covered" >                                                    value={editForm.location}</span>
-<span class="cstat-no" title="statement not covered" >                                                    onChange={(e) =&gt; setEditForm({...editForm, location: e.target.value})}</span>
-<span class="cstat-no" title="statement not covered" >                                                /&gt;</span>
-<span class="cstat-no" title="statement not covered" >                                            &lt;/label&gt;</span>
-<span class="cstat-no" title="statement not covered" >                                            &lt;label&gt;</span>
+                                                &lt;input 
+                                                    type="text"
+                                                    value={editForm.location}
+                                                    onChange={<span class="fstat-no" title="function not covered" >(e) =&gt; setEditForm({...editForm, location: e.target.value})}</span>
+                                                /&gt;
+                                            &lt;/label&gt;
+                                            &lt;label&gt;
                                                 Date:
-<span class="cstat-no" title="statement not covered" >                                                &lt;input </span>
-<span class="cstat-no" title="statement not covered" >                                                    type="datetime-local"</span>
-<span class="cstat-no" title="statement not covered" >                                                    value={editForm.date}</span>
-<span class="cstat-no" title="statement not covered" >                                                    onChange={(e) =&gt; setEditForm({...editForm, date: e.target.value})}</span>
-<span class="cstat-no" title="statement not covered" >                                                /&gt;</span>
-<span class="cstat-no" title="statement not covered" >                                            &lt;/label&gt;</span>
-<span class="cstat-no" title="statement not covered" >                                            &lt;label&gt;</span>
+                                                &lt;input 
+                                                    type="datetime-local"
+                                                    value={editForm.date}
+                                                    onChange={<span class="fstat-no" title="function not covered" >(e) =&gt; setEditForm({...editForm, date: e.target.value})}</span>
+                                                /&gt;
+                                            &lt;/label&gt;
+                                            &lt;label&gt;
                                                 Duration:
-<span class="cstat-no" title="statement not covered" >                                                &lt;input </span>
-<span class="cstat-no" title="statement not covered" >                                                    type="number"</span>
-<span class="cstat-no" title="statement not covered" >                                                    value={editForm.duration}</span>
-<span class="cstat-no" title="statement not covered" >                                                    onChange={(e) =&gt; setEditForm({...editForm, duration: e.target.value})}</span>
-<span class="cstat-no" title="statement not covered" >                                                /&gt;</span>
-<span class="cstat-no" title="statement not covered" >                                            &lt;/label&gt;</span>
-<span class="cstat-no" title="statement not covered" >                                            &lt;label&gt;</span>
+                                                &lt;input 
+                                                    type="number"
+                                                    value={editForm.duration}
+                                                    onChange={<span class="fstat-no" title="function not covered" >(e) =&gt; setEditForm({...editForm, duration: e.target.value})}</span>
+                                                /&gt;
+                                            &lt;/label&gt;
+                                            &lt;label&gt;
                                                 Expected Attendees:
-<span class="cstat-no" title="statement not covered" >                                                &lt;input </span>
-<span class="cstat-no" title="statement not covered" >                                                    type="number"</span>
-<span class="cstat-no" title="statement not covered" >                                                    value={editForm.expectedGuestCount}</span>
-<span class="cstat-no" title="statement not covered" >                                                    onChange={(e) =&gt; setEditForm({...editForm, expectedGuestCount: parseInt(e.target.value)})}</span>
-<span class="cstat-no" title="statement not covered" >                                                /&gt;</span>
-<span class="cstat-no" title="statement not covered" >                                            &lt;/label&gt;</span>
-<span class="cstat-no" title="statement not covered" >                                            &lt;label&gt;</span>
+                                                &lt;input 
+                                                    type="number"
+                                                    value={editForm.expectedGuestCount}
+                                                    onChange={<span class="fstat-no" title="function not covered" >(e) =&gt; setEditForm({...editForm, expectedGuestCount: parseInt(e.target.value)})}</span>
+                                                /&gt;
+                                            &lt;/label&gt;
+                                            &lt;label&gt;
                                                 Category:
-<span class="cstat-no" title="statement not covered" >                                                &lt;input </span>
-<span class="cstat-no" title="statement not covered" >                                                    type="text"</span>
-<span class="cstat-no" title="statement not covered" >                                                    value={editForm.eventCategory}</span>
-<span class="cstat-no" title="statement not covered" >                                                    onChange={(e) =&gt; setEditForm({...editForm, eventCategory: e.target.value})}</span>
-<span class="cstat-no" title="statement not covered" >                                                /&gt;</span>
-<span class="cstat-no" title="statement not covered" >                                            &lt;/label&gt;</span>
-<span class="cstat-no" title="statement not covered" >                                        &lt;/section&gt;</span>
+                                                &lt;input 
+                                                    type="text"
+                                                    value={editForm.eventCategory}
+                                                    onChange={<span class="fstat-no" title="function not covered" >(e) =&gt; setEditForm({...editForm, eventCategory: e.target.value})}</span>
+                                                /&gt;
+                                            &lt;/label&gt;
+                                        &lt;/section&gt;
                                     )}
-<span class="cstat-no" title="statement not covered" >                                &lt;/section&gt;</span>
+                                &lt;/section&gt;
 &nbsp;
                                 {/* Additional Event Details */}
-<span class="cstat-no" title="statement not covered" >                                &lt;section className="detail-card"&gt;</span>
-<span class="cstat-no" title="statement not covered" >                                    &lt;h3&gt;Event Specifications&lt;/h3&gt;</span>
-<span class="cstat-no" title="statement not covered" >                                    {!isEditing ? (</span>
-<span class="cstat-no" title="statement not covered" >                                        &lt;section className="detail-info"&gt;</span>
-<span class="cstat-no" title="statement not covered" >                                            &lt;p&gt;&lt;strong&gt;Style:&lt;/strong&gt; {eventData.eventStyle || 'Not specified'}&lt;/p&gt;</span>
-<span class="cstat-no" title="statement not covered" >                                            &lt;p&gt;&lt;strong&gt;Budget:&lt;/strong&gt; {eventData.budget ? `$${eventData.budget}` : 'Not set'}&lt;/p&gt;</span>
-<span class="cstat-no" title="statement not covered" >                                            &lt;p&gt;&lt;strong&gt;Special Requirements:&lt;/strong&gt; {eventData.specialRequirements || 'None'}&lt;/p&gt;</span>
-<span class="cstat-no" title="statement not covered" >                                            &lt;p&gt;&lt;strong&gt;Notes:&lt;/strong&gt; {eventData.notes || 'No additional notes'}&lt;/p&gt;</span>
-<span class="cstat-no" title="statement not covered" >                                        &lt;/section&gt;</span>
+                                &lt;section className="detail-card"&gt;
+                                    &lt;h3&gt;Event Specifications&lt;/h3&gt;
+                                    {!isEditing ? (
+                                        &lt;section className="detail-info"&gt;
+                                            &lt;p&gt;&lt;strong&gt;Style:&lt;/strong&gt; {eventData.<span class="branch-0 cbranch-no" title="branch not covered" >eventStyle || 'Not specified'}&lt;</span>/p&gt;
+                                            &lt;p&gt;&lt;strong&gt;Budget:&lt;/strong&gt; {eventData.budget ? `$${eventData.budget<span class="branch-0 cbranch-no" title="branch not covered" >}` : 'Not set'}&lt;</span>/p&gt;
+                                            &lt;p&gt;&lt;strong&gt;Special Requirements:&lt;/strong&gt; {eventData.<span class="branch-0 cbranch-no" title="branch not covered" >specialRequirements || 'None'}&lt;</span>/p&gt;
+                                            &lt;p&gt;&lt;strong&gt;Notes:&lt;/strong&gt; {eventData.<span class="branch-0 cbranch-no" title="branch not covered" >notes || 'No additional notes'}&lt;</span>/p&gt;
+                                        &lt;/section&gt;
                                     ) : (
-<span class="cstat-no" title="statement not covered" >                                        &lt;section className="edit-form"&gt;</span>
-<span class="cstat-no" title="statement not covered" >                                            &lt;label&gt;</span>
+                                        &lt;section className="edit-form"&gt;
+                                            &lt;label&gt;
                                                 Style:
-<span class="cstat-no" title="statement not covered" >                                                &lt;input </span>
-<span class="cstat-no" title="statement not covered" >                                                    type="text"</span>
-<span class="cstat-no" title="statement not covered" >                                                    value={editForm.eventStyle || ''}</span>
-<span class="cstat-no" title="statement not covered" >                                                    onChange={(e) =&gt; setEditForm({...editForm, eventStyle: e.target.value})}</span>
-<span class="cstat-no" title="statement not covered" >                                                    placeholder="e.g., Formal, Casual, Modern, Rustic"</span>
-<span class="cstat-no" title="statement not covered" >                                                /&gt;</span>
-<span class="cstat-no" title="statement not covered" >                                            &lt;/label&gt;</span>
-<span class="cstat-no" title="statement not covered" >                                            &lt;label&gt;</span>
+                                                &lt;input 
+                                                    type="text"
+                                                    value={editForm.<span class="branch-0 cbranch-no" title="branch not covered" >eventStyle || ''}</span>
+                                                    onChange={<span class="fstat-no" title="function not covered" >(e) =&gt; setEditForm({...editForm, eventStyle: e.target.value})}</span>
+                                                    placeholder="e.g., Formal, Casual, Modern, Rustic"
+                                                /&gt;
+                                            &lt;/label&gt;
+                                            &lt;label&gt;
                                                 Budget:
-<span class="cstat-no" title="statement not covered" >                                                &lt;input </span>
-<span class="cstat-no" title="statement not covered" >                                                    type="number"</span>
-<span class="cstat-no" title="statement not covered" >                                                    value={editForm.budget || ''}</span>
-<span class="cstat-no" title="statement not covered" >                                                    onChange={(e) =&gt; setEditForm({...editForm, budget: e.target.value})}</span>
-<span class="cstat-no" title="statement not covered" >                                                    placeholder="Total budget amount"</span>
-<span class="cstat-no" title="statement not covered" >                                                /&gt;</span>
-<span class="cstat-no" title="statement not covered" >                                            &lt;/label&gt;</span>
-<span class="cstat-no" title="statement not covered" >                                            &lt;label&gt;</span>
+                                                &lt;input 
+                                                    type="number"
+                                                    value={editForm.<span class="branch-0 cbranch-no" title="branch not covered" >budget || ''}</span>
+                                                    onChange={<span class="fstat-no" title="function not covered" >(e) =&gt; setEditForm({...editForm, budget: e.target.value})}</span>
+                                                    placeholder="Total budget amount"
+                                                /&gt;
+                                            &lt;/label&gt;
+                                            &lt;label&gt;
                                                 Special Requirements:
-<span class="cstat-no" title="statement not covered" >                                                &lt;textarea </span>
-<span class="cstat-no" title="statement not covered" >                                                    value={editForm.specialRequirements || ''}</span>
-<span class="cstat-no" title="statement not covered" >                                                    onChange={(e) =&gt; setEditForm({...editForm, specialRequirements: e.target.value})}</span>
-<span class="cstat-no" title="statement not covered" >                                                    placeholder="Accessibility needs, dietary restrictions, equipment requirements..."</span>
-<span class="cstat-no" title="statement not covered" >                                                    rows="3"</span>
-<span class="cstat-no" title="statement not covered" >                                                /&gt;</span>
-<span class="cstat-no" title="statement not covered" >                                            &lt;/label&gt;</span>
-<span class="cstat-no" title="statement not covered" >                                            &lt;label&gt;</span>
+                                                &lt;textarea 
+                                                    value={editForm.<span class="branch-0 cbranch-no" title="branch not covered" >specialRequirements || ''}</span>
+                                                    onChange={<span class="fstat-no" title="function not covered" >(e) =&gt; setEditForm({...editForm, specialRequirements: e.target.value})}</span>
+                                                    placeholder="Accessibility needs, dietary restrictions, equipment requirements..."
+                                                    rows="3"
+                                                /&gt;
+                                            &lt;/label&gt;
+                                            &lt;label&gt;
                                                 Notes:
-<span class="cstat-no" title="statement not covered" >                                                &lt;textarea </span>
-<span class="cstat-no" title="statement not covered" >                                                    value={editForm.notes || ''}</span>
-<span class="cstat-no" title="statement not covered" >                                                    onChange={(e) =&gt; setEditForm({...editForm, notes: e.target.value})}</span>
-<span class="cstat-no" title="statement not covered" >                                                    placeholder="Additional notes, ideas, or reminders..."</span>
-<span class="cstat-no" title="statement not covered" >                                                    rows="3"</span>
-<span class="cstat-no" title="statement not covered" >                                                /&gt;</span>
-<span class="cstat-no" title="statement not covered" >                                            &lt;/label&gt;</span>
-<span class="cstat-no" title="statement not covered" >                                        &lt;/section&gt;</span>
+                                                &lt;textarea 
+                                                    value={editForm.<span class="branch-0 cbranch-no" title="branch not covered" >notes || ''}</span>
+                                                    onChange={<span class="fstat-no" title="function not covered" >(e) =&gt; setEditForm({...editForm, notes: e.target.value})}</span>
+                                                    placeholder="Additional notes, ideas, or reminders..."
+                                                    rows="3"
+                                                /&gt;
+                                            &lt;/label&gt;
+                                        &lt;/section&gt;
                                     )}
-<span class="cstat-no" title="statement not covered" >                                &lt;/section&gt;</span>
+                                &lt;/section&gt;
 &nbsp;
                                 {/* Action Prompts */}
-<span class="cstat-no" title="statement not covered" >                                &lt;section className="action-prompts"&gt;</span>
-<span class="cstat-no" title="statement not covered" >                                    {guests.length === 0 &amp;&amp; (</span>
-<span class="cstat-no" title="statement not covered" >                                        &lt;PromptCard</span>
-<span class="cstat-no" title="statement not covered" >                                            title="No Guests Yet"</span>
-<span class="cstat-no" title="statement not covered" >                                            message="Your event doesn't have any guests yet. Start building your guest list to manage RSVPs and attendance."</span>
-<span class="cstat-no" title="statement not covered" >                                            buttonText="Add Guests"</span>
-<span class="cstat-no" title="statement not covered" >                                            onClick={() =&gt; { setShowImportGuestPopup(true); setActiveTab("guests")}}</span>
-<span class="cstat-no" title="statement not covered" >                                        /&gt;</span>
+                                &lt;section className="action-prompts"&gt;
+                                    {guests.length === 0 &amp;&amp; (
+                                        &lt;PromptCard
+                                            title="No Guests Yet"
+                                            message="Your event doesn't have any guests yet. Start building your guest list to manage RSVPs and attendance."
+                                            buttonText="Add Guests"
+                                            onClick={<span class="fstat-no" title="function not covered" >() =&gt; { setShowImportGuestPopup(true); setActiveTab("guests")}}</span>
+                                        /&gt;
                                     )}
                                     
-<span class="cstat-no" title="statement not covered" >                                    {vendors.length === 0 &amp;&amp; (</span>
-<span class="cstat-no" title="statement not covered" >                                        &lt;PromptCard</span>
-<span class="cstat-no" title="statement not covered" >                                            title="No Vendors Yet"</span>
-<span class="cstat-no" title="statement not covered" >                                            message="Your event doesn't have any vendors yet. Add vendors to manage services, catering, and suppliers."</span>
-<span class="cstat-no" title="statement not covered" >                                            buttonText="Add Vendors"</span>
-<span class="cstat-no" title="statement not covered" >                                            onClick={() =&gt; setActiveTab("vendors")}</span>
-<span class="cstat-no" title="statement not covered" >                                        /&gt;</span>
+                                    {vendors.length === 0 &amp;&amp; (
+                                        &lt;PromptCard
+                                            title="No Vendors Yet"
+                                            message="Your event doesn't have any vendors yet. Add vendors to manage services, catering, and suppliers."
+                                            buttonText="Add Vendors"
+                                            onClick={<span class="fstat-no" title="function not covered" >() =&gt; setActiveTab("vendors")}</span>
+                                        /&gt;
                                     )}
 &nbsp;
-<span class="cstat-no" title="statement not covered" >                                    {(!eventData.tasks || Object.keys(eventData.tasks).length === 0) &amp;&amp; (</span>
-<span class="cstat-no" title="statement not covered" >                                        &lt;PromptCard</span>
-<span class="cstat-no" title="statement not covered" >                                            title="No Tasks Yet"</span>
-<span class="cstat-no" title="statement not covered" >                                            message="Create a task list to stay organized and track your event planning progress."</span>
-<span class="cstat-no" title="statement not covered" >                                            buttonText="Add Tasks"</span>
-<span class="cstat-no" title="statement not covered" >                                            onClick={() =&gt; setActiveTab("tasks")}</span>
-<span class="cstat-no" title="statement not covered" >                                        /&gt;</span>
+                                    {(!eventData.tasks || Object.keys(eventData.tasks).length === 0) &amp;&amp; (
+                                        &lt;PromptCard
+                                            title="No Tasks Yet"
+                                            message="Create a task list to stay organized and track your event planning progress."
+                                            buttonText="Add Tasks"
+                                            onClick={<span class="fstat-no" title="function not covered" >() =&gt; setActiveTab("tasks")}</span>
+                                        /&gt;
                                     )}
-<span class="cstat-no" title="statement not covered" >                                &lt;/section&gt;</span>
+                                &lt;/section&gt;
 &nbsp;
                                 {/* Event Summary Cards */}
-<span class="cstat-no" title="statement not covered" >                                {(guests.length &gt; 0 || vendors.length &gt; 0) &amp;&amp; (</span>
-<span class="cstat-no" title="statement not covered" >                                    &lt;section className="summary-cards"&gt;</span>
-<span class="cstat-no" title="statement not covered" >                                        {guests.length &gt; 0 &amp;&amp; (</span>
-<span class="cstat-no" title="statement not covered" >                                            &lt;section className="summary-card"&gt;</span>
-<span class="cstat-no" title="statement not covered" >                                                &lt;h4&gt;Guest Summary&lt;/h4&gt;</span>
-<span class="cstat-no" title="statement not covered" >                                                &lt;p&gt;{guests.length} total guests&lt;/p&gt;</span>
-<span class="cstat-no" title="statement not covered" >                                                &lt;p&gt;{guests.filter(g =&gt; g.rsvpStatus === 'attending').length} confirmed&lt;/p&gt;</span>
-<span class="cstat-no" title="statement not covered" >                                            &lt;/section&gt;</span>
+                                {(guests.length &gt; 0 || vendors.length &gt; 0) &amp;&amp; (
+                                    &lt;section className="summary-cards"&gt;
+                                        {guests.length &gt; 0 &amp;&amp; (
+                                            &lt;section className="summary-card"&gt;
+                                                &lt;h4&gt;Guest Summary&lt;/h4&gt;
+                                                &lt;p&gt;{guests.length} total guests&lt;/p&gt;
+                                                &lt;p&gt;{guests.filter(g =&gt; g.rsvpStatus === 'attending').length} confirmed&lt;/p&gt;
+                                            &lt;/section&gt;
                                         )}
                                         
-<span class="cstat-no" title="statement not covered" >                                        {vendors.length &gt; 0 &amp;&amp; (</span>
+                                        {vendors.length &gt; <span class="branch-0 cbranch-no" title="branch not covered" >0 &amp;&amp; (</span>
 <span class="cstat-no" title="statement not covered" >                                            &lt;section className="summary-card"&gt;</span>
 <span class="cstat-no" title="statement not covered" >                                                &lt;h4&gt;Vendor Summary&lt;/h4&gt;</span>
 <span class="cstat-no" title="statement not covered" >                                                &lt;p&gt;{vendors.length} vendors booked&lt;/p&gt;</span>
 <span class="cstat-no" title="statement not covered" >                                                &lt;p&gt;Total cost: ${vendors.reduce((sum, v) =&gt; sum + (parseFloat(v.cost) || 0), 0).toFixed(2)}&lt;/p&gt;</span>
 <span class="cstat-no" title="statement not covered" >                                            &lt;/section&gt;</span>
                                         )}
-<span class="cstat-no" title="statement not covered" >                                    &lt;/section&gt;</span>
+                                    &lt;/section&gt;
                                 )}
-<span class="cstat-no" title="statement not covered" >                            &lt;/section&gt;</span>
-<span class="cstat-no" title="statement not covered" >                        &lt;/section&gt;</span>
+                            &lt;/section&gt;
+                        &lt;/section&gt;
                     )}
 &nbsp;
-<span class="cstat-no" title="statement not covered" >                    {activeTab === "guests" &amp;&amp; (</span>
-&nbsp;
-<span class="cstat-no" title="statement not covered" >                        &lt;section className="guests-content"&gt;</span>
-&nbsp;
-<span class="cstat-no" title="statement not covered" >                            &lt;GuestRSVPSummary guests={guests} /&gt;</span>
+                    {activeTab === "guests" &amp;&amp; (
+&nbsp;
+                        &lt;section className="guests-content"&gt;
+&nbsp;
+                            &lt;GuestRSVPSummary guests={guests} /&gt;
                             
-<span class="cstat-no" title="statement not covered" >                            &lt;section className="guests-section"&gt;</span>
-<span class="cstat-no" title="statement not covered" >                                &lt;section className="guests-header"&gt;</span>
-<span class="cstat-no" title="statement not covered" >                                    &lt;h3&gt;Guest List&lt;/h3&gt;</span>
-<span class="cstat-no" title="statement not covered" >                                    &lt;button className="add-guest-btn" onClick={() =&gt; setShowImportGuestPopup(true)}&gt;+ Add Guests from CSV&lt;/button&gt;</span>
-<span class="cstat-no" title="statement not covered" >                                    &lt;button className="add-guest-btn" onClick={() =&gt; setShowAddGuestPopup(true)}&gt;+ Add Guest&lt;/button&gt;</span>
-<span class="cstat-no" title="statement not covered" >                                &lt;/section&gt;</span>
-&nbsp;
-<span class="cstat-no" title="statement not covered" >                                {showImportGuestPopup &amp;&amp; (</span>
-<span class="cstat-no" title="statement not covered" >                                    &lt;GuestImportWithValidation</span>
-<span class="cstat-no" title="statement not covered" >                                        eventId={eventId}</span>
-<span class="cstat-no" title="statement not covered" >                                        onClose={() =&gt; setShowImportGuestPopup(false)}</span>
-<span class="cstat-no" title="statement not covered" >                                        onImportComplete={() =&gt; {</span>
-<span class="cstat-no" title="statement not covered" >                                        setShowImportGuestPopup(false); // hide after import completes</span>
-<span class="cstat-no" title="statement not covered" >                                        }}</span>
-<span class="cstat-no" title="statement not covered" >                                    /&gt;</span>
+                            &lt;section className="guests-section"&gt;
+                                &lt;section className="guests-header"&gt;
+                                    &lt;h3&gt;Guest List&lt;/h3&gt;
+                                    &lt;button className="add-guest-btn" onClick={() =&gt; setShowImportGuestPopup(true)}&gt;+ Add Guests from CSV&lt;/button&gt;
+                                    &lt;button className="add-guest-btn" onClick={() =&gt; setShowAddGuestPopup(true)}&gt;+ Add Guest&lt;/button&gt;
+                                &lt;/section&gt;
+&nbsp;
+                                {showImportGuestPopup &amp;&amp; (
+                                    &lt;GuestImportWithValidation
+                                        eventId={eventId}
+                                        onClose={<span class="fstat-no" title="function not covered" >() =&gt; setShowImportGuestPopup(false)}</span>
+                                        onImportComplete={() =&gt; {
+                                        setShowImportGuestPopup(false); // hide after import completes
+                                        }}
+                                    /&gt;
                                 )}
 &nbsp;
-<span class="cstat-no" title="statement not covered" >                                {showAddGuestPopup &amp;&amp; (</span>
-<span class="cstat-no" title="statement not covered" >                                        &lt;section&gt;</span>
-<span class="cstat-no" title="statement not covered" >                                            &lt;AddGuestPopup isOpen={true} onClose={() =&gt; setShowAddGuestPopup(false)} onSave={onSave}/&gt;</span>
-<span class="cstat-no" title="statement not covered" >                                        &lt;/section&gt;</span>
+                                {showAddGuestPopup &amp;&amp; (
+                                        &lt;section&gt;
+                                            &lt;AddGuestPopup isOpen={true} onClose={() =&gt; setShowAddGuestPopup(false)} onSave={onSave}/&gt;
+                                        &lt;/section&gt;
                                     )}
                                 
-<span class="cstat-no" title="statement not covered" >                                &lt;section className="guests-list"&gt;</span>
-<span class="cstat-no" title="statement not covered" >                                    {guests.length &gt; 0 ? guests.map((guest) =&gt; (</span>
-<span class="cstat-no" title="statement not covered" >                                        &lt;section key={guest.id} className="guest-item"&gt;</span>
-<span class="cstat-no" title="statement not covered" >                                            &lt;section className="guest-info"&gt;</span>
-<span class="cstat-no" title="statement not covered" >                                                &lt;h4&gt;{guest.firstname} {guest.lastname}&lt;/h4&gt;</span>
-<span class="cstat-no" title="statement not covered" >                                                &lt;p&gt;{guest.email}&lt;/p&gt;</span>
-<span class="cstat-no" title="statement not covered" >                                                &lt;p&gt;Plus Ones: {guest.plusOne}&lt;/p&gt;</span>
-<span class="cstat-no" title="statement not covered" >                                            &lt;/section&gt;</span>
-<span class="cstat-no" title="statement not covered" >                                            &lt;section className="guest-rsvp"&gt;</span>
-<span class="cstat-no" title="statement not covered" >                                                &lt;span className={`rsvp-badge ${guest.rsvpStatus}`}&gt;</span>
-<span class="cstat-no" title="statement not covered" >                                                    {guest.rsvpStatus === 'accepted' ? 'Confirmed' : </span>
-<span class="cstat-no" title="statement not covered" >                                                     guest.rsvpStatus === 'declined' ? 'Declined' : </span>
-<span class="cstat-no" title="statement not covered" >                                                     'Pending'}</span>
-<span class="cstat-no" title="statement not covered" >                                                &lt;/span&gt;</span>
-<span class="cstat-no" title="statement not covered" >                                            &lt;/section&gt;</span>
-<span class="cstat-no" title="statement not covered" >                                            &lt;section className="guest-actions"&gt;</span>
-<span class="cstat-no" title="statement not covered" >                                                &lt;button className="send-reminder-btn" onClick={() =&gt; sendReminder(guest.id, eventId)}&gt;Send Reminder&lt;/button&gt;</span>
-<span class="cstat-no" title="statement not covered" >                                                &lt;button className="edit-guest-btn"&gt;Edit&lt;/button&gt;</span>
-<span class="cstat-no" title="statement not covered" >                                            &lt;/section&gt;</span>
-<span class="cstat-no" title="statement not covered" >                                        &lt;/section&gt;</span>
-<span class="cstat-no" title="statement not covered" >                                    )) : (</span>
-<span class="cstat-no" title="statement not covered" >                                        &lt;section className="empty-state"&gt;</span>
-<span class="cstat-no" title="statement not covered" >                                            &lt;p&gt;No guests added yet. Click "Add Guest" to invite people to your event.&lt;/p&gt;</span>
-<span class="cstat-no" title="statement not covered" >                                        &lt;/section&gt;</span>
+                                &lt;section className="guests-list"&gt;
+                                    {guests.length &gt; 0 ? guests.map((guest) =&gt; (
+                                        &lt;section key={guest.id} className="guest-item"&gt;
+                                            &lt;section className="guest-info"&gt;
+                                                &lt;h4&gt;{guest.firstname} {guest.lastname}&lt;/h4&gt;
+                                                &lt;p&gt;{guest.email}&lt;/p&gt;
+                                                &lt;p&gt;Plus Ones: {guest.plusOne}&lt;/p&gt;
+                                            &lt;/section&gt;
+                                            &lt;section className="guest-rsvp"&gt;
+                                                &lt;span className={`rsvp-badge ${guest.rsvpStatus}`}&gt;
+                                                    {guest.rsvpStatus === 'accepted' ? 'Confirmed' : 
+                                                     guest.rsvpStatus === <span class="branch-0 cbranch-no" title="branch not covered" >'declined' ? 'Declined' : </span>
+                                                     'Pending'}
+                                                &lt;/span&gt;
+                                            &lt;/section&gt;
+                                            &lt;section className="guest-actions"&gt;
+                                                &lt;button className="send-reminder-btn" onClick={() =&gt; sendReminder(guest.id, eventId)}&gt;Send Reminder&lt;/button&gt;
+                                                &lt;button className="edit-guest-btn"&gt;Edit&lt;/button&gt;
+                                            &lt;/section&gt;
+                                        &lt;/section&gt;
+                                    )) : (
+                                        &lt;section className="empty-state"&gt;
+                                            &lt;p&gt;No guests added yet. Click "Add Guest" to invite people to your event.&lt;/p&gt;
+                                        &lt;/section&gt;
                                     )}
-<span class="cstat-no" title="statement not covered" >                                &lt;/section&gt;</span>
-<span class="cstat-no" title="statement not covered" >                            &lt;/section&gt;</span>
-<span class="cstat-no" title="statement not covered" >                        &lt;/section&gt;</span>
+                                &lt;/section&gt;
+                            &lt;/section&gt;
+                        &lt;/section&gt;
                     )}
 &nbsp;
-<span class="cstat-no" title="statement not covered" >                    {activeTab === "vendors" &amp;&amp; (</span>
-<span class="cstat-no" title="statement not covered" >                        &lt;section className="vendors-content"&gt;</span>
-<span class="cstat-no" title="statement not covered" >                            &lt;section className="vendors-header"&gt;</span>
-<span class="cstat-no" title="statement not covered" >                                &lt;h3&gt;Event Services&lt;/h3&gt;</span>
-<span class="cstat-no" title="statement not covered" >                                &lt;button className="add-vendor-btn" onClick={() =&gt; setActivePage("vendor")}&gt;+ Add Vendor&lt;/button&gt;</span>
-<span class="cstat-no" title="statement not covered" >                            &lt;/section&gt;</span>
-<span class="cstat-no" title="statement not covered" >                            &lt;section className="vendors-list"&gt;</span>
-<span class="cstat-no" title="statement not covered" >                                {services &amp;&amp; services.length &gt; 0 ? services.map((service) =&gt; (</span>
-<span class="cstat-no" title="statement not covered" >                                    &lt;ServiceItem key={service.id} service={service} showChat={onShowChat} /&gt;</span>
-<span class="cstat-no" title="statement not covered" >                                )) : (</span>
-<span class="cstat-no" title="statement not covered" >                                    &lt;section className="empty-state"&gt;</span>
-<span class="cstat-no" title="statement not covered" >                                        &lt;p&gt;No services added yet. Click "Add Vendor" to start building your services list.&lt;/p&gt;</span>
-<span class="cstat-no" title="statement not covered" >                                    &lt;/section&gt;</span>
+                    {activeTab === "vendors" &amp;&amp; (
+                        &lt;section className="vendors-content"&gt;
+                            &lt;section className="vendors-header"&gt;
+                                &lt;h3&gt;Event Services&lt;/h3&gt;
+                                &lt;button className="add-vendor-btn" onClick={() =&gt; setActivePage("vendor")}&gt;+ Add Vendor&lt;/button&gt;
+                            &lt;/section&gt;
+                            &lt;section className="vendors-list"&gt;
+                                {services &amp;&amp; services.length &gt; 0 ? services.map((service) =&gt; (
+                                    &lt;ServiceItem key={service.id} service={service} showChat={onShowChat} /&gt;
+                                )) : (
+                                    &lt;section className="empty-state"&gt;
+                                        &lt;p&gt;No services added yet. Click "Add Vendor" to start building your services list.&lt;/p&gt;
+                                    &lt;/section&gt;
                                 )}
-<span class="cstat-no" title="statement not covered" >                            &lt;/section&gt;</span>
-<span class="cstat-no" title="statement not covered" >                        &lt;/section&gt;</span>
+                            &lt;/section&gt;
+                        &lt;/section&gt;
                     )}
 &nbsp;
-<span class="cstat-no" title="statement not covered" >                     {activeTab === "tasks" &amp;&amp; (</span>
-<span class="cstat-no" title="statement not covered" >                        &lt;section className="tasks-content"&gt;</span>
-<span class="cstat-no" title="statement not covered" >                            &lt;section className="tasks-header"&gt;</span>
-<span class="cstat-no" title="statement not covered" >                                &lt;h3&gt;Event Tasks&lt;/h3&gt;</span>
-<span class="cstat-no" title="statement not covered" >                                &lt;button className="add-task-btn"&gt;+ Add Task&lt;/button&gt;</span>
-<span class="cstat-no" title="statement not covered" >                            &lt;/section&gt;</span>
-<span class="cstat-no" title="statement not covered" >                                &lt;section className="tasks-list"&gt;</span>
-<span class="cstat-no" title="statement not covered" >                                    {eventData.tasks &amp;&amp; Object.keys(eventData.tasks).length &gt; 0 ? (</span>
-<span class="cstat-no" title="statement not covered" >                                       Object.entries(eventData.tasks).map(([taskName, completed], i) =&gt; (</span>
-<span class="cstat-no" title="statement not covered" >                                            &lt;TaskItem</span>
-<span class="cstat-no" title="statement not covered" >                                            key={`${taskName}-${i}`}</span>
-<span class="cstat-no" title="statement not covered" >                                            taskName={taskName}</span>
-<span class="cstat-no" title="statement not covered" >                                            taskStatus={completed}</span>
-<span class="cstat-no" title="statement not covered" >                                            onToggle={handleTaskToggle}</span>
-<span class="cstat-no" title="statement not covered" >                                            /&gt;</span>
-<span class="cstat-no" title="statement not covered" >                                        ))</span>
+                     {activeTab === "tasks" &amp;&amp; (
+                        &lt;section className="tasks-content"&gt;
+                            &lt;section className="tasks-header"&gt;
+                                &lt;h3&gt;Event Tasks&lt;/h3&gt;
+                                &lt;button className="add-task-btn"&gt;+ Add Task&lt;/button&gt;
+                            &lt;/section&gt;
+                                &lt;section className="tasks-list"&gt;
+                                    {eventData.tasks &amp;&amp; Object.keys(eventData.tasks).length &gt; 0 ? (
+                                       Object.entries(eventData.tasks).map(([taskName, completed], i) =&gt; (
+                                            &lt;TaskItem
+                                            key={`${taskName}-${i}`}
+                                            taskName={taskName}
+                                            taskStatus={completed}
+                                            onToggle={handleTaskToggle}
+                                            /&gt;
+                                        ))
                                     ) : (
-<span class="cstat-no" title="statement not covered" >                                        &lt;section className="empty-state"&gt;</span>
-<span class="cstat-no" title="statement not covered" >                                        &lt;p&gt;No tasks added yet. Click "Add Task" to start organizing your event planning.&lt;/p&gt;</span>
-<span class="cstat-no" title="statement not covered" >                                        &lt;/section&gt;</span>
+                                        &lt;section className="empty-state"&gt;
+                                        &lt;p&gt;No tasks added yet. Click "Add Task" to start organizing your event planning.&lt;/p&gt;
+                                        &lt;/section&gt;
                                     )}
-<span class="cstat-no" title="statement not covered" >                                &lt;/section&gt;</span>
-<span class="cstat-no" title="statement not covered" >                        &lt;/section&gt;</span>
+                                &lt;/section&gt;
+                        &lt;/section&gt;
                     )}
 &nbsp;
-<span class="cstat-no" title="statement not covered" >                &lt;/section&gt;</span>
-<span class="cstat-no" title="statement not covered" >            &lt;/section&gt;</span>
-<span class="cstat-no" title="statement not covered" >        &lt;/section&gt;</span>
+                &lt;/section&gt;
+            &lt;/section&gt;
+        &lt;/section&gt;
     );
-<span class="cstat-no" title="statement not covered" >}</span></pre></td></tr></table></pre>
+}</pre></td></tr></table></pre>
 
                 <div class='push'></div><!-- for sticky footer -->
             </div><!-- /wrapper -->
             <div class='footer quiet pad2 space-top1 center small'>
                 Code coverage generated by
                 <a href="https://istanbul.js.org/" target="_blank" rel="noopener noreferrer">istanbul</a>
-<<<<<<< HEAD
-                at 2025-09-29T23:57:26.984Z
-=======
                 at 2025-09-30T10:49:42.632Z
->>>>>>> 735e2fca
             </div>
         <script src="../../../prettify.js"></script>
         <script>
