--- conflicted
+++ resolved
@@ -23,30 +23,30 @@
         <div class='clearfix'>
             
             <div class='fl pad1y space-right2'>
-                <span class="strong">1.27% </span>
+                <span class="strong">95.54% </span>
                 <span class="quiet">Statements</span>
-                <span class='fraction'>2/157</span>
+                <span class='fraction'>150/157</span>
             </div>
         
             
             <div class='fl pad1y space-right2'>
-                <span class="strong">100% </span>
+                <span class="strong">82.5% </span>
                 <span class="quiet">Branches</span>
-                <span class='fraction'>0/0</span>
+                <span class='fraction'>33/40</span>
             </div>
         
             
             <div class='fl pad1y space-right2'>
-                <span class="strong">0% </span>
+                <span class="strong">66.66% </span>
                 <span class="quiet">Functions</span>
-                <span class='fraction'>0/1</span>
+                <span class='fraction'>2/3</span>
             </div>
         
             
             <div class='fl pad1y space-right2'>
-                <span class="strong">1.27% </span>
+                <span class="strong">95.54% </span>
                 <span class="quiet">Lines</span>
-                <span class='fraction'>2/157</span>
+                <span class='fraction'>150/157</span>
             </div>
         
             
@@ -61,7 +61,7 @@
             </div>
         </template>
     </div>
-    <div class='status-line low'></div>
+    <div class='status-line high'></div>
     <pre><table class="coverage">
 <tr><td class="line-count quiet"><a name='L1'></a><a href='#L1'>1</a>
 <a name='L2'></a><a href='#L2'>2</a>
@@ -263,395 +263,395 @@
 <a name='L198'></a><a href='#L198'>198</a></td><td class="line-coverage quiet"><span class="cline-any cline-yes">1x</span>
 <span class="cline-any cline-yes">1x</span>
 <span class="cline-any cline-neutral">&nbsp;</span>
+<span class="cline-any cline-yes">56x</span>
+<span class="cline-any cline-yes">56x</span>
+<span class="cline-any cline-yes">56x</span>
+<span class="cline-any cline-yes">56x</span>
+<span class="cline-any cline-yes">56x</span>
+<span class="cline-any cline-yes">56x</span>
+<span class="cline-any cline-yes">56x</span>
+<span class="cline-any cline-neutral">&nbsp;</span>
+<span class="cline-any cline-yes">56x</span>
+<span class="cline-any cline-neutral">&nbsp;</span>
+<span class="cline-any cline-neutral">&nbsp;</span>
+<span class="cline-any cline-yes">16x</span>
+<span class="cline-any cline-yes">16x</span>
+<span class="cline-any cline-neutral">&nbsp;</span>
+<span class="cline-any cline-neutral">&nbsp;</span>
+<span class="cline-any cline-yes">16x</span>
+<span class="cline-any cline-yes">16x</span>
+<span class="cline-any cline-yes">14x</span>
+<span class="cline-any cline-yes">14x</span>
+<span class="cline-any cline-yes">14x</span>
+<span class="cline-any cline-neutral">&nbsp;</span>
+<span class="cline-any cline-yes">14x</span>
+<span class="cline-any cline-yes">16x</span>
+<span class="cline-any cline-yes">2x</span>
+<span class="cline-any cline-yes">2x</span>
+<span class="cline-any cline-yes">2x</span>
+<span class="cline-any cline-yes">56x</span>
+<span class="cline-any cline-neutral">&nbsp;</span>
+<span class="cline-any cline-yes">56x</span>
+<span class="cline-any cline-yes">30x</span>
+<span class="cline-any cline-yes">14x</span>
+<span class="cline-any cline-yes">14x</span>
+<span class="cline-any cline-neutral">&nbsp;</span>
+<span class="cline-any cline-yes">14x</span>
+<span class="cline-any cline-neutral">&nbsp;</span>
+<span class="cline-any cline-neutral">&nbsp;</span>
+<span class="cline-any cline-yes">14x</span>
+<span class="cline-any cline-yes">2x</span>
+<span class="cline-any cline-yes">2x</span>
+<span class="cline-any cline-neutral">&nbsp;</span>
+<span class="cline-any cline-neutral">&nbsp;</span>
+<span class="cline-any cline-yes">12x</span>
+<span class="cline-any cline-yes">12x</span>
+<span class="cline-any cline-yes">12x</span>
+<span class="cline-any cline-yes">12x</span>
+<span class="cline-any cline-yes">12x</span>
+<span class="cline-any cline-yes">12x</span>
+<span class="cline-any cline-yes">12x</span>
+<span class="cline-any cline-yes">12x</span>
+<span class="cline-any cline-yes">12x</span>
+<span class="cline-any cline-neutral">&nbsp;</span>
+<span class="cline-any cline-yes">14x</span>
+<span class="cline-any cline-yes">1x</span>
+<span class="cline-any cline-yes">1x</span>
+<span class="cline-any cline-yes">1x</span>
+<span class="cline-any cline-neutral">&nbsp;</span>
+<span class="cline-any cline-neutral">&nbsp;</span>
+<span class="cline-any cline-yes">9x</span>
+<span class="cline-any cline-yes">8x</span>
+<span class="cline-any cline-yes">8x</span>
+<span class="cline-any cline-yes">8x</span>
+<span class="cline-any cline-neutral">&nbsp;</span>
+<span class="cline-any cline-yes">8x</span>
+<span class="cline-any cline-yes">8x</span>
+<span class="cline-any cline-yes">8x</span>
+<span class="cline-any cline-yes">8x</span>
+<span class="cline-any cline-yes">7x</span>
+<span class="cline-any cline-yes">1x</span>
+<span class="cline-any cline-yes">14x</span>
+<span class="cline-any cline-neutral">&nbsp;</span>
+<span class="cline-any cline-yes">14x</span>
+<span class="cline-any cline-no">&nbsp;</span>
+<span class="cline-any cline-no">&nbsp;</span>
+<span class="cline-any cline-yes">14x</span>
+<span class="cline-any cline-neutral">&nbsp;</span>
+<span class="cline-any cline-yes">14x</span>
+<span class="cline-any cline-yes">1x</span>
+<span class="cline-any cline-yes">1x</span>
+<span class="cline-any cline-yes">14x</span>
+<span class="cline-any cline-neutral">&nbsp;</span>
+<span class="cline-any cline-yes">14x</span>
+<span class="cline-any cline-yes">5x</span>
+<span class="cline-any cline-yes">5x</span>
+<span class="cline-any cline-yes">14x</span>
+<span class="cline-any cline-yes">13x</span>
+<span class="cline-any cline-yes">13x</span>
+<span class="cline-any cline-yes">14x</span>
+<span class="cline-any cline-neutral">&nbsp;</span>
+<span class="cline-any cline-yes">30x</span>
+<span class="cline-any cline-yes">14x</span>
+<span class="cline-any cline-yes">30x</span>
+<span class="cline-any cline-neutral">&nbsp;</span>
+<span class="cline-any cline-yes">16x</span>
+<span class="cline-any cline-yes">16x</span>
 <span class="cline-any cline-no">&nbsp;</span>
 <span class="cline-any cline-no">&nbsp;</span>
 <span class="cline-any cline-no">&nbsp;</span>
-<span class="cline-any cline-no">&nbsp;</span>
-<span class="cline-any cline-no">&nbsp;</span>
-<span class="cline-any cline-no">&nbsp;</span>
-<span class="cline-any cline-no">&nbsp;</span>
-<span class="cline-any cline-neutral">&nbsp;</span>
-<span class="cline-any cline-no">&nbsp;</span>
-<span class="cline-any cline-neutral">&nbsp;</span>
-<span class="cline-any cline-neutral">&nbsp;</span>
-<span class="cline-any cline-no">&nbsp;</span>
-<span class="cline-any cline-no">&nbsp;</span>
-<span class="cline-any cline-neutral">&nbsp;</span>
-<span class="cline-any cline-neutral">&nbsp;</span>
-<span class="cline-any cline-no">&nbsp;</span>
-<span class="cline-any cline-no">&nbsp;</span>
-<span class="cline-any cline-no">&nbsp;</span>
-<span class="cline-any cline-no">&nbsp;</span>
-<span class="cline-any cline-no">&nbsp;</span>
-<span class="cline-any cline-neutral">&nbsp;</span>
-<span class="cline-any cline-no">&nbsp;</span>
-<span class="cline-any cline-no">&nbsp;</span>
-<span class="cline-any cline-no">&nbsp;</span>
-<span class="cline-any cline-no">&nbsp;</span>
-<span class="cline-any cline-no">&nbsp;</span>
-<span class="cline-any cline-no">&nbsp;</span>
-<span class="cline-any cline-neutral">&nbsp;</span>
-<span class="cline-any cline-no">&nbsp;</span>
-<span class="cline-any cline-no">&nbsp;</span>
-<span class="cline-any cline-no">&nbsp;</span>
-<span class="cline-any cline-no">&nbsp;</span>
-<span class="cline-any cline-neutral">&nbsp;</span>
-<span class="cline-any cline-no">&nbsp;</span>
-<span class="cline-any cline-neutral">&nbsp;</span>
-<span class="cline-any cline-neutral">&nbsp;</span>
-<span class="cline-any cline-no">&nbsp;</span>
-<span class="cline-any cline-no">&nbsp;</span>
-<span class="cline-any cline-no">&nbsp;</span>
-<span class="cline-any cline-neutral">&nbsp;</span>
-<span class="cline-any cline-neutral">&nbsp;</span>
-<span class="cline-any cline-no">&nbsp;</span>
-<span class="cline-any cline-no">&nbsp;</span>
-<span class="cline-any cline-no">&nbsp;</span>
-<span class="cline-any cline-no">&nbsp;</span>
-<span class="cline-any cline-no">&nbsp;</span>
-<span class="cline-any cline-no">&nbsp;</span>
-<span class="cline-any cline-no">&nbsp;</span>
-<span class="cline-any cline-no">&nbsp;</span>
-<span class="cline-any cline-no">&nbsp;</span>
-<span class="cline-any cline-neutral">&nbsp;</span>
-<span class="cline-any cline-no">&nbsp;</span>
-<span class="cline-any cline-no">&nbsp;</span>
-<span class="cline-any cline-no">&nbsp;</span>
-<span class="cline-any cline-no">&nbsp;</span>
-<span class="cline-any cline-neutral">&nbsp;</span>
-<span class="cline-any cline-neutral">&nbsp;</span>
-<span class="cline-any cline-no">&nbsp;</span>
-<span class="cline-any cline-no">&nbsp;</span>
-<span class="cline-any cline-no">&nbsp;</span>
-<span class="cline-any cline-no">&nbsp;</span>
-<span class="cline-any cline-neutral">&nbsp;</span>
-<span class="cline-any cline-no">&nbsp;</span>
-<span class="cline-any cline-no">&nbsp;</span>
-<span class="cline-any cline-no">&nbsp;</span>
-<span class="cline-any cline-no">&nbsp;</span>
-<span class="cline-any cline-no">&nbsp;</span>
-<span class="cline-any cline-no">&nbsp;</span>
-<span class="cline-any cline-no">&nbsp;</span>
-<span class="cline-any cline-neutral">&nbsp;</span>
-<span class="cline-any cline-no">&nbsp;</span>
-<span class="cline-any cline-no">&nbsp;</span>
-<span class="cline-any cline-no">&nbsp;</span>
-<span class="cline-any cline-no">&nbsp;</span>
-<span class="cline-any cline-neutral">&nbsp;</span>
-<span class="cline-any cline-no">&nbsp;</span>
-<span class="cline-any cline-no">&nbsp;</span>
-<span class="cline-any cline-no">&nbsp;</span>
-<span class="cline-any cline-no">&nbsp;</span>
-<span class="cline-any cline-neutral">&nbsp;</span>
-<span class="cline-any cline-no">&nbsp;</span>
-<span class="cline-any cline-no">&nbsp;</span>
-<span class="cline-any cline-no">&nbsp;</span>
-<span class="cline-any cline-no">&nbsp;</span>
-<span class="cline-any cline-no">&nbsp;</span>
-<span class="cline-any cline-no">&nbsp;</span>
-<span class="cline-any cline-no">&nbsp;</span>
-<span class="cline-any cline-neutral">&nbsp;</span>
-<span class="cline-any cline-no">&nbsp;</span>
-<span class="cline-any cline-no">&nbsp;</span>
-<span class="cline-any cline-no">&nbsp;</span>
-<span class="cline-any cline-neutral">&nbsp;</span>
-<span class="cline-any cline-no">&nbsp;</span>
-<span class="cline-any cline-no">&nbsp;</span>
-<span class="cline-any cline-no">&nbsp;</span>
-<span class="cline-any cline-no">&nbsp;</span>
-<span class="cline-any cline-no">&nbsp;</span>
-<span class="cline-any cline-no">&nbsp;</span>
-<span class="cline-any cline-neutral">&nbsp;</span>
-<span class="cline-any cline-no">&nbsp;</span>
-<span class="cline-any cline-no">&nbsp;</span>
-<span class="cline-any cline-no">&nbsp;</span>
-<span class="cline-any cline-no">&nbsp;</span>
-<span class="cline-any cline-no">&nbsp;</span>
-<span class="cline-any cline-no">&nbsp;</span>
-<span class="cline-any cline-no">&nbsp;</span>
-<span class="cline-any cline-no">&nbsp;</span>
-<span class="cline-any cline-no">&nbsp;</span>
-<span class="cline-any cline-no">&nbsp;</span>
-<span class="cline-any cline-no">&nbsp;</span>
-<span class="cline-any cline-neutral">&nbsp;</span>
-<span class="cline-any cline-no">&nbsp;</span>
-<span class="cline-any cline-neutral">&nbsp;</span>
-<span class="cline-any cline-no">&nbsp;</span>
-<span class="cline-any cline-no">&nbsp;</span>
-<span class="cline-any cline-no">&nbsp;</span>
-<span class="cline-any cline-no">&nbsp;</span>
-<span class="cline-any cline-no">&nbsp;</span>
-<span class="cline-any cline-no">&nbsp;</span>
-<span class="cline-any cline-no">&nbsp;</span>
-<span class="cline-any cline-no">&nbsp;</span>
-<span class="cline-any cline-no">&nbsp;</span>
-<span class="cline-any cline-no">&nbsp;</span>
-<span class="cline-any cline-no">&nbsp;</span>
-<span class="cline-any cline-no">&nbsp;</span>
-<span class="cline-any cline-neutral">&nbsp;</span>
-<span class="cline-any cline-no">&nbsp;</span>
-<span class="cline-any cline-no">&nbsp;</span>
-<span class="cline-any cline-no">&nbsp;</span>
-<span class="cline-any cline-no">&nbsp;</span>
-<span class="cline-any cline-neutral">&nbsp;</span>
-<span class="cline-any cline-no">&nbsp;</span>
-<span class="cline-any cline-neutral">&nbsp;</span>
-<span class="cline-any cline-no">&nbsp;</span>
-<span class="cline-any cline-no">&nbsp;</span>
-<span class="cline-any cline-neutral">&nbsp;</span>
-<span class="cline-any cline-no">&nbsp;</span>
-<span class="cline-any cline-no">&nbsp;</span>
-<span class="cline-any cline-no">&nbsp;</span>
-<span class="cline-any cline-no">&nbsp;</span>
-<span class="cline-any cline-no">&nbsp;</span>
-<span class="cline-any cline-no">&nbsp;</span>
-<span class="cline-any cline-no">&nbsp;</span>
-<span class="cline-any cline-no">&nbsp;</span>
-<span class="cline-any cline-neutral">&nbsp;</span>
-<span class="cline-any cline-no">&nbsp;</span>
-<span class="cline-any cline-no">&nbsp;</span>
-<span class="cline-any cline-no">&nbsp;</span>
-<span class="cline-any cline-no">&nbsp;</span>
-<span class="cline-any cline-no">&nbsp;</span>
-<span class="cline-any cline-no">&nbsp;</span>
-<span class="cline-any cline-no">&nbsp;</span>
-<span class="cline-any cline-neutral">&nbsp;</span>
-<span class="cline-any cline-no">&nbsp;</span>
-<span class="cline-any cline-no">&nbsp;</span>
-<span class="cline-any cline-no">&nbsp;</span>
-<span class="cline-any cline-no">&nbsp;</span>
-<span class="cline-any cline-no">&nbsp;</span>
-<span class="cline-any cline-no">&nbsp;</span>
-<span class="cline-any cline-neutral">&nbsp;</span>
-<span class="cline-any cline-no">&nbsp;</span>
-<span class="cline-any cline-neutral">&nbsp;</span>
-<span class="cline-any cline-no">&nbsp;</span>
-<span class="cline-any cline-no">&nbsp;</span>
-<span class="cline-any cline-no">&nbsp;</span>
-<span class="cline-any cline-no">&nbsp;</span>
-<span class="cline-any cline-no">&nbsp;</span>
-<span class="cline-any cline-neutral">&nbsp;</span>
-<span class="cline-any cline-no">&nbsp;</span>
-<span class="cline-any cline-neutral">&nbsp;</span>
-<span class="cline-any cline-no">&nbsp;</span>
-<span class="cline-any cline-no">&nbsp;</span>
-<span class="cline-any cline-neutral">&nbsp;</span>
-<span class="cline-any cline-no">&nbsp;</span>
-<span class="cline-any cline-neutral">&nbsp;</span>
-<span class="cline-any cline-no">&nbsp;</span>
-<span class="cline-any cline-neutral">&nbsp;</span>
-<span class="cline-any cline-no">&nbsp;</span>
-<span class="cline-any cline-no">&nbsp;</span>
-<span class="cline-any cline-no">&nbsp;</span>
-<span class="cline-any cline-no">&nbsp;</span>
-<span class="cline-any cline-no">&nbsp;</span>
-<span class="cline-any cline-neutral">&nbsp;</span>
-<span class="cline-any cline-no">&nbsp;</span>
-<span class="cline-any cline-no">&nbsp;</span>
-<span class="cline-any cline-no">&nbsp;</span>
-<span class="cline-any cline-no">&nbsp;</span>
-<span class="cline-any cline-no">&nbsp;</span>
-<span class="cline-any cline-no">&nbsp;</span>
-<span class="cline-any cline-no">&nbsp;</span>
-<span class="cline-any cline-neutral">&nbsp;</span>
-<span class="cline-any cline-no">&nbsp;</span>
+<span class="cline-any cline-yes">56x</span>
+<span class="cline-any cline-neutral">&nbsp;</span>
+<span class="cline-any cline-yes">56x</span>
+<span class="cline-any cline-yes">42x</span>
+<span class="cline-any cline-yes">42x</span>
+<span class="cline-any cline-yes">42x</span>
+<span class="cline-any cline-yes">42x</span>
+<span class="cline-any cline-yes">42x</span>
+<span class="cline-any cline-yes">42x</span>
+<span class="cline-any cline-yes">42x</span>
+<span class="cline-any cline-yes">42x</span>
+<span class="cline-any cline-yes">42x</span>
+<span class="cline-any cline-yes">42x</span>
+<span class="cline-any cline-neutral">&nbsp;</span>
+<span class="cline-any cline-yes">42x</span>
+<span class="cline-any cline-neutral">&nbsp;</span>
+<span class="cline-any cline-yes">56x</span>
+<span class="cline-any cline-yes">7x</span>
+<span class="cline-any cline-yes">7x</span>
+<span class="cline-any cline-yes">7x</span>
+<span class="cline-any cline-yes">7x</span>
+<span class="cline-any cline-yes">7x</span>
+<span class="cline-any cline-yes">7x</span>
+<span class="cline-any cline-yes">7x</span>
+<span class="cline-any cline-yes">7x</span>
+<span class="cline-any cline-yes">7x</span>
+<span class="cline-any cline-yes">7x</span>
+<span class="cline-any cline-yes">7x</span>
+<span class="cline-any cline-neutral">&nbsp;</span>
+<span class="cline-any cline-yes">7x</span>
+<span class="cline-any cline-yes">7x</span>
+<span class="cline-any cline-yes">7x</span>
+<span class="cline-any cline-yes">7x</span>
+<span class="cline-any cline-neutral">&nbsp;</span>
+<span class="cline-any cline-yes">7x</span>
+<span class="cline-any cline-neutral">&nbsp;</span>
+<span class="cline-any cline-yes">56x</span>
+<span class="cline-any cline-yes">7x</span>
+<span class="cline-any cline-neutral">&nbsp;</span>
+<span class="cline-any cline-yes">7x</span>
+<span class="cline-any cline-yes">7x</span>
+<span class="cline-any cline-yes">7x</span>
+<span class="cline-any cline-yes">7x</span>
+<span class="cline-any cline-yes">7x</span>
+<span class="cline-any cline-yes">7x</span>
+<span class="cline-any cline-yes">7x</span>
+<span class="cline-any cline-yes">7x</span>
+<span class="cline-any cline-neutral">&nbsp;</span>
+<span class="cline-any cline-yes">7x</span>
+<span class="cline-any cline-yes">7x</span>
+<span class="cline-any cline-yes">7x</span>
+<span class="cline-any cline-yes">7x</span>
+<span class="cline-any cline-yes">7x</span>
+<span class="cline-any cline-yes">7x</span>
+<span class="cline-any cline-yes">7x</span>
+<span class="cline-any cline-neutral">&nbsp;</span>
+<span class="cline-any cline-yes">7x</span>
+<span class="cline-any cline-yes">7x</span>
+<span class="cline-any cline-yes">7x</span>
+<span class="cline-any cline-yes">7x</span>
+<span class="cline-any cline-yes">7x</span>
+<span class="cline-any cline-yes">7x</span>
+<span class="cline-any cline-neutral">&nbsp;</span>
+<span class="cline-any cline-yes">7x</span>
+<span class="cline-any cline-neutral">&nbsp;</span>
+<span class="cline-any cline-yes">7x</span>
+<span class="cline-any cline-yes">7x</span>
+<span class="cline-any cline-yes">7x</span>
+<span class="cline-any cline-yes">6x</span>
+<span class="cline-any cline-yes">1x</span>
+<span class="cline-any cline-neutral">&nbsp;</span>
+<span class="cline-any cline-yes">7x</span>
+<span class="cline-any cline-neutral">&nbsp;</span>
+<span class="cline-any cline-yes">7x</span>
+<span class="cline-any cline-yes">1x</span>
+<span class="cline-any cline-neutral">&nbsp;</span>
+<span class="cline-any cline-yes">1x</span>
+<span class="cline-any cline-neutral">&nbsp;</span>
+<span class="cline-any cline-yes">7x</span>
+<span class="cline-any cline-neutral">&nbsp;</span>
+<span class="cline-any cline-yes">7x</span>
+<span class="cline-any cline-yes">7x</span>
+<span class="cline-any cline-yes">7x</span>
+<span class="cline-any cline-yes">7x</span>
+<span class="cline-any cline-yes">7x</span>
+<span class="cline-any cline-neutral">&nbsp;</span>
+<span class="cline-any cline-yes">7x</span>
+<span class="cline-any cline-yes">7x</span>
+<span class="cline-any cline-yes">7x</span>
+<span class="cline-any cline-yes">7x</span>
+<span class="cline-any cline-yes">7x</span>
+<span class="cline-any cline-yes">7x</span>
+<span class="cline-any cline-yes">7x</span>
+<span class="cline-any cline-neutral">&nbsp;</span>
+<span class="cline-any cline-yes">7x</span>
 <span class="cline-any cline-neutral">&nbsp;</span>
 <span class="cline-any cline-no">&nbsp;</span>
 <span class="cline-any cline-no">&nbsp;</span></td><td class="text"><pre class="prettyprint lang-js">import { useEffect, useState } from 'react';
 import './PlannerRSVP.css';
 &nbsp;
-<span class="cstat-no" title="statement not covered" ><span class="fstat-no" title="function not covered" >export default function PlannerRSVP() {</span></span>
-<span class="cstat-no" title="statement not covered" >    const [loading, setLoading] = useState(true);</span>
-<span class="cstat-no" title="statement not covered" >    const [result, setResult] = useState(null);</span>
-<span class="cstat-no" title="statement not covered" >    const [error, setError] = useState(null);</span>
-<span class="cstat-no" title="statement not covered" >    const [eventData, setEventData] = useState(null);</span>
-<span class="cstat-no" title="statement not covered" >    const [guestData, setGuestData] = useState(null);</span>
-<span class="cstat-no" title="statement not covered" >    const [rsvpParams, setRsvpParams] = useState({ eventId: '', guestToken: '', response: '' });</span>
-&nbsp;
-<span class="cstat-no" title="statement not covered" >    useEffect(() =&gt; {</span>
+export default function PlannerRSVP() {
+    const [loading, setLoading] = useState(true);
+    const [result, setResult] = useState(null);
+    const [error, setError] = useState(null);
+    const [eventData, setEventData] = useState(null);
+    const [guestData, setGuestData] = useState(null);
+    const [rsvpParams, setRsvpParams] = useState({ eventId: '', guestToken: '', response: '' });
+&nbsp;
+    useEffect(() =&gt; {
         // Extract parameters from URL path
         // Expected format: /rsvp/{eventId}/{guestId}/{accept|decline}
-<span class="cstat-no" title="statement not covered" >        const path = window.location.pathname;</span>
-<span class="cstat-no" title="statement not covered" >        const pathParts = path.split('/');</span>
+        const path = window.location.pathname;
+        const pathParts = path.split('/');
         
         // Find the rsvp index and extract parameters
-<span class="cstat-no" title="statement not covered" >        const rsvpIndex = pathParts.indexOf('rsvp');</span>
-<span class="cstat-no" title="statement not covered" >        if (rsvpIndex !== -1 &amp;&amp; pathParts.length &gt;= rsvpIndex + 4) {</span>
-<span class="cstat-no" title="statement not covered" >            const eventId = pathParts[rsvpIndex + 1];</span>
-<span class="cstat-no" title="statement not covered" >            const guestToken = pathParts[rsvpIndex + 2];</span>
-<span class="cstat-no" title="statement not covered" >            const response = pathParts[rsvpIndex + 3];</span>
+        const rsvpIndex = pathParts.indexOf('rsvp');
+        if (rsvpIndex !== -1 &amp;&amp; pathParts.length &gt;= rsvpIndex + 4) {
+            const eventId = pathParts[rsvpIndex + 1];
+            const guestToken = pathParts[rsvpIndex + 2];
+            const response = pathParts[rsvpIndex + 3];
             
-<span class="cstat-no" title="statement not covered" >            setRsvpParams({ eventId, guestToken, response });</span>
-<span class="cstat-no" title="statement not covered" >        } else {</span>
-<span class="cstat-no" title="statement not covered" >            setError('Invalid RSVP URL format');</span>
-<span class="cstat-no" title="statement not covered" >            setLoading(false);</span>
-<span class="cstat-no" title="statement not covered" >        }</span>
-<span class="cstat-no" title="statement not covered" >    }, []);</span>
-&nbsp;
-<span class="cstat-no" title="statement not covered" >    useEffect(() =&gt; {</span>
-<span class="cstat-no" title="statement not covered" >        const processRSVP = async () =&gt; {</span>
-<span class="cstat-no" title="statement not covered" >            try {</span>
-<span class="cstat-no" title="statement not covered" >                setLoading(true);</span>
-&nbsp;
-<span class="cstat-no" title="statement not covered" >                const { eventId, guestToken, response } = rsvpParams;</span>
+            setRsvpParams({ eventId, guestToken, response });
+        } else {
+            setError('Invalid RSVP URL format');
+            setLoading(false);
+        }
+    }, []);
+&nbsp;
+    useEffect(() =&gt; {
+        const processRSVP = async () =&gt; {
+            try {
+                setLoading(true);
+&nbsp;
+                const { eventId, guestToken, response } = rsvpParams;
 &nbsp;
                 // Validate response parameter
-<span class="cstat-no" title="statement not covered" >                if (response !== 'accept' &amp;&amp; response !== 'decline') {</span>
-<span class="cstat-no" title="statement not covered" >                    throw new Error('Invalid RSVP response');</span>
-<span class="cstat-no" title="statement not covered" >                }</span>
+                if (response !== 'accept' &amp;&amp; response !== 'decline') {
+                    throw new Error('Invalid RSVP response');
+                }
 &nbsp;
                 // Process the RSVP
-<span class="cstat-no" title="statement not covered" >                const rsvpResponse = await fetch(</span>
-<span class="cstat-no" title="statement not covered" >                    `https://us-central1-planit-sdp.cloudfunctions.net/api/rsvp/${eventId}/${guestToken}/${response}`,</span>
-<span class="cstat-no" title="statement not covered" >                    {</span>
-<span class="cstat-no" title="statement not covered" >                        method: 'PUT',</span>
-<span class="cstat-no" title="statement not covered" >                        headers: {</span>
-<span class="cstat-no" title="statement not covered" >                            'Content-Type': 'application/json',</span>
-<span class="cstat-no" title="statement not covered" >                        }</span>
-<span class="cstat-no" title="statement not covered" >                    }</span>
-<span class="cstat-no" title="statement not covered" >                );</span>
-&nbsp;
-<span class="cstat-no" title="statement not covered" >                if (!rsvpResponse.ok) {</span>
-<span class="cstat-no" title="statement not covered" >                    const errorText = await rsvpResponse.text();</span>
-<span class="cstat-no" title="statement not covered" >                    throw new Error(`Failed to process RSVP: ${rsvpResponse.status}`);</span>
-<span class="cstat-no" title="statement not covered" >                }</span>
+                const rsvpResponse = await fetch(
+                    `https://us-central1-planit-sdp.cloudfunctions.net/api/rsvp/${eventId}/${guestToken}/${response}`,
+                    {
+                        method: 'PUT',
+                        headers: {
+                            'Content-Type': 'application/json',
+                        }
+                    }
+                );
+&nbsp;
+                if (!rsvpResponse.ok) {
+                    const errorText = await rsvpResponse.text();
+                    throw new Error(`Failed to process RSVP: ${rsvpResponse.status}`);
+                }
 &nbsp;
                 
-<span class="cstat-no" title="statement not covered" >                const responseData = await rsvpResponse.json();</span>
-<span class="cstat-no" title="statement not covered" >                const eventInfo = responseData.event;</span>
-<span class="cstat-no" title="statement not covered" >                console.log(eventInfo)</span>
-<span class="cstat-no" title="statement not covered" >                const guestInfo = responseData.guest;</span>
-&nbsp;
-<span class="cstat-no" title="statement not covered" >                setResult({</span>
-<span class="cstat-no" title="statement not covered" >                    success: true,</span>
-<span class="cstat-no" title="statement not covered" >                    response: response,</span>
-<span class="cstat-no" title="statement not covered" >                    message: response === 'accept' </span>
-<span class="cstat-no" title="statement not covered" >                        ? 'Thank you for accepting the invitation!'</span>
-<span class="cstat-no" title="statement not covered" >                        : 'Thank you for your response. We\'re sorry you can\'t make it.'</span>
-<span class="cstat-no" title="statement not covered" >                });</span>
-&nbsp;
-<span class="cstat-no" title="statement not covered" >                setEventData(eventInfo || {</span>
+                const responseData = await rsvpResponse.json();
+                const eventInfo = responseData.event;
+                console.log(eventInfo)
+                const guestInfo = responseData.guest;
+&nbsp;
+                setResult({
+                    success: true,
+                    response: response,
+                    message: response === 'accept' 
+                        ? 'Thank you for accepting the invitation!'
+                        : 'Thank you for your response. We\'re sorry you can\'t make it.'
+                });
+&nbsp;
+                setEventData(<span class="branch-0 cbranch-no" title="branch not covered" >eventInfo || {</span>
 <span class="cstat-no" title="statement not covered" >                    name: 'Your Event',</span>
 <span class="cstat-no" title="statement not covered" >                    date: new Date().toLocaleString(),</span>
-<span class="cstat-no" title="statement not covered" >                });</span>
-&nbsp;
-<span class="cstat-no" title="statement not covered" >                setGuestData(guestInfo || {</span>
-<span class="cstat-no" title="statement not covered" >                    firstname: 'Guest',</span>
-<span class="cstat-no" title="statement not covered" >                    email: 'your email address'</span>
-<span class="cstat-no" title="statement not covered" >                });</span>
-&nbsp;
-<span class="cstat-no" title="statement not covered" >            } catch (err) {</span>
-<span class="cstat-no" title="statement not covered" >                console.error('RSVP Error:', err);</span>
-<span class="cstat-no" title="statement not covered" >                setError(err.message);</span>
-<span class="cstat-no" title="statement not covered" >            } finally {</span>
-<span class="cstat-no" title="statement not covered" >                setLoading(false);</span>
-<span class="cstat-no" title="statement not covered" >            }</span>
-<span class="cstat-no" title="statement not covered" >        };</span>
-&nbsp;
-<span class="cstat-no" title="statement not covered" >        if (rsvpParams.eventId &amp;&amp; rsvpParams.guestToken &amp;&amp; rsvpParams.response) {</span>
-<span class="cstat-no" title="statement not covered" >            processRSVP();</span>
-<span class="cstat-no" title="statement not covered" >        } else if (rsvpParams.eventId === '' &amp;&amp; rsvpParams.guestToken === '' &amp;&amp; rsvpParams.response === '') {</span>
+                });
+&nbsp;
+                setGuestData(guestInfo || {
+                    firstname: 'Guest',
+                    email: 'your email address'
+                });
+&nbsp;
+            } catch (err) {
+                console.error('RSVP Error:', err);
+                setError(err.message);
+            } finally {
+                setLoading(false);
+            }
+        };
+&nbsp;
+        if (rsvpParams.eventId &amp;&amp; rsvpParams.guestToken &amp;&amp; rsvpParams.response) {
+            processRSVP();
+        } else if (rsvpParams.eventId === '' &amp;&amp; rsvpParams.guestToken === '' &amp;&amp; rsvpParams.response === '') {
             // Still extracting parameters
-<span class="cstat-no" title="statement not covered" >            return;</span>
-<span class="cstat-no" title="statement not covered" >        } else {</span>
+            return;
+<span class="branch-0 cbranch-no" title="branch not covered" >        } else {</span>
 <span class="cstat-no" title="statement not covered" >            setError('Missing required parameters in URL');</span>
 <span class="cstat-no" title="statement not covered" >            setLoading(false);</span>
 <span class="cstat-no" title="statement not covered" >        }</span>
-<span class="cstat-no" title="statement not covered" >    }, [rsvpParams]);</span>
-&nbsp;
-<span class="cstat-no" title="statement not covered" >    if (loading) {</span>
-<span class="cstat-no" title="statement not covered" >        return (</span>
-<span class="cstat-no" title="statement not covered" >            &lt;main className="rsvp-page"&gt;</span>
-<span class="cstat-no" title="statement not covered" >                &lt;section className="rsvp-container"&gt;</span>
-<span class="cstat-no" title="statement not covered" >                    &lt;article className="loading-card"&gt;</span>
-<span class="cstat-no" title="statement not covered" >                        &lt;div className="loading-spinner"&gt;&lt;/div&gt;</span>
-<span class="cstat-no" title="statement not covered" >                        &lt;h2&gt;Processing your RSVP...&lt;/h2&gt;</span>
-<span class="cstat-no" title="statement not covered" >                        &lt;p&gt;Please wait while we update your response.&lt;/p&gt;</span>
-<span class="cstat-no" title="statement not covered" >                    &lt;/article&gt;</span>
-<span class="cstat-no" title="statement not covered" >                &lt;/section&gt;</span>
-<span class="cstat-no" title="statement not covered" >            &lt;/main&gt;</span>
+    }, [rsvpParams]);
+&nbsp;
+    if (loading) {
+        return (
+            &lt;main className="rsvp-page"&gt;
+                &lt;section className="rsvp-container"&gt;
+                    &lt;article className="loading-card"&gt;
+                        &lt;div className="loading-spinner"&gt;&lt;/div&gt;
+                        &lt;h2&gt;Processing your RSVP...&lt;/h2&gt;
+                        &lt;p&gt;Please wait while we update your response.&lt;/p&gt;
+                    &lt;/article&gt;
+                &lt;/section&gt;
+            &lt;/main&gt;
         );
-<span class="cstat-no" title="statement not covered" >    }</span>
-&nbsp;
-<span class="cstat-no" title="statement not covered" >    if (error) {</span>
-<span class="cstat-no" title="statement not covered" >        return (</span>
-<span class="cstat-no" title="statement not covered" >            &lt;main className="rsvp-page"&gt;</span>
-<span class="cstat-no" title="statement not covered" >                &lt;section className="rsvp-container"&gt;</span>
-<span class="cstat-no" title="statement not covered" >                    &lt;article className="error-card"&gt;</span>
-<span class="cstat-no" title="statement not covered" >                        &lt;h2&gt;Oops! Something went wrong&lt;/h2&gt;</span>
-<span class="cstat-no" title="statement not covered" >                        &lt;p&gt;{error}&lt;/p&gt;</span>
-<span class="cstat-no" title="statement not covered" >                        &lt;p&gt;Please contact the event organizer if this problem persists.&lt;/p&gt;</span>
-<span class="cstat-no" title="statement not covered" >                        &lt;button </span>
-<span class="cstat-no" title="statement not covered" >                            className="retry-button"</span>
-<span class="cstat-no" title="statement not covered" >                            onClick={() =&gt; window.location.reload()}</span>
-<span class="cstat-no" title="statement not covered" >                        &gt;</span>
+    }
+&nbsp;
+    if (error) {
+        return (
+            &lt;main className="rsvp-page"&gt;
+                &lt;section className="rsvp-container"&gt;
+                    &lt;article className="error-card"&gt;
+                        &lt;h2&gt;Oops! Something went wrong&lt;/h2&gt;
+                        &lt;p&gt;{error}&lt;/p&gt;
+                        &lt;p&gt;Please contact the event organizer if this problem persists.&lt;/p&gt;
+                        &lt;button 
+                            className="retry-button"
+                            onClick={<span class="fstat-no" title="function not covered" >() =&gt; window.location.reload()}</span>
+                        &gt;
                             Try Again
-<span class="cstat-no" title="statement not covered" >                        &lt;/button&gt;</span>
-<span class="cstat-no" title="statement not covered" >                    &lt;/article&gt;</span>
-<span class="cstat-no" title="statement not covered" >                &lt;/section&gt;</span>
-<span class="cstat-no" title="statement not covered" >            &lt;/main&gt;</span>
+                        &lt;/button&gt;
+                    &lt;/article&gt;
+                &lt;/section&gt;
+            &lt;/main&gt;
         );
-<span class="cstat-no" title="statement not covered" >    }</span>
-&nbsp;
-<span class="cstat-no" title="statement not covered" >    if (result?.success) {</span>
-<span class="cstat-no" title="statement not covered" >        const isAccepted = rsvpParams.response === 'accept';</span>
+    }
+&nbsp;
+    if (result?.success) {
+        const isAccepted = rsvpParams.response === 'accept';
         
-<span class="cstat-no" title="statement not covered" >        return (</span>
-<span class="cstat-no" title="statement not covered" >            &lt;main className="rsvp-page"&gt;</span>
-<span class="cstat-no" title="statement not covered" >                &lt;section className="rsvp-container"&gt;</span>
-<span class="cstat-no" title="statement not covered" >                    &lt;article className="success-card"&gt;</span>
-<span class="cstat-no" title="statement not covered" >                        &lt;header className="brand-header"&gt;</span>
-<span class="cstat-no" title="statement not covered" >                            &lt;h1 className="brand-title"&gt;PlanIT&lt;/h1&gt;</span>
-<span class="cstat-no" title="statement not covered" >                            &lt;p className="brand-subtitle"&gt;Event Management&lt;/p&gt;</span>
-<span class="cstat-no" title="statement not covered" >                        &lt;/header&gt;</span>
-&nbsp;
-<span class="cstat-no" title="statement not covered" >                        &lt;section className={`status-section ${isAccepted ? 'accepted' : 'declined'}`}&gt;</span>
-<span class="cstat-no" title="statement not covered" >                            &lt;div className="status-icon"&gt;</span>
-<span class="cstat-no" title="statement not covered" >                            &lt;/div&gt;</span>
-<span class="cstat-no" title="statement not covered" >                            &lt;h2 className="status-title"&gt;</span>
-<span class="cstat-no" title="statement not covered" >                                {isAccepted ? 'RSVP Confirmed!' : 'Response Received'}</span>
-<span class="cstat-no" title="statement not covered" >                            &lt;/h2&gt;</span>
-<span class="cstat-no" title="statement not covered" >                        &lt;/section&gt;</span>
-&nbsp;
-<span class="cstat-no" title="statement not covered" >                        &lt;section className="event-details"&gt;</span>
-<span class="cstat-no" title="statement not covered" >                            &lt;h3 className="event-title"&gt;{eventData?.name || 'Event'}&lt;/h3&gt;</span>
-<span class="cstat-no" title="statement not covered" >                            {eventData?.date &amp;&amp; (</span>
-<span class="cstat-no" title="statement not covered" >                                &lt;p className="event-date"&gt;</span>
-<span class="cstat-no" title="statement not covered" >                                    {new Date(eventData.date).toLocaleDateString()}</span>
-<span class="cstat-no" title="statement not covered" >                                &lt;/p&gt;</span>
+        return (
+            &lt;main className="rsvp-page"&gt;
+                &lt;section className="rsvp-container"&gt;
+                    &lt;article className="success-card"&gt;
+                        &lt;header className="brand-header"&gt;
+                            &lt;h1 className="brand-title"&gt;PlanIT&lt;/h1&gt;
+                            &lt;p className="brand-subtitle"&gt;Event Management&lt;/p&gt;
+                        &lt;/header&gt;
+&nbsp;
+                        &lt;section className={`status-section ${isAccepted ? 'accepted' : 'declined'}`}&gt;
+                            &lt;div className="status-icon"&gt;
+                            &lt;/div&gt;
+                            &lt;h2 className="status-title"&gt;
+                                {isAccepted ? 'RSVP Confirmed!' : 'Response Received'}
+                            &lt;/h2&gt;
+                        &lt;/section&gt;
+&nbsp;
+                        &lt;section className="event-details"&gt;
+                            &lt;h3 className="event-title"&gt;{eventData?.<span class="branch-0 cbranch-no" title="branch not covered" >name || 'Event'}&lt;</span>/h3&gt;
+                            {eventData?.date &amp;&amp; (
+                                &lt;p className="event-date"&gt;
+                                    {new Date(eventData.date).toLocaleDateString()}
+                                &lt;/p&gt;
                             )}
-<span class="cstat-no" title="statement not covered" >                        &lt;/section&gt;</span>
-&nbsp;
-<span class="cstat-no" title="statement not covered" >                        &lt;section className="message-section"&gt;</span>
-<span class="cstat-no" title="statement not covered" >                            &lt;p className="main-message"&gt;</span>
-<span class="cstat-no" title="statement not covered" >                                {isAccepted </span>
-<span class="cstat-no" title="statement not covered" >                                    ? `Thank you, ${guestData?.firstname || 'Guest'}! We're excited to have you join us.`</span>
-<span class="cstat-no" title="statement not covered" >                                    : `Thank you for your response, ${guestData?.firstname || 'Guest'}. We're sorry you won't be able to join us.`</span>
+                        &lt;/section&gt;
+&nbsp;
+                        &lt;section className="message-section"&gt;
+                            &lt;p className="main-message"&gt;
+                                {isAccepted 
+                                    ? `Thank you, ${guestData?.<span class="branch-0 cbranch-no" title="branch not covered" >firstname || 'Guest'}</span>! We're excited to have you join us.`
+                                    : `Thank you for your response, ${guestData?.<span class="branch-0 cbranch-no" title="branch not covered" >firstname || 'Guest'}</span>. We're sorry you won't be able to join us.`
                                 }
-<span class="cstat-no" title="statement not covered" >                            &lt;/p&gt;</span>
+                            &lt;/p&gt;
                             
-<span class="cstat-no" title="statement not covered" >                            {!isAccepted &amp;&amp; (</span>
-<span class="cstat-no" title="statement not covered" >                                &lt;p className="additional-message"&gt;</span>
+                            {!isAccepted &amp;&amp; (
+                                &lt;p className="additional-message"&gt;
                                     If your plans change, please feel free to contact the event organizer.
-<span class="cstat-no" title="statement not covered" >                                &lt;/p&gt;</span>
+                                &lt;/p&gt;
                             )}
-<span class="cstat-no" title="statement not covered" >                        &lt;/section&gt;</span>
-&nbsp;
-<span class="cstat-no" title="statement not covered" >                        &lt;section className="confirmation-section"&gt;</span>
-<span class="cstat-no" title="statement not covered" >                            &lt;p className="confirmation-text"&gt;</span>
-<span class="cstat-no" title="statement not covered" >                                A confirmation email has been sent to {guestData?.email || 'your email address'}.</span>
-<span class="cstat-no" title="statement not covered" >                            &lt;/p&gt;</span>
-<span class="cstat-no" title="statement not covered" >                        &lt;/section&gt;</span>
-&nbsp;
-<span class="cstat-no" title="statement not covered" >                        &lt;footer className="rsvp-footer"&gt;</span>
-<span class="cstat-no" title="statement not covered" >                            &lt;p&gt;Best regards,&lt;/p&gt;</span>
-<span class="cstat-no" title="statement not covered" >                            &lt;strong&gt;The PlanIT Team&lt;/strong&gt;</span>
-<span class="cstat-no" title="statement not covered" >                        &lt;/footer&gt;</span>
-<span class="cstat-no" title="statement not covered" >                    &lt;/article&gt;</span>
-<span class="cstat-no" title="statement not covered" >                &lt;/section&gt;</span>
-<span class="cstat-no" title="statement not covered" >            &lt;/main&gt;</span>
+                        &lt;/section&gt;
+&nbsp;
+                        &lt;section className="confirmation-section"&gt;
+                            &lt;p className="confirmation-text"&gt;
+                                A confirmation email has been sent to {guestData?.<span class="branch-0 cbranch-no" title="branch not covered" >email || 'your email address'}.</span>
+                            &lt;/p&gt;
+                        &lt;/section&gt;
+&nbsp;
+                        &lt;footer className="rsvp-footer"&gt;
+                            &lt;p&gt;Best regards,&lt;/p&gt;
+                            &lt;strong&gt;The PlanIT Team&lt;/strong&gt;
+                        &lt;/footer&gt;
+                    &lt;/article&gt;
+                &lt;/section&gt;
+            &lt;/main&gt;
         );
-<span class="cstat-no" title="statement not covered" >    }</span>
+<span class="branch-0 cbranch-no" title="branch not covered" >    }</span>
 &nbsp;
 <span class="cstat-no" title="statement not covered" >    return null;</span>
 <span class="cstat-no" title="statement not covered" >}</span></pre></td></tr></table></pre>
@@ -661,11 +661,7 @@
             <div class='footer quiet pad2 space-top1 center small'>
                 Code coverage generated by
                 <a href="https://istanbul.js.org/" target="_blank" rel="noopener noreferrer">istanbul</a>
-<<<<<<< HEAD
-                at 2025-09-29T23:57:26.984Z
-=======
                 at 2025-09-30T10:49:42.632Z
->>>>>>> 735e2fca
             </div>
         <script src="../../../prettify.js"></script>
         <script>
