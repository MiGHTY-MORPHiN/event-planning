
<!doctype html>
<html lang="en">

<head>
    <title>Code coverage report for src/pages/planner/PlannerAllEvents.jsx</title>
    <meta charset="utf-8" />
    <link rel="stylesheet" href="../../../prettify.css" />
    <link rel="stylesheet" href="../../../base.css" />
    <link rel="shortcut icon" type="image/x-icon" href="../../../favicon.png" />
    <meta name="viewport" content="width=device-width, initial-scale=1" />
    <style type='text/css'>
        .coverage-summary .sorter {
            background-image: url(../../../sort-arrow-sprite.png);
        }
    </style>
</head>
    
<body>
<div class='wrapper'>
    <div class='pad1'>
        <h1><a href="../../../index.html">All files</a> / <a href="index.html">src/pages/planner</a> PlannerAllEvents.jsx</h1>
        <div class='clearfix'>
            
            <div class='fl pad1y space-right2'>
                <span class="strong">2.89% </span>
                <span class="quiet">Statements</span>
                <span class='fraction'>5/173</span>
            </div>
        
            
            <div class='fl pad1y space-right2'>
                <span class="strong">100% </span>
                <span class="quiet">Branches</span>
                <span class='fraction'>0/0</span>
            </div>
        
            
            <div class='fl pad1y space-right2'>
                <span class="strong">0% </span>
                <span class="quiet">Functions</span>
                <span class='fraction'>0/3</span>
            </div>
        
            
            <div class='fl pad1y space-right2'>
                <span class="strong">2.89% </span>
                <span class="quiet">Lines</span>
                <span class='fraction'>5/173</span>
            </div>
        
            
        </div>
        <p class="quiet">
            Press <em>n</em> or <em>j</em> to go to the next uncovered block, <em>b</em>, <em>p</em> or <em>k</em> for the previous block.
        </p>
        <template id="filterTemplate">
            <div class="quiet">
                Filter:
                <input type="search" id="fileSearch">
            </div>
        </template>
    </div>
    <div class='status-line low'></div>
    <pre><table class="coverage">
<tr><td class="line-count quiet"><a name='L1'></a><a href='#L1'>1</a>
<a name='L2'></a><a href='#L2'>2</a>
<a name='L3'></a><a href='#L3'>3</a>
<a name='L4'></a><a href='#L4'>4</a>
<a name='L5'></a><a href='#L5'>5</a>
<a name='L6'></a><a href='#L6'>6</a>
<a name='L7'></a><a href='#L7'>7</a>
<a name='L8'></a><a href='#L8'>8</a>
<a name='L9'></a><a href='#L9'>9</a>
<a name='L10'></a><a href='#L10'>10</a>
<a name='L11'></a><a href='#L11'>11</a>
<a name='L12'></a><a href='#L12'>12</a>
<a name='L13'></a><a href='#L13'>13</a>
<a name='L14'></a><a href='#L14'>14</a>
<a name='L15'></a><a href='#L15'>15</a>
<a name='L16'></a><a href='#L16'>16</a>
<a name='L17'></a><a href='#L17'>17</a>
<a name='L18'></a><a href='#L18'>18</a>
<a name='L19'></a><a href='#L19'>19</a>
<a name='L20'></a><a href='#L20'>20</a>
<a name='L21'></a><a href='#L21'>21</a>
<a name='L22'></a><a href='#L22'>22</a>
<a name='L23'></a><a href='#L23'>23</a>
<a name='L24'></a><a href='#L24'>24</a>
<a name='L25'></a><a href='#L25'>25</a>
<a name='L26'></a><a href='#L26'>26</a>
<a name='L27'></a><a href='#L27'>27</a>
<a name='L28'></a><a href='#L28'>28</a>
<a name='L29'></a><a href='#L29'>29</a>
<a name='L30'></a><a href='#L30'>30</a>
<a name='L31'></a><a href='#L31'>31</a>
<a name='L32'></a><a href='#L32'>32</a>
<a name='L33'></a><a href='#L33'>33</a>
<a name='L34'></a><a href='#L34'>34</a>
<a name='L35'></a><a href='#L35'>35</a>
<a name='L36'></a><a href='#L36'>36</a>
<a name='L37'></a><a href='#L37'>37</a>
<a name='L38'></a><a href='#L38'>38</a>
<a name='L39'></a><a href='#L39'>39</a>
<a name='L40'></a><a href='#L40'>40</a>
<a name='L41'></a><a href='#L41'>41</a>
<a name='L42'></a><a href='#L42'>42</a>
<a name='L43'></a><a href='#L43'>43</a>
<a name='L44'></a><a href='#L44'>44</a>
<a name='L45'></a><a href='#L45'>45</a>
<a name='L46'></a><a href='#L46'>46</a>
<a name='L47'></a><a href='#L47'>47</a>
<a name='L48'></a><a href='#L48'>48</a>
<a name='L49'></a><a href='#L49'>49</a>
<a name='L50'></a><a href='#L50'>50</a>
<a name='L51'></a><a href='#L51'>51</a>
<a name='L52'></a><a href='#L52'>52</a>
<a name='L53'></a><a href='#L53'>53</a>
<a name='L54'></a><a href='#L54'>54</a>
<a name='L55'></a><a href='#L55'>55</a>
<a name='L56'></a><a href='#L56'>56</a>
<a name='L57'></a><a href='#L57'>57</a>
<a name='L58'></a><a href='#L58'>58</a>
<a name='L59'></a><a href='#L59'>59</a>
<a name='L60'></a><a href='#L60'>60</a>
<a name='L61'></a><a href='#L61'>61</a>
<a name='L62'></a><a href='#L62'>62</a>
<a name='L63'></a><a href='#L63'>63</a>
<a name='L64'></a><a href='#L64'>64</a>
<a name='L65'></a><a href='#L65'>65</a>
<a name='L66'></a><a href='#L66'>66</a>
<a name='L67'></a><a href='#L67'>67</a>
<a name='L68'></a><a href='#L68'>68</a>
<a name='L69'></a><a href='#L69'>69</a>
<a name='L70'></a><a href='#L70'>70</a>
<a name='L71'></a><a href='#L71'>71</a>
<a name='L72'></a><a href='#L72'>72</a>
<a name='L73'></a><a href='#L73'>73</a>
<a name='L74'></a><a href='#L74'>74</a>
<a name='L75'></a><a href='#L75'>75</a>
<a name='L76'></a><a href='#L76'>76</a>
<a name='L77'></a><a href='#L77'>77</a>
<a name='L78'></a><a href='#L78'>78</a>
<a name='L79'></a><a href='#L79'>79</a>
<a name='L80'></a><a href='#L80'>80</a>
<a name='L81'></a><a href='#L81'>81</a>
<a name='L82'></a><a href='#L82'>82</a>
<a name='L83'></a><a href='#L83'>83</a>
<a name='L84'></a><a href='#L84'>84</a>
<a name='L85'></a><a href='#L85'>85</a>
<a name='L86'></a><a href='#L86'>86</a>
<a name='L87'></a><a href='#L87'>87</a>
<a name='L88'></a><a href='#L88'>88</a>
<a name='L89'></a><a href='#L89'>89</a>
<a name='L90'></a><a href='#L90'>90</a>
<a name='L91'></a><a href='#L91'>91</a>
<a name='L92'></a><a href='#L92'>92</a>
<a name='L93'></a><a href='#L93'>93</a>
<a name='L94'></a><a href='#L94'>94</a>
<a name='L95'></a><a href='#L95'>95</a>
<a name='L96'></a><a href='#L96'>96</a>
<a name='L97'></a><a href='#L97'>97</a>
<a name='L98'></a><a href='#L98'>98</a>
<a name='L99'></a><a href='#L99'>99</a>
<a name='L100'></a><a href='#L100'>100</a>
<a name='L101'></a><a href='#L101'>101</a>
<a name='L102'></a><a href='#L102'>102</a>
<a name='L103'></a><a href='#L103'>103</a>
<a name='L104'></a><a href='#L104'>104</a>
<a name='L105'></a><a href='#L105'>105</a>
<a name='L106'></a><a href='#L106'>106</a>
<a name='L107'></a><a href='#L107'>107</a>
<a name='L108'></a><a href='#L108'>108</a>
<a name='L109'></a><a href='#L109'>109</a>
<a name='L110'></a><a href='#L110'>110</a>
<a name='L111'></a><a href='#L111'>111</a>
<a name='L112'></a><a href='#L112'>112</a>
<a name='L113'></a><a href='#L113'>113</a>
<a name='L114'></a><a href='#L114'>114</a>
<a name='L115'></a><a href='#L115'>115</a>
<a name='L116'></a><a href='#L116'>116</a>
<a name='L117'></a><a href='#L117'>117</a>
<a name='L118'></a><a href='#L118'>118</a>
<a name='L119'></a><a href='#L119'>119</a>
<a name='L120'></a><a href='#L120'>120</a>
<a name='L121'></a><a href='#L121'>121</a>
<a name='L122'></a><a href='#L122'>122</a>
<a name='L123'></a><a href='#L123'>123</a>
<a name='L124'></a><a href='#L124'>124</a>
<a name='L125'></a><a href='#L125'>125</a>
<a name='L126'></a><a href='#L126'>126</a>
<a name='L127'></a><a href='#L127'>127</a>
<a name='L128'></a><a href='#L128'>128</a>
<a name='L129'></a><a href='#L129'>129</a>
<a name='L130'></a><a href='#L130'>130</a>
<a name='L131'></a><a href='#L131'>131</a>
<a name='L132'></a><a href='#L132'>132</a>
<a name='L133'></a><a href='#L133'>133</a>
<a name='L134'></a><a href='#L134'>134</a>
<a name='L135'></a><a href='#L135'>135</a>
<a name='L136'></a><a href='#L136'>136</a>
<a name='L137'></a><a href='#L137'>137</a>
<a name='L138'></a><a href='#L138'>138</a>
<a name='L139'></a><a href='#L139'>139</a>
<a name='L140'></a><a href='#L140'>140</a>
<a name='L141'></a><a href='#L141'>141</a>
<a name='L142'></a><a href='#L142'>142</a>
<a name='L143'></a><a href='#L143'>143</a>
<a name='L144'></a><a href='#L144'>144</a>
<a name='L145'></a><a href='#L145'>145</a>
<a name='L146'></a><a href='#L146'>146</a>
<a name='L147'></a><a href='#L147'>147</a>
<a name='L148'></a><a href='#L148'>148</a>
<a name='L149'></a><a href='#L149'>149</a>
<a name='L150'></a><a href='#L150'>150</a>
<a name='L151'></a><a href='#L151'>151</a>
<a name='L152'></a><a href='#L152'>152</a>
<a name='L153'></a><a href='#L153'>153</a>
<a name='L154'></a><a href='#L154'>154</a>
<a name='L155'></a><a href='#L155'>155</a>
<a name='L156'></a><a href='#L156'>156</a>
<a name='L157'></a><a href='#L157'>157</a>
<a name='L158'></a><a href='#L158'>158</a>
<a name='L159'></a><a href='#L159'>159</a>
<a name='L160'></a><a href='#L160'>160</a>
<a name='L161'></a><a href='#L161'>161</a>
<a name='L162'></a><a href='#L162'>162</a>
<a name='L163'></a><a href='#L163'>163</a>
<a name='L164'></a><a href='#L164'>164</a>
<a name='L165'></a><a href='#L165'>165</a>
<a name='L166'></a><a href='#L166'>166</a>
<a name='L167'></a><a href='#L167'>167</a>
<a name='L168'></a><a href='#L168'>168</a>
<a name='L169'></a><a href='#L169'>169</a>
<a name='L170'></a><a href='#L170'>170</a>
<a name='L171'></a><a href='#L171'>171</a>
<a name='L172'></a><a href='#L172'>172</a>
<a name='L173'></a><a href='#L173'>173</a>
<a name='L174'></a><a href='#L174'>174</a>
<a name='L175'></a><a href='#L175'>175</a>
<a name='L176'></a><a href='#L176'>176</a>
<a name='L177'></a><a href='#L177'>177</a>
<a name='L178'></a><a href='#L178'>178</a>
<a name='L179'></a><a href='#L179'>179</a>
<a name='L180'></a><a href='#L180'>180</a>
<a name='L181'></a><a href='#L181'>181</a>
<a name='L182'></a><a href='#L182'>182</a>
<a name='L183'></a><a href='#L183'>183</a>
<a name='L184'></a><a href='#L184'>184</a>
<a name='L185'></a><a href='#L185'>185</a>
<a name='L186'></a><a href='#L186'>186</a>
<a name='L187'></a><a href='#L187'>187</a>
<a name='L188'></a><a href='#L188'>188</a>
<a name='L189'></a><a href='#L189'>189</a>
<a name='L190'></a><a href='#L190'>190</a>
<a name='L191'></a><a href='#L191'>191</a>
<a name='L192'></a><a href='#L192'>192</a>
<a name='L193'></a><a href='#L193'>193</a>
<a name='L194'></a><a href='#L194'>194</a>
<a name='L195'></a><a href='#L195'>195</a>
<a name='L196'></a><a href='#L196'>196</a>
<a name='L197'></a><a href='#L197'>197</a>
<a name='L198'></a><a href='#L198'>198</a>
<a name='L199'></a><a href='#L199'>199</a>
<a name='L200'></a><a href='#L200'>200</a>
<a name='L201'></a><a href='#L201'>201</a>
<a name='L202'></a><a href='#L202'>202</a>
<a name='L203'></a><a href='#L203'>203</a>
<a name='L204'></a><a href='#L204'>204</a>
<a name='L205'></a><a href='#L205'>205</a>
<a name='L206'></a><a href='#L206'>206</a>
<a name='L207'></a><a href='#L207'>207</a>
<a name='L208'></a><a href='#L208'>208</a>
<a name='L209'></a><a href='#L209'>209</a>
<a name='L210'></a><a href='#L210'>210</a>
<a name='L211'></a><a href='#L211'>211</a></td><td class="line-coverage quiet"><span class="cline-any cline-yes">1x</span>
<span class="cline-any cline-yes">1x</span>
<span class="cline-any cline-yes">1x</span>
<span class="cline-any cline-yes">1x</span>
<span class="cline-any cline-neutral">&nbsp;</span>
<span class="cline-any cline-yes">1x</span>
<span class="cline-any cline-neutral">&nbsp;</span>
<span class="cline-any cline-no">&nbsp;</span>
<span class="cline-any cline-neutral">&nbsp;</span>
<span class="cline-any cline-no">&nbsp;</span>
<span class="cline-any cline-no">&nbsp;</span>
<span class="cline-any cline-no">&nbsp;</span>
<span class="cline-any cline-no">&nbsp;</span>
<span class="cline-any cline-no">&nbsp;</span>
<span class="cline-any cline-no">&nbsp;</span>
<span class="cline-any cline-no">&nbsp;</span>
<span class="cline-any cline-no">&nbsp;</span>
<span class="cline-any cline-neutral">&nbsp;</span>
<span class="cline-any cline-no">&nbsp;</span>
<span class="cline-any cline-no">&nbsp;</span>
<span class="cline-any cline-no">&nbsp;</span>
<span class="cline-any cline-no">&nbsp;</span>
<span class="cline-any cline-no">&nbsp;</span>
<span class="cline-any cline-no">&nbsp;</span>
<span class="cline-any cline-no">&nbsp;</span>
<span class="cline-any cline-neutral">&nbsp;</span>
<span class="cline-any cline-no">&nbsp;</span>
<span class="cline-any cline-no">&nbsp;</span>
<span class="cline-any cline-no">&nbsp;</span>
<span class="cline-any cline-no">&nbsp;</span>
<span class="cline-any cline-no">&nbsp;</span>
<span class="cline-any cline-no">&nbsp;</span>
<span class="cline-any cline-no">&nbsp;</span>
<span class="cline-any cline-no">&nbsp;</span>
<span class="cline-any cline-no">&nbsp;</span>
<span class="cline-any cline-no">&nbsp;</span>
<span class="cline-any cline-no">&nbsp;</span>
<span class="cline-any cline-no">&nbsp;</span>
<span class="cline-any cline-no">&nbsp;</span>
<span class="cline-any cline-no">&nbsp;</span>
<span class="cline-any cline-no">&nbsp;</span>
<span class="cline-any cline-no">&nbsp;</span>
<span class="cline-any cline-no">&nbsp;</span>
<span class="cline-any cline-no">&nbsp;</span>
<span class="cline-any cline-neutral">&nbsp;</span>
<span class="cline-any cline-no">&nbsp;</span>
<span class="cline-any cline-no">&nbsp;</span>
<span class="cline-any cline-no">&nbsp;</span>
<span class="cline-any cline-no">&nbsp;</span>
<span class="cline-any cline-neutral">&nbsp;</span>
<span class="cline-any cline-no">&nbsp;</span>
<span class="cline-any cline-neutral">&nbsp;</span>
<span class="cline-any cline-no">&nbsp;</span>
<span class="cline-any cline-no">&nbsp;</span>
<span class="cline-any cline-neutral">&nbsp;</span>
<span class="cline-any cline-no">&nbsp;</span>
<span class="cline-any cline-no">&nbsp;</span>
<span class="cline-any cline-no">&nbsp;</span>
<span class="cline-any cline-no">&nbsp;</span>
<span class="cline-any cline-neutral">&nbsp;</span>
<span class="cline-any cline-neutral">&nbsp;</span>
<span class="cline-any cline-no">&nbsp;</span>
<span class="cline-any cline-no">&nbsp;</span>
<span class="cline-any cline-no">&nbsp;</span>
<span class="cline-any cline-neutral">&nbsp;</span>
<span class="cline-any cline-neutral">&nbsp;</span>
<span class="cline-any cline-no">&nbsp;</span>
<span class="cline-any cline-no">&nbsp;</span>
<span class="cline-any cline-no">&nbsp;</span>
<span class="cline-any cline-neutral">&nbsp;</span>
<span class="cline-any cline-no">&nbsp;</span>
<span class="cline-any cline-no">&nbsp;</span>
<span class="cline-any cline-neutral">&nbsp;</span>
<span class="cline-any cline-no">&nbsp;</span>
<span class="cline-any cline-neutral">&nbsp;</span>
<span class="cline-any cline-no">&nbsp;</span>
<span class="cline-any cline-no">&nbsp;</span>
<span class="cline-any cline-no">&nbsp;</span>
<span class="cline-any cline-no">&nbsp;</span>
<span class="cline-any cline-no">&nbsp;</span>
<span class="cline-any cline-no">&nbsp;</span>
<span class="cline-any cline-neutral">&nbsp;</span>
<span class="cline-any cline-neutral">&nbsp;</span>
<span class="cline-any cline-no">&nbsp;</span>
<span class="cline-any cline-neutral">&nbsp;</span>
<span class="cline-any cline-no">&nbsp;</span>
<span class="cline-any cline-no">&nbsp;</span>
<span class="cline-any cline-no">&nbsp;</span>
<span class="cline-any cline-neutral">&nbsp;</span>
<span class="cline-any cline-no">&nbsp;</span>
<span class="cline-any cline-no">&nbsp;</span>
<span class="cline-any cline-no">&nbsp;</span>
<span class="cline-any cline-no">&nbsp;</span>
<span class="cline-any cline-no">&nbsp;</span>
<span class="cline-any cline-no">&nbsp;</span>
<span class="cline-any cline-neutral">&nbsp;</span>
<span class="cline-any cline-no">&nbsp;</span>
<span class="cline-any cline-no">&nbsp;</span>
<span class="cline-any cline-no">&nbsp;</span>
<span class="cline-any cline-neutral">&nbsp;</span>
<span class="cline-any cline-no">&nbsp;</span>
<span class="cline-any cline-no">&nbsp;</span>
<span class="cline-any cline-no">&nbsp;</span>
<span class="cline-any cline-no">&nbsp;</span>
<span class="cline-any cline-no">&nbsp;</span>
<span class="cline-any cline-no">&nbsp;</span>
<span class="cline-any cline-no">&nbsp;</span>
<span class="cline-any cline-neutral">&nbsp;</span>
<span class="cline-any cline-no">&nbsp;</span>
<span class="cline-any cline-no">&nbsp;</span>
<span class="cline-any cline-no">&nbsp;</span>
<span class="cline-any cline-no">&nbsp;</span>
<span class="cline-any cline-no">&nbsp;</span>
<span class="cline-any cline-no">&nbsp;</span>
<span class="cline-any cline-no">&nbsp;</span>
<span class="cline-any cline-no">&nbsp;</span>
<span class="cline-any cline-no">&nbsp;</span>
<span class="cline-any cline-no">&nbsp;</span>
<span class="cline-any cline-no">&nbsp;</span>
<span class="cline-any cline-no">&nbsp;</span>
<span class="cline-any cline-no">&nbsp;</span>
<span class="cline-any cline-no">&nbsp;</span>
<span class="cline-any cline-no">&nbsp;</span>
<span class="cline-any cline-no">&nbsp;</span>
<span class="cline-any cline-no">&nbsp;</span>
<span class="cline-any cline-no">&nbsp;</span>
<span class="cline-any cline-no">&nbsp;</span>
<span class="cline-any cline-no">&nbsp;</span>
<span class="cline-any cline-neutral">&nbsp;</span>
<span class="cline-any cline-no">&nbsp;</span>
<span class="cline-any cline-no">&nbsp;</span>
<span class="cline-any cline-neutral">&nbsp;</span>
<span class="cline-any cline-no">&nbsp;</span>
<span class="cline-any cline-no">&nbsp;</span>
<span class="cline-any cline-no">&nbsp;</span>
<span class="cline-any cline-no">&nbsp;</span>
<span class="cline-any cline-no">&nbsp;</span>
<span class="cline-any cline-no">&nbsp;</span>
<span class="cline-any cline-no">&nbsp;</span>
<span class="cline-any cline-neutral">&nbsp;</span>
<span class="cline-any cline-no">&nbsp;</span>
<span class="cline-any cline-neutral">&nbsp;</span>
<span class="cline-any cline-no">&nbsp;</span>
<span class="cline-any cline-neutral">&nbsp;</span>
<span class="cline-any cline-no">&nbsp;</span>
<span class="cline-any cline-no">&nbsp;</span>
<span class="cline-any cline-no">&nbsp;</span>
<span class="cline-any cline-no">&nbsp;</span>
<span class="cline-any cline-no">&nbsp;</span>
<span class="cline-any cline-no">&nbsp;</span>
<span class="cline-any cline-no">&nbsp;</span>
<span class="cline-any cline-no">&nbsp;</span>
<span class="cline-any cline-no">&nbsp;</span>
<span class="cline-any cline-no">&nbsp;</span>
<span class="cline-any cline-no">&nbsp;</span>
<span class="cline-any cline-no">&nbsp;</span>
<span class="cline-any cline-no">&nbsp;</span>
<span class="cline-any cline-neutral">&nbsp;</span>
<span class="cline-any cline-no">&nbsp;</span>
<span class="cline-any cline-no">&nbsp;</span>
<span class="cline-any cline-no">&nbsp;</span>
<span class="cline-any cline-no">&nbsp;</span>
<span class="cline-any cline-no">&nbsp;</span>
<span class="cline-any cline-no">&nbsp;</span>
<span class="cline-any cline-neutral">&nbsp;</span>
<span class="cline-any cline-no">&nbsp;</span>
<span class="cline-any cline-no">&nbsp;</span>
<span class="cline-any cline-no">&nbsp;</span>
<span class="cline-any cline-no">&nbsp;</span>
<span class="cline-any cline-no">&nbsp;</span>
<span class="cline-any cline-neutral">&nbsp;</span>
<span class="cline-any cline-no">&nbsp;</span>
<span class="cline-any cline-no">&nbsp;</span>
<span class="cline-any cline-no">&nbsp;</span>
<span class="cline-any cline-no">&nbsp;</span>
<span class="cline-any cline-no">&nbsp;</span>
<span class="cline-any cline-neutral">&nbsp;</span>
<span class="cline-any cline-no">&nbsp;</span>
<span class="cline-any cline-no">&nbsp;</span>
<span class="cline-any cline-no">&nbsp;</span>
<span class="cline-any cline-no">&nbsp;</span>
<span class="cline-any cline-no">&nbsp;</span>
<span class="cline-any cline-neutral">&nbsp;</span>
<span class="cline-any cline-no">&nbsp;</span>
<span class="cline-any cline-no">&nbsp;</span>
<span class="cline-any cline-no">&nbsp;</span>
<span class="cline-any cline-no">&nbsp;</span>
<span class="cline-any cline-no">&nbsp;</span>
<span class="cline-any cline-neutral">&nbsp;</span>
<span class="cline-any cline-no">&nbsp;</span>
<span class="cline-any cline-no">&nbsp;</span>
<span class="cline-any cline-no">&nbsp;</span>
<span class="cline-any cline-neutral">&nbsp;</span>
<span class="cline-any cline-no">&nbsp;</span>
<span class="cline-any cline-no">&nbsp;</span>
<span class="cline-any cline-no">&nbsp;</span>
<span class="cline-any cline-no">&nbsp;</span>
<span class="cline-any cline-no">&nbsp;</span>
<span class="cline-any cline-no">&nbsp;</span>
<span class="cline-any cline-no">&nbsp;</span>
<span class="cline-any cline-no">&nbsp;</span>
<span class="cline-any cline-no">&nbsp;</span>
<span class="cline-any cline-neutral">&nbsp;</span>
<span class="cline-any cline-no">&nbsp;</span>
<span class="cline-any cline-no">&nbsp;</span>
<span class="cline-any cline-no">&nbsp;</span>
<span class="cline-any cline-neutral">&nbsp;</span>
<span class="cline-any cline-no">&nbsp;</span>
<span class="cline-any cline-no">&nbsp;</span>
<span class="cline-any cline-neutral">&nbsp;</span>
<span class="cline-any cline-no">&nbsp;</span></td><td class="text"><pre class="prettyprint lang-js">import { useState } from 'react';
import { useEffect } from 'react';
import { useNavigate } from "react-router-dom";
import "./PlannerAllEvents.css"
&nbsp;
import { getAuth } from "firebase/auth";
&nbsp;
<span class="cstat-no" title="statement not covered" ><span class="fstat-no" title="function not covered" >function EventCard({event, onSelectEvent}){</span></span>
&nbsp;
<span class="cstat-no" title="statement not covered" >    const getStatusColor = (status) =&gt; {</span>
<span class="cstat-no" title="statement not covered" >        switch(status) {</span>
<span class="cstat-no" title="statement not covered" >            case 'upcoming': return '#10b981';</span>
<span class="cstat-no" title="statement not covered" >            case 'in-progress': return '#f59e0b';</span>
<span class="cstat-no" title="statement not covered" >            case 'completed': return '#6b7280';</span>
<span class="cstat-no" title="statement not covered" >            default: return '#6366f1';</span>
<span class="cstat-no" title="statement not covered" >        }</span>
<span class="cstat-no" title="statement not covered" >    };</span>
&nbsp;
<span class="cstat-no" title="statement not covered" >    return(</span>
<span class="cstat-no" title="statement not covered" >        &lt;section className="event-card"&gt;</span>
<span class="cstat-no" title="statement not covered" >            &lt;section className="event-header"&gt;</span>
<span class="cstat-no" title="statement not covered" >                &lt;h3&gt;{event.name}&lt;/h3&gt;</span>
<span class="cstat-no" title="statement not covered" >                &lt;section </span>
<span class="cstat-no" title="statement not covered" >                    className="event-status" </span>
<span class="cstat-no" title="statement not covered" >                    style={{backgroundColor: getStatusColor(event.status)}}</span>
                &gt;
<span class="cstat-no" title="statement not covered" >                    {event.status}</span>
<span class="cstat-no" title="statement not covered" >                &lt;/section&gt;</span>
<span class="cstat-no" title="statement not covered" >            &lt;/section&gt;</span>
<span class="cstat-no" title="statement not covered" >            &lt;section className="event-details"&gt;</span>
<span class="cstat-no" title="statement not covered" >                &lt;p className="event-date"&gt; {formatDate(event.date)}&lt;/p&gt;</span>
<span class="cstat-no" title="statement not covered" >                &lt;p className="event-location"&gt; {event.location}&lt;/p&gt;</span>
<span class="cstat-no" title="statement not covered" >                &lt;p className="event-attendees"&gt; {event.expectedGuestCount} attendees&lt;/p&gt;</span>
<span class="cstat-no" title="statement not covered" >                &lt;p className="event-budget"&gt; R{event.budget.toLocaleString()}&lt;/p&gt;</span>
<span class="cstat-no" title="statement not covered" >            &lt;/section&gt;</span>
<span class="cstat-no" title="statement not covered" >            &lt;section className="event-description"&gt;</span>
<span class="cstat-no" title="statement not covered" >                &lt;p&gt;{event.description}&lt;/p&gt;</span>
<span class="cstat-no" title="statement not covered" >            &lt;/section&gt;</span>
<span class="cstat-no" title="statement not covered" >            &lt;section className="event-buttons"&gt;</span>
<span class="cstat-no" title="statement not covered" >                &lt;button </span>
<span class="cstat-no" title="statement not covered" >                    data-testid="select-event-button"</span>
<span class="cstat-no" title="statement not covered" >                    className="select-btn"</span>
<span class="cstat-no" title="statement not covered" >                    onClick={() =&gt; onSelectEvent(event)}</span>
<span class="cstat-no" title="statement not covered" >                &gt;</span>
                    Select Event
<span class="cstat-no" title="statement not covered" >                &lt;/button&gt;</span>
<span class="cstat-no" title="statement not covered" >                &lt;button className="quick-view-btn"&gt;Quick View&lt;/button&gt;</span>
<span class="cstat-no" title="statement not covered" >            &lt;/section&gt;</span>
<span class="cstat-no" title="statement not covered" >        &lt;/section&gt;</span>
    );
<span class="cstat-no" title="statement not covered" >}</span>
&nbsp;
<span class="cstat-no" title="statement not covered" ><span class="fstat-no" title="function not covered" >function formatDate(date) {</span></span>
<span class="cstat-no" title="statement not covered" >    if (!date) return "";</span>
&nbsp;
<span class="cstat-no" title="statement not covered" >    if(typeof date === 'object' &amp;&amp; typeof date._seconds === 'number' &amp;&amp; typeof date._nanoseconds === 'number') {</span>
<span class="cstat-no" title="statement not covered" >        const jsDate = new Date( date._seconds * 1000 + date._nanoseconds / 1e6);</span>
<span class="cstat-no" title="statement not covered" >        return jsDate.toLocaleString();</span>
<span class="cstat-no" title="statement not covered" >    }</span>
&nbsp;
    // Already a JS Date
<span class="cstat-no" title="statement not covered" >    if (date instanceof Date) {</span>
<span class="cstat-no" title="statement not covered" >        return date.toLocaleString();</span>
<span class="cstat-no" title="statement not covered" >    }</span>
&nbsp;
    // String
<span class="cstat-no" title="statement not covered" >    if (typeof date === "string") {</span>
<span class="cstat-no" title="statement not covered" >        return new Date(date).toLocaleString();</span>
<span class="cstat-no" title="statement not covered" >    }</span>
&nbsp;
<span class="cstat-no" title="statement not covered" >    return String(date); // fallback</span>
<span class="cstat-no" title="statement not covered" >}</span>
&nbsp;
<span class="cstat-no" title="statement not covered" ><span class="fstat-no" title="function not covered" >export default function PlannerAllEvents({setActivePage, onSelectEvent}){</span></span>
&nbsp;
<span class="cstat-no" title="statement not covered" >    const plannerId = "";</span>
<span class="cstat-no" title="statement not covered" >    const [search, setSearch] = useState("");</span>
<span class="cstat-no" title="statement not covered" >    const [statusFilter, setStatusFilter] = useState("All");</span>
<span class="cstat-no" title="statement not covered" >    const [sortBy, setSortBy] = useState("date");</span>
<span class="cstat-no" title="statement not covered" >    const [events, setEvents] = useState([]);</span>
<span class="cstat-no" title="statement not covered" >    const navigate = useNavigate();</span>
&nbsp;
   
<span class="cstat-no" title="statement not covered" >    const fetchPlannerEvents = async () =&gt; {</span>
&nbsp;
<span class="cstat-no" title="statement not covered" >        const auth = getAuth();</span>
<span class="cstat-no" title="statement not covered" >        const user = auth.currentUser;</span>
<span class="cstat-no" title="statement not covered" >        const token = await user.getIdToken(true);</span>
&nbsp;
<span class="cstat-no" title="statement not covered" >        const res = await fetch(`https://us-central1-planit-sdp.cloudfunctions.net/api/planner/me/events`, {</span>
<span class="cstat-no" title="statement not covered" >            headers: {</span>
<span class="cstat-no" title="statement not covered" >                "Authorization": `Bearer ${token}`</span>
<span class="cstat-no" title="statement not covered" >            }</span>
<span class="cstat-no" title="statement not covered" >        });</span>
<span class="cstat-no" title="statement not covered" >        if (!res.ok) return []; </span>
&nbsp;
<span class="cstat-no" title="statement not covered" >  const data = await res.json();</span>
<span class="cstat-no" title="statement not covered" >  return data.events || [];</span>
<span class="cstat-no" title="statement not covered" >    };</span>
&nbsp;
<span class="cstat-no" title="statement not covered" >    useEffect(() =&gt; {</span>
<span class="cstat-no" title="statement not covered" >        async function loadEvents() {</span>
<span class="cstat-no" title="statement not covered" >            const events = await fetchPlannerEvents(plannerId);</span>
<span class="cstat-no" title="statement not covered" >            setEvents(events);</span>
<span class="cstat-no" title="statement not covered" >        }</span>
<span class="cstat-no" title="statement not covered" >        loadEvents();</span>
<span class="cstat-no" title="statement not covered" >    }, [plannerId]);</span>
&nbsp;
<span class="cstat-no" title="statement not covered" >    const filteredEvents = events</span>
<span class="cstat-no" title="statement not covered" >        .filter(event =&gt; </span>
<span class="cstat-no" title="statement not covered" >            (event.name.toLowerCase().includes(search.toLowerCase()) || </span>
<span class="cstat-no" title="statement not covered" >             event.location.toLowerCase().includes(search.toLowerCase())) &amp;&amp;</span>
<span class="cstat-no" title="statement not covered" >            (statusFilter === "All" || event.status === statusFilter)</span>
<span class="cstat-no" title="statement not covered" >        )</span>
<span class="cstat-no" title="statement not covered" >        .sort((a, b) =&gt; {</span>
<span class="cstat-no" title="statement not covered" >            switch(sortBy) {</span>
<span class="cstat-no" title="statement not covered" >                case 'date':</span>
<span class="cstat-no" title="statement not covered" >                    return new Date(a.date) - new Date(b.date);</span>
<span class="cstat-no" title="statement not covered" >                case 'name':</span>
<span class="cstat-no" title="statement not covered" >                    return a.name.localeCompare(b.name);</span>
<span class="cstat-no" title="statement not covered" >                case 'budget':</span>
<span class="cstat-no" title="statement not covered" >                    return b.budget - a.budget;</span>
<span class="cstat-no" title="statement not covered" >                case 'attendees':</span>
<span class="cstat-no" title="statement not covered" >                    return b.expectedGuestCount - a.expectedGuestCount;</span>
<span class="cstat-no" title="statement not covered" >                default:</span>
<span class="cstat-no" title="statement not covered" >                    return 0;</span>
<span class="cstat-no" title="statement not covered" >            }</span>
<span class="cstat-no" title="statement not covered" >        });</span>
&nbsp;
<span class="cstat-no" title="statement not covered" >    return(</span>
<span class="cstat-no" title="statement not covered" >        &lt;section data-testid="planner-all-events" className="events-list"&gt;</span>
&nbsp;
<span class="cstat-no" title="statement not covered" >            &lt;section className="events-header"&gt;</span>
<span class="cstat-no" title="statement not covered" >                &lt;h2&gt;My Events&lt;/h2&gt;</span>
<span class="cstat-no" title="statement not covered" >                &lt;p className="events-subtitle"&gt;Manage and track all your events&lt;/p&gt;</span>
<span class="cstat-no" title="statement not covered" >                &lt;button </span>
<span class="cstat-no" title="statement not covered" >                    className="create-event-btn"</span>
<span class="cstat-no" title="statement not covered" >                    onClick={() =&gt; navigate("/planner/new-event")}</span>
<span class="cstat-no" title="statement not covered" >                &gt;</span>
                    + New Event
<span class="cstat-no" title="statement not covered" >                &lt;/button&gt;</span>
&nbsp;
<span class="cstat-no" title="statement not covered" >            &lt;/section&gt;</span>
&nbsp;
<span class="cstat-no" title="statement not covered" >            &lt;section className="events-controls"&gt;</span>
<span class="cstat-no" title="statement not covered" >                &lt;section className="search-sort"&gt;</span>
<span class="cstat-no" title="statement not covered" >                    &lt;input </span>
<span class="cstat-no" title="statement not covered" >                        type="text" </span>
<span class="cstat-no" title="statement not covered" >                        placeholder="Search events..." </span>
<span class="cstat-no" title="statement not covered" >                        value={search} </span>
<span class="cstat-no" title="statement not covered" >                        onChange={(e) =&gt; setSearch(e.target.value)}</span>
<span class="cstat-no" title="statement not covered" >                        className="search-bar"</span>
<span class="cstat-no" title="statement not covered" >                    /&gt;</span>
<span class="cstat-no" title="statement not covered" >                    &lt;select </span>
<span class="cstat-no" title="statement not covered" >                        value={sortBy} </span>
<span class="cstat-no" title="statement not covered" >                        onChange={(e) =&gt; setSortBy(e.target.value)} </span>
<span class="cstat-no" title="statement not covered" >                        className="sort-select"</span>
                    &gt;
<span class="cstat-no" title="statement not covered" >                        &lt;option value="date"&gt;Sort by Date&lt;/option&gt;</span>
<span class="cstat-no" title="statement not covered" >                        &lt;option value="name"&gt;Sort by Name&lt;/option&gt;</span>
<span class="cstat-no" title="statement not covered" >                        &lt;option value="budget"&gt;Sort by Budget&lt;/option&gt;</span>
<span class="cstat-no" title="statement not covered" >                        &lt;option value="attendees"&gt;Sort by Attendees&lt;/option&gt;</span>
<span class="cstat-no" title="statement not covered" >                    &lt;/select&gt;</span>
<span class="cstat-no" title="statement not covered" >                &lt;/section&gt;</span>
                
<span class="cstat-no" title="statement not covered" >                &lt;section className="status-filters"&gt;</span>
<span class="cstat-no" title="statement not covered" >                    &lt;button </span>
<span class="cstat-no" title="statement not covered" >                        className={`status-filter-btn ${statusFilter === "All" ? "active" : ""}`}</span>
<span class="cstat-no" title="statement not covered" >                        onClick={() =&gt; setStatusFilter("All")}</span>
<span class="cstat-no" title="statement not covered" >                    &gt;</span>
                        All Events
<span class="cstat-no" title="statement not covered" >                    &lt;/button&gt;</span>
<span class="cstat-no" title="statement not covered" >                    &lt;button </span>
<span class="cstat-no" title="statement not covered" >                        className={`status-filter-btn ${statusFilter === "upcoming" ? "active" : ""}`}</span>
<span class="cstat-no" title="statement not covered" >                        onClick={() =&gt; setStatusFilter("upcoming")}</span>
<span class="cstat-no" title="statement not covered" >                    &gt;</span>
                        Upcoming
<span class="cstat-no" title="statement not covered" >                    &lt;/button&gt;</span>
<span class="cstat-no" title="statement not covered" >                    &lt;button </span>
<span class="cstat-no" title="statement not covered" >                        className={`status-filter-btn ${statusFilter === "in-progress" ? "active" : ""}`}</span>
<span class="cstat-no" title="statement not covered" >                        onClick={() =&gt; setStatusFilter("planning")}</span>
<span class="cstat-no" title="statement not covered" >                    &gt;</span>
                        In Progress
<span class="cstat-no" title="statement not covered" >                    &lt;/button&gt;</span>
<span class="cstat-no" title="statement not covered" >                    &lt;button </span>
<span class="cstat-no" title="statement not covered" >                        className={`status-filter-btn ${statusFilter === "completed" ? "active" : ""}`}</span>
<span class="cstat-no" title="statement not covered" >                        onClick={() =&gt; setStatusFilter("completed")}</span>
<span class="cstat-no" title="statement not covered" >                    &gt;</span>
                        Completed
<span class="cstat-no" title="statement not covered" >                    &lt;/button&gt;</span>
<span class="cstat-no" title="statement not covered" >                &lt;/section&gt;</span>
<span class="cstat-no" title="statement not covered" >            &lt;/section&gt;</span>
&nbsp;
<span class="cstat-no" title="statement not covered" >            &lt;section className="events-grid"&gt;</span>
<span class="cstat-no" title="statement not covered" >                {filteredEvents.length &gt; 0 ? (</span>
<span class="cstat-no" title="statement not covered" >                    filteredEvents.map((event) =&gt; (</span>
<span class="cstat-no" title="statement not covered" >                        &lt;EventCard </span>
<span class="cstat-no" title="statement not covered" >                            key={event.id} </span>
<span class="cstat-no" title="statement not covered" >                            event={event} </span>
<span class="cstat-no" title="statement not covered" >                            onSelectEvent={onSelectEvent}</span>
<span class="cstat-no" title="statement not covered" >                        /&gt;</span>
<span class="cstat-no" title="statement not covered" >                    ))</span>
                ) : (
<span class="cstat-no" title="statement not covered" >                    &lt;section className="no-events"&gt;</span>
<span class="cstat-no" title="statement not covered" >                        &lt;p&gt;No events found matching your criteria&lt;/p&gt;</span>
<span class="cstat-no" title="statement not covered" >                    &lt;/section&gt;</span>
                )}
<span class="cstat-no" title="statement not covered" >            &lt;/section&gt;</span>
<span class="cstat-no" title="statement not covered" >        &lt;/section&gt;</span>
    );
<span class="cstat-no" title="statement not covered" >}</span></pre></td></tr></table></pre>

                <div class='push'></div><!-- for sticky footer -->
            </div><!-- /wrapper -->
            <div class='footer quiet pad2 space-top1 center small'>
                Code coverage generated by
                <a href="https://istanbul.js.org/" target="_blank" rel="noopener noreferrer">istanbul</a>
<<<<<<< HEAD
                at 2025-09-29T23:57:26.984Z
=======
                at 2025-09-30T10:49:42.632Z
>>>>>>> 735e2fca
            </div>
        <script src="../../../prettify.js"></script>
        <script>
            window.onload = function () {
                prettyPrint();
            };
        </script>
        <script src="../../../sorter.js"></script>
        <script src="../../../block-navigation.js"></script>
    </body>
</html>
    <|MERGE_RESOLUTION|>--- conflicted
+++ resolved
@@ -23,30 +23,30 @@
         <div class='clearfix'>
             
             <div class='fl pad1y space-right2'>
-                <span class="strong">2.89% </span>
+                <span class="strong">94.21% </span>
                 <span class="quiet">Statements</span>
-                <span class='fraction'>5/173</span>
+                <span class='fraction'>163/173</span>
             </div>
         
             
             <div class='fl pad1y space-right2'>
-                <span class="strong">100% </span>
+                <span class="strong">65.85% </span>
                 <span class="quiet">Branches</span>
-                <span class='fraction'>0/0</span>
+                <span class='fraction'>27/41</span>
             </div>
         
             
             <div class='fl pad1y space-right2'>
-                <span class="strong">0% </span>
+                <span class="strong">64.28% </span>
                 <span class="quiet">Functions</span>
-                <span class='fraction'>0/3</span>
+                <span class='fraction'>9/14</span>
             </div>
         
             
             <div class='fl pad1y space-right2'>
-                <span class="strong">2.89% </span>
+                <span class="strong">94.21% </span>
                 <span class="quiet">Lines</span>
-                <span class='fraction'>5/173</span>
+                <span class='fraction'>163/173</span>
             </div>
         
             
@@ -61,7 +61,7 @@
             </div>
         </template>
     </div>
-    <div class='status-line low'></div>
+    <div class='status-line high'></div>
     <pre><table class="coverage">
 <tr><td class="line-count quiet"><a name='L1'></a><a href='#L1'>1</a>
 <a name='L2'></a><a href='#L2'>2</a>
@@ -280,431 +280,427 @@
 <span class="cline-any cline-neutral">&nbsp;</span>
 <span class="cline-any cline-yes">1x</span>
 <span class="cline-any cline-neutral">&nbsp;</span>
-<span class="cline-any cline-no">&nbsp;</span>
-<span class="cline-any cline-neutral">&nbsp;</span>
-<span class="cline-any cline-no">&nbsp;</span>
-<span class="cline-any cline-no">&nbsp;</span>
-<span class="cline-any cline-no">&nbsp;</span>
-<span class="cline-any cline-no">&nbsp;</span>
-<span class="cline-any cline-no">&nbsp;</span>
-<span class="cline-any cline-no">&nbsp;</span>
-<span class="cline-any cline-no">&nbsp;</span>
-<span class="cline-any cline-no">&nbsp;</span>
-<span class="cline-any cline-neutral">&nbsp;</span>
-<span class="cline-any cline-no">&nbsp;</span>
-<span class="cline-any cline-no">&nbsp;</span>
-<span class="cline-any cline-no">&nbsp;</span>
-<span class="cline-any cline-no">&nbsp;</span>
-<span class="cline-any cline-no">&nbsp;</span>
-<span class="cline-any cline-no">&nbsp;</span>
-<span class="cline-any cline-no">&nbsp;</span>
-<span class="cline-any cline-neutral">&nbsp;</span>
-<span class="cline-any cline-no">&nbsp;</span>
-<span class="cline-any cline-no">&nbsp;</span>
-<span class="cline-any cline-no">&nbsp;</span>
-<span class="cline-any cline-no">&nbsp;</span>
-<span class="cline-any cline-no">&nbsp;</span>
-<span class="cline-any cline-no">&nbsp;</span>
-<span class="cline-any cline-no">&nbsp;</span>
-<span class="cline-any cline-no">&nbsp;</span>
-<span class="cline-any cline-no">&nbsp;</span>
-<span class="cline-any cline-no">&nbsp;</span>
-<span class="cline-any cline-no">&nbsp;</span>
-<span class="cline-any cline-no">&nbsp;</span>
-<span class="cline-any cline-no">&nbsp;</span>
-<span class="cline-any cline-no">&nbsp;</span>
-<span class="cline-any cline-no">&nbsp;</span>
-<span class="cline-any cline-no">&nbsp;</span>
-<span class="cline-any cline-no">&nbsp;</span>
-<span class="cline-any cline-no">&nbsp;</span>
-<span class="cline-any cline-neutral">&nbsp;</span>
-<span class="cline-any cline-no">&nbsp;</span>
-<span class="cline-any cline-no">&nbsp;</span>
-<span class="cline-any cline-no">&nbsp;</span>
-<span class="cline-any cline-no">&nbsp;</span>
-<span class="cline-any cline-neutral">&nbsp;</span>
-<span class="cline-any cline-no">&nbsp;</span>
-<span class="cline-any cline-neutral">&nbsp;</span>
-<span class="cline-any cline-no">&nbsp;</span>
-<span class="cline-any cline-no">&nbsp;</span>
-<span class="cline-any cline-neutral">&nbsp;</span>
-<span class="cline-any cline-no">&nbsp;</span>
-<span class="cline-any cline-no">&nbsp;</span>
-<span class="cline-any cline-no">&nbsp;</span>
-<span class="cline-any cline-no">&nbsp;</span>
-<span class="cline-any cline-neutral">&nbsp;</span>
-<span class="cline-any cline-neutral">&nbsp;</span>
-<span class="cline-any cline-no">&nbsp;</span>
-<span class="cline-any cline-no">&nbsp;</span>
-<span class="cline-any cline-no">&nbsp;</span>
-<span class="cline-any cline-neutral">&nbsp;</span>
-<span class="cline-any cline-neutral">&nbsp;</span>
-<span class="cline-any cline-no">&nbsp;</span>
-<span class="cline-any cline-no">&nbsp;</span>
-<span class="cline-any cline-no">&nbsp;</span>
-<span class="cline-any cline-neutral">&nbsp;</span>
-<span class="cline-any cline-no">&nbsp;</span>
-<span class="cline-any cline-no">&nbsp;</span>
-<span class="cline-any cline-neutral">&nbsp;</span>
-<span class="cline-any cline-no">&nbsp;</span>
-<span class="cline-any cline-neutral">&nbsp;</span>
-<span class="cline-any cline-no">&nbsp;</span>
-<span class="cline-any cline-no">&nbsp;</span>
-<span class="cline-any cline-no">&nbsp;</span>
-<span class="cline-any cline-no">&nbsp;</span>
-<span class="cline-any cline-no">&nbsp;</span>
-<span class="cline-any cline-no">&nbsp;</span>
-<span class="cline-any cline-neutral">&nbsp;</span>
-<span class="cline-any cline-neutral">&nbsp;</span>
-<span class="cline-any cline-no">&nbsp;</span>
-<span class="cline-any cline-neutral">&nbsp;</span>
-<span class="cline-any cline-no">&nbsp;</span>
-<span class="cline-any cline-no">&nbsp;</span>
-<span class="cline-any cline-no">&nbsp;</span>
-<span class="cline-any cline-neutral">&nbsp;</span>
-<span class="cline-any cline-no">&nbsp;</span>
-<span class="cline-any cline-no">&nbsp;</span>
-<span class="cline-any cline-no">&nbsp;</span>
-<span class="cline-any cline-no">&nbsp;</span>
-<span class="cline-any cline-no">&nbsp;</span>
-<span class="cline-any cline-no">&nbsp;</span>
-<span class="cline-any cline-neutral">&nbsp;</span>
-<span class="cline-any cline-no">&nbsp;</span>
-<span class="cline-any cline-no">&nbsp;</span>
-<span class="cline-any cline-no">&nbsp;</span>
-<span class="cline-any cline-neutral">&nbsp;</span>
-<span class="cline-any cline-no">&nbsp;</span>
-<span class="cline-any cline-no">&nbsp;</span>
-<span class="cline-any cline-no">&nbsp;</span>
-<span class="cline-any cline-no">&nbsp;</span>
-<span class="cline-any cline-no">&nbsp;</span>
-<span class="cline-any cline-no">&nbsp;</span>
-<span class="cline-any cline-no">&nbsp;</span>
-<span class="cline-any cline-neutral">&nbsp;</span>
-<span class="cline-any cline-no">&nbsp;</span>
-<span class="cline-any cline-no">&nbsp;</span>
-<span class="cline-any cline-no">&nbsp;</span>
-<span class="cline-any cline-no">&nbsp;</span>
-<span class="cline-any cline-no">&nbsp;</span>
-<span class="cline-any cline-no">&nbsp;</span>
-<span class="cline-any cline-no">&nbsp;</span>
-<span class="cline-any cline-no">&nbsp;</span>
-<span class="cline-any cline-no">&nbsp;</span>
-<span class="cline-any cline-no">&nbsp;</span>
-<span class="cline-any cline-no">&nbsp;</span>
-<span class="cline-any cline-no">&nbsp;</span>
-<span class="cline-any cline-no">&nbsp;</span>
-<span class="cline-any cline-no">&nbsp;</span>
-<span class="cline-any cline-no">&nbsp;</span>
-<span class="cline-any cline-no">&nbsp;</span>
-<span class="cline-any cline-no">&nbsp;</span>
-<span class="cline-any cline-no">&nbsp;</span>
-<span class="cline-any cline-no">&nbsp;</span>
-<span class="cline-any cline-no">&nbsp;</span>
-<span class="cline-any cline-neutral">&nbsp;</span>
-<span class="cline-any cline-no">&nbsp;</span>
-<span class="cline-any cline-no">&nbsp;</span>
-<span class="cline-any cline-neutral">&nbsp;</span>
-<span class="cline-any cline-no">&nbsp;</span>
-<span class="cline-any cline-no">&nbsp;</span>
-<span class="cline-any cline-no">&nbsp;</span>
-<span class="cline-any cline-no">&nbsp;</span>
-<span class="cline-any cline-no">&nbsp;</span>
-<span class="cline-any cline-no">&nbsp;</span>
-<span class="cline-any cline-no">&nbsp;</span>
-<span class="cline-any cline-neutral">&nbsp;</span>
-<span class="cline-any cline-no">&nbsp;</span>
-<span class="cline-any cline-neutral">&nbsp;</span>
-<span class="cline-any cline-no">&nbsp;</span>
-<span class="cline-any cline-neutral">&nbsp;</span>
-<span class="cline-any cline-no">&nbsp;</span>
-<span class="cline-any cline-no">&nbsp;</span>
-<span class="cline-any cline-no">&nbsp;</span>
-<span class="cline-any cline-no">&nbsp;</span>
-<span class="cline-any cline-no">&nbsp;</span>
-<span class="cline-any cline-no">&nbsp;</span>
-<span class="cline-any cline-no">&nbsp;</span>
-<span class="cline-any cline-no">&nbsp;</span>
-<span class="cline-any cline-no">&nbsp;</span>
-<span class="cline-any cline-no">&nbsp;</span>
-<span class="cline-any cline-no">&nbsp;</span>
-<span class="cline-any cline-no">&nbsp;</span>
-<span class="cline-any cline-no">&nbsp;</span>
-<span class="cline-any cline-neutral">&nbsp;</span>
-<span class="cline-any cline-no">&nbsp;</span>
-<span class="cline-any cline-no">&nbsp;</span>
-<span class="cline-any cline-no">&nbsp;</span>
-<span class="cline-any cline-no">&nbsp;</span>
-<span class="cline-any cline-no">&nbsp;</span>
-<span class="cline-any cline-no">&nbsp;</span>
-<span class="cline-any cline-neutral">&nbsp;</span>
-<span class="cline-any cline-no">&nbsp;</span>
-<span class="cline-any cline-no">&nbsp;</span>
-<span class="cline-any cline-no">&nbsp;</span>
-<span class="cline-any cline-no">&nbsp;</span>
-<span class="cline-any cline-no">&nbsp;</span>
-<span class="cline-any cline-neutral">&nbsp;</span>
-<span class="cline-any cline-no">&nbsp;</span>
-<span class="cline-any cline-no">&nbsp;</span>
-<span class="cline-any cline-no">&nbsp;</span>
-<span class="cline-any cline-no">&nbsp;</span>
-<span class="cline-any cline-no">&nbsp;</span>
-<span class="cline-any cline-neutral">&nbsp;</span>
-<span class="cline-any cline-no">&nbsp;</span>
-<span class="cline-any cline-no">&nbsp;</span>
-<span class="cline-any cline-no">&nbsp;</span>
-<span class="cline-any cline-no">&nbsp;</span>
-<span class="cline-any cline-no">&nbsp;</span>
-<span class="cline-any cline-neutral">&nbsp;</span>
-<span class="cline-any cline-no">&nbsp;</span>
-<span class="cline-any cline-no">&nbsp;</span>
-<span class="cline-any cline-no">&nbsp;</span>
-<span class="cline-any cline-no">&nbsp;</span>
-<span class="cline-any cline-no">&nbsp;</span>
-<span class="cline-any cline-neutral">&nbsp;</span>
-<span class="cline-any cline-no">&nbsp;</span>
-<span class="cline-any cline-no">&nbsp;</span>
-<span class="cline-any cline-no">&nbsp;</span>
-<span class="cline-any cline-neutral">&nbsp;</span>
-<span class="cline-any cline-no">&nbsp;</span>
-<span class="cline-any cline-no">&nbsp;</span>
-<span class="cline-any cline-no">&nbsp;</span>
-<span class="cline-any cline-no">&nbsp;</span>
-<span class="cline-any cline-no">&nbsp;</span>
-<span class="cline-any cline-no">&nbsp;</span>
-<span class="cline-any cline-no">&nbsp;</span>
-<span class="cline-any cline-no">&nbsp;</span>
-<span class="cline-any cline-no">&nbsp;</span>
-<span class="cline-any cline-neutral">&nbsp;</span>
-<span class="cline-any cline-no">&nbsp;</span>
-<span class="cline-any cline-no">&nbsp;</span>
-<span class="cline-any cline-no">&nbsp;</span>
-<span class="cline-any cline-neutral">&nbsp;</span>
-<span class="cline-any cline-no">&nbsp;</span>
-<span class="cline-any cline-no">&nbsp;</span>
-<span class="cline-any cline-neutral">&nbsp;</span>
-<span class="cline-any cline-no">&nbsp;</span></td><td class="text"><pre class="prettyprint lang-js">import { useState } from 'react';
+<span class="cline-any cline-yes">23x</span>
+<span class="cline-any cline-neutral">&nbsp;</span>
+<span class="cline-any cline-yes">23x</span>
+<span class="cline-any cline-yes">23x</span>
+<span class="cline-any cline-yes">23x</span>
+<span class="cline-any cline-yes">23x</span>
+<span class="cline-any cline-yes">23x</span>
+<span class="cline-any cline-yes">23x</span>
+<span class="cline-any cline-yes">23x</span>
+<span class="cline-any cline-yes">23x</span>
+<span class="cline-any cline-neutral">&nbsp;</span>
+<span class="cline-any cline-yes">23x</span>
+<span class="cline-any cline-yes">23x</span>
+<span class="cline-any cline-yes">23x</span>
+<span class="cline-any cline-yes">23x</span>
+<span class="cline-any cline-yes">23x</span>
+<span class="cline-any cline-yes">23x</span>
+<span class="cline-any cline-yes">23x</span>
+<span class="cline-any cline-neutral">&nbsp;</span>
+<span class="cline-any cline-yes">23x</span>
+<span class="cline-any cline-yes">23x</span>
+<span class="cline-any cline-yes">23x</span>
+<span class="cline-any cline-yes">23x</span>
+<span class="cline-any cline-yes">23x</span>
+<span class="cline-any cline-yes">23x</span>
+<span class="cline-any cline-yes">23x</span>
+<span class="cline-any cline-yes">23x</span>
+<span class="cline-any cline-yes">23x</span>
+<span class="cline-any cline-yes">23x</span>
+<span class="cline-any cline-yes">23x</span>
+<span class="cline-any cline-yes">23x</span>
+<span class="cline-any cline-yes">23x</span>
+<span class="cline-any cline-yes">23x</span>
+<span class="cline-any cline-yes">23x</span>
+<span class="cline-any cline-yes">23x</span>
+<span class="cline-any cline-yes">23x</span>
+<span class="cline-any cline-yes">23x</span>
+<span class="cline-any cline-neutral">&nbsp;</span>
+<span class="cline-any cline-yes">23x</span>
+<span class="cline-any cline-yes">23x</span>
+<span class="cline-any cline-yes">23x</span>
+<span class="cline-any cline-yes">23x</span>
+<span class="cline-any cline-neutral">&nbsp;</span>
+<span class="cline-any cline-yes">23x</span>
+<span class="cline-any cline-neutral">&nbsp;</span>
+<span class="cline-any cline-yes">23x</span>
+<span class="cline-any cline-yes">23x</span>
+<span class="cline-any cline-neutral">&nbsp;</span>
+<span class="cline-any cline-yes">23x</span>
+<span class="cline-any cline-no">&nbsp;</span>
+<span class="cline-any cline-no">&nbsp;</span>
+<span class="cline-any cline-no">&nbsp;</span>
+<span class="cline-any cline-neutral">&nbsp;</span>
+<span class="cline-any cline-neutral">&nbsp;</span>
+<span class="cline-any cline-yes">23x</span>
+<span class="cline-any cline-no">&nbsp;</span>
+<span class="cline-any cline-no">&nbsp;</span>
+<span class="cline-any cline-neutral">&nbsp;</span>
+<span class="cline-any cline-neutral">&nbsp;</span>
+<span class="cline-any cline-yes">23x</span>
+<span class="cline-any cline-yes">23x</span>
+<span class="cline-any cline-yes">23x</span>
+<span class="cline-any cline-neutral">&nbsp;</span>
+<span class="cline-any cline-no">&nbsp;</span>
+<span class="cline-any cline-no">&nbsp;</span>
+<span class="cline-any cline-neutral">&nbsp;</span>
+<span class="cline-any cline-yes">16x</span>
+<span class="cline-any cline-neutral">&nbsp;</span>
+<span class="cline-any cline-yes">16x</span>
+<span class="cline-any cline-yes">16x</span>
+<span class="cline-any cline-yes">16x</span>
+<span class="cline-any cline-yes">16x</span>
+<span class="cline-any cline-yes">16x</span>
+<span class="cline-any cline-yes">16x</span>
+<span class="cline-any cline-neutral">&nbsp;</span>
+<span class="cline-any cline-neutral">&nbsp;</span>
+<span class="cline-any cline-yes">16x</span>
+<span class="cline-any cline-neutral">&nbsp;</span>
+<span class="cline-any cline-yes">6x</span>
+<span class="cline-any cline-yes">6x</span>
+<span class="cline-any cline-yes">6x</span>
+<span class="cline-any cline-neutral">&nbsp;</span>
+<span class="cline-any cline-yes">6x</span>
+<span class="cline-any cline-yes">6x</span>
+<span class="cline-any cline-yes">6x</span>
+<span class="cline-any cline-yes">6x</span>
+<span class="cline-any cline-yes">6x</span>
+<span class="cline-any cline-yes">6x</span>
+<span class="cline-any cline-neutral">&nbsp;</span>
+<span class="cline-any cline-yes">6x</span>
+<span class="cline-any cline-yes">6x</span>
+<span class="cline-any cline-yes">6x</span>
+<span class="cline-any cline-neutral">&nbsp;</span>
+<span class="cline-any cline-yes">16x</span>
+<span class="cline-any cline-yes">6x</span>
+<span class="cline-any cline-yes">6x</span>
+<span class="cline-any cline-yes">6x</span>
+<span class="cline-any cline-yes">6x</span>
+<span class="cline-any cline-yes">6x</span>
+<span class="cline-any cline-yes">16x</span>
+<span class="cline-any cline-neutral">&nbsp;</span>
+<span class="cline-any cline-yes">16x</span>
+<span class="cline-any cline-yes">16x</span>
+<span class="cline-any cline-yes">30x</span>
+<span class="cline-any cline-yes">5x</span>
+<span class="cline-any cline-yes">25x</span>
+<span class="cline-any cline-yes">16x</span>
+<span class="cline-any cline-yes">16x</span>
+<span class="cline-any cline-yes">28x</span>
+<span class="cline-any cline-yes">28x</span>
+<span class="cline-any cline-yes">24x</span>
+<span class="cline-any cline-yes">28x</span>
+<span class="cline-any cline-yes">4x</span>
+<span class="cline-any cline-yes">28x</span>
+<span class="cline-any cline-no">&nbsp;</span>
+<span class="cline-any cline-yes">28x</span>
+<span class="cline-any cline-no">&nbsp;</span>
+<span class="cline-any cline-yes">28x</span>
+<span class="cline-any cline-no">&nbsp;</span>
+<span class="cline-any cline-yes">28x</span>
+<span class="cline-any cline-yes">16x</span>
+<span class="cline-any cline-neutral">&nbsp;</span>
+<span class="cline-any cline-yes">16x</span>
+<span class="cline-any cline-yes">16x</span>
+<span class="cline-any cline-neutral">&nbsp;</span>
+<span class="cline-any cline-yes">16x</span>
+<span class="cline-any cline-yes">16x</span>
+<span class="cline-any cline-yes">16x</span>
+<span class="cline-any cline-yes">16x</span>
+<span class="cline-any cline-yes">16x</span>
+<span class="cline-any cline-yes">16x</span>
+<span class="cline-any cline-yes">16x</span>
+<span class="cline-any cline-neutral">&nbsp;</span>
+<span class="cline-any cline-yes">16x</span>
+<span class="cline-any cline-neutral">&nbsp;</span>
+<span class="cline-any cline-yes">16x</span>
+<span class="cline-any cline-neutral">&nbsp;</span>
+<span class="cline-any cline-yes">16x</span>
+<span class="cline-any cline-yes">16x</span>
+<span class="cline-any cline-yes">16x</span>
+<span class="cline-any cline-yes">16x</span>
+<span class="cline-any cline-yes">16x</span>
+<span class="cline-any cline-yes">16x</span>
+<span class="cline-any cline-yes">16x</span>
+<span class="cline-any cline-yes">16x</span>
+<span class="cline-any cline-yes">16x</span>
+<span class="cline-any cline-yes">16x</span>
+<span class="cline-any cline-yes">16x</span>
+<span class="cline-any cline-yes">16x</span>
+<span class="cline-any cline-yes">16x</span>
+<span class="cline-any cline-neutral">&nbsp;</span>
+<span class="cline-any cline-yes">16x</span>
+<span class="cline-any cline-yes">16x</span>
+<span class="cline-any cline-yes">16x</span>
+<span class="cline-any cline-yes">16x</span>
+<span class="cline-any cline-yes">16x</span>
+<span class="cline-any cline-yes">16x</span>
+<span class="cline-any cline-neutral">&nbsp;</span>
+<span class="cline-any cline-yes">16x</span>
+<span class="cline-any cline-yes">16x</span>
+<span class="cline-any cline-yes">16x</span>
+<span class="cline-any cline-yes">16x</span>
+<span class="cline-any cline-yes">16x</span>
+<span class="cline-any cline-neutral">&nbsp;</span>
+<span class="cline-any cline-yes">16x</span>
+<span class="cline-any cline-yes">16x</span>
+<span class="cline-any cline-yes">16x</span>
+<span class="cline-any cline-yes">16x</span>
+<span class="cline-any cline-yes">16x</span>
+<span class="cline-any cline-neutral">&nbsp;</span>
+<span class="cline-any cline-yes">16x</span>
+<span class="cline-any cline-yes">16x</span>
+<span class="cline-any cline-yes">16x</span>
+<span class="cline-any cline-yes">16x</span>
+<span class="cline-any cline-yes">16x</span>
+<span class="cline-any cline-neutral">&nbsp;</span>
+<span class="cline-any cline-yes">16x</span>
+<span class="cline-any cline-yes">16x</span>
+<span class="cline-any cline-yes">16x</span>
+<span class="cline-any cline-yes">16x</span>
+<span class="cline-any cline-yes">16x</span>
+<span class="cline-any cline-neutral">&nbsp;</span>
+<span class="cline-any cline-yes">16x</span>
+<span class="cline-any cline-yes">16x</span>
+<span class="cline-any cline-yes">16x</span>
+<span class="cline-any cline-neutral">&nbsp;</span>
+<span class="cline-any cline-yes">16x</span>
+<span class="cline-any cline-yes">16x</span>
+<span class="cline-any cline-yes">9x</span>
+<span class="cline-any cline-yes">23x</span>
+<span class="cline-any cline-yes">23x</span>
+<span class="cline-any cline-yes">23x</span>
+<span class="cline-any cline-yes">23x</span>
+<span class="cline-any cline-yes">23x</span>
+<span class="cline-any cline-yes">9x</span>
+<span class="cline-any cline-neutral">&nbsp;</span>
+<span class="cline-any cline-yes">7x</span>
+<span class="cline-any cline-yes">7x</span>
+<span class="cline-any cline-yes">7x</span>
+<span class="cline-any cline-neutral">&nbsp;</span>
+<span class="cline-any cline-yes">16x</span>
+<span class="cline-any cline-yes">16x</span>
+<span class="cline-any cline-neutral">&nbsp;</span>
+<span class="cline-any cline-yes">16x</span></td><td class="text"><pre class="prettyprint lang-js">import { useState } from 'react';
 import { useEffect } from 'react';
 import { useNavigate } from "react-router-dom";
 import "./PlannerAllEvents.css"
 &nbsp;
 import { getAuth } from "firebase/auth";
 &nbsp;
-<span class="cstat-no" title="statement not covered" ><span class="fstat-no" title="function not covered" >function EventCard({event, onSelectEvent}){</span></span>
-&nbsp;
-<span class="cstat-no" title="statement not covered" >    const getStatusColor = (status) =&gt; {</span>
-<span class="cstat-no" title="statement not covered" >        switch(status) {</span>
-<span class="cstat-no" title="statement not covered" >            case 'upcoming': return '#10b981';</span>
-<span class="cstat-no" title="statement not covered" >            case 'in-progress': return '#f59e0b';</span>
-<span class="cstat-no" title="statement not covered" >            case 'completed': return '#6b7280';</span>
-<span class="cstat-no" title="statement not covered" >            default: return '#6366f1';</span>
-<span class="cstat-no" title="statement not covered" >        }</span>
-<span class="cstat-no" title="statement not covered" >    };</span>
-&nbsp;
-<span class="cstat-no" title="statement not covered" >    return(</span>
-<span class="cstat-no" title="statement not covered" >        &lt;section className="event-card"&gt;</span>
-<span class="cstat-no" title="statement not covered" >            &lt;section className="event-header"&gt;</span>
-<span class="cstat-no" title="statement not covered" >                &lt;h3&gt;{event.name}&lt;/h3&gt;</span>
-<span class="cstat-no" title="statement not covered" >                &lt;section </span>
-<span class="cstat-no" title="statement not covered" >                    className="event-status" </span>
-<span class="cstat-no" title="statement not covered" >                    style={{backgroundColor: getStatusColor(event.status)}}</span>
+function EventCard({event, onSelectEvent}){
+&nbsp;
+    const getStatusColor = (status) =&gt; {
+        switch(status) {
+            case 'upcoming': return '#10b981';
+            case 'in-progress': return '#f59e0b';
+            case 'completed': return '#6b7280';
+<span class="branch-0 cbranch-no" title="branch not covered" >            default: return '#6366f1';</span>
+        }
+    };
+&nbsp;
+    return(
+        &lt;section className="event-card"&gt;
+            &lt;section className="event-header"&gt;
+                &lt;h3&gt;{event.name}&lt;/h3&gt;
+                &lt;section 
+                    className="event-status" 
+                    style={{backgroundColor: getStatusColor(event.status)}}
                 &gt;
-<span class="cstat-no" title="statement not covered" >                    {event.status}</span>
-<span class="cstat-no" title="statement not covered" >                &lt;/section&gt;</span>
-<span class="cstat-no" title="statement not covered" >            &lt;/section&gt;</span>
-<span class="cstat-no" title="statement not covered" >            &lt;section className="event-details"&gt;</span>
-<span class="cstat-no" title="statement not covered" >                &lt;p className="event-date"&gt; {formatDate(event.date)}&lt;/p&gt;</span>
-<span class="cstat-no" title="statement not covered" >                &lt;p className="event-location"&gt; {event.location}&lt;/p&gt;</span>
-<span class="cstat-no" title="statement not covered" >                &lt;p className="event-attendees"&gt; {event.expectedGuestCount} attendees&lt;/p&gt;</span>
-<span class="cstat-no" title="statement not covered" >                &lt;p className="event-budget"&gt; R{event.budget.toLocaleString()}&lt;/p&gt;</span>
-<span class="cstat-no" title="statement not covered" >            &lt;/section&gt;</span>
-<span class="cstat-no" title="statement not covered" >            &lt;section className="event-description"&gt;</span>
-<span class="cstat-no" title="statement not covered" >                &lt;p&gt;{event.description}&lt;/p&gt;</span>
-<span class="cstat-no" title="statement not covered" >            &lt;/section&gt;</span>
-<span class="cstat-no" title="statement not covered" >            &lt;section className="event-buttons"&gt;</span>
-<span class="cstat-no" title="statement not covered" >                &lt;button </span>
-<span class="cstat-no" title="statement not covered" >                    data-testid="select-event-button"</span>
-<span class="cstat-no" title="statement not covered" >                    className="select-btn"</span>
-<span class="cstat-no" title="statement not covered" >                    onClick={() =&gt; onSelectEvent(event)}</span>
-<span class="cstat-no" title="statement not covered" >                &gt;</span>
+                    {event.status}
+                &lt;/section&gt;
+            &lt;/section&gt;
+            &lt;section className="event-details"&gt;
+                &lt;p className="event-date"&gt; {formatDate(event.date)}&lt;/p&gt;
+                &lt;p className="event-location"&gt; {event.location}&lt;/p&gt;
+                &lt;p className="event-attendees"&gt; {event.expectedGuestCount} attendees&lt;/p&gt;
+                &lt;p className="event-budget"&gt; R{event.budget.toLocaleString()}&lt;/p&gt;
+            &lt;/section&gt;
+            &lt;section className="event-description"&gt;
+                &lt;p&gt;{event.description}&lt;/p&gt;
+            &lt;/section&gt;
+            &lt;section className="event-buttons"&gt;
+                &lt;button 
+                    data-testid="select-event-button"
+                    className="select-btn"
+                    onClick={<span class="fstat-no" title="function not covered" >() =&gt; onSelectEvent(event)}</span>
+                &gt;
                     Select Event
-<span class="cstat-no" title="statement not covered" >                &lt;/button&gt;</span>
-<span class="cstat-no" title="statement not covered" >                &lt;button className="quick-view-btn"&gt;Quick View&lt;/button&gt;</span>
-<span class="cstat-no" title="statement not covered" >            &lt;/section&gt;</span>
-<span class="cstat-no" title="statement not covered" >        &lt;/section&gt;</span>
+                &lt;/button&gt;
+                &lt;button className="quick-view-btn"&gt;Quick View&lt;/button&gt;
+            &lt;/section&gt;
+        &lt;/section&gt;
     );
-<span class="cstat-no" title="statement not covered" >}</span>
-&nbsp;
-<span class="cstat-no" title="statement not covered" ><span class="fstat-no" title="function not covered" >function formatDate(date) {</span></span>
-<span class="cstat-no" title="statement not covered" >    if (!date) return "";</span>
-&nbsp;
-<span class="cstat-no" title="statement not covered" >    if(typeof date === 'object' &amp;&amp; typeof date._seconds === 'number' &amp;&amp; typeof date._nanoseconds === 'number') {</span>
+}
+&nbsp;
+function formatDate(date) {
+    if (!date) <span class="branch-0 cbranch-no" title="branch not covered" >return "";</span>
+&nbsp;
+    if(typeof date === <span class="branch-0 cbranch-no" title="branch not covered" >'object' &amp;&amp; typeof date._seconds === <span class="branch-0 cbranch-no" title="branch not covered" >'number' &amp;&amp; t</span>ypeof date._nanoseconds === 'number') <span class="branch-0 cbranch-no" title="branch not covered" >{</span></span>
 <span class="cstat-no" title="statement not covered" >        const jsDate = new Date( date._seconds * 1000 + date._nanoseconds / 1e6);</span>
 <span class="cstat-no" title="statement not covered" >        return jsDate.toLocaleString();</span>
 <span class="cstat-no" title="statement not covered" >    }</span>
 &nbsp;
     // Already a JS Date
-<span class="cstat-no" title="statement not covered" >    if (date instanceof Date) {</span>
+    if (date instanceof Date) <span class="branch-0 cbranch-no" title="branch not covered" >{</span>
 <span class="cstat-no" title="statement not covered" >        return date.toLocaleString();</span>
 <span class="cstat-no" title="statement not covered" >    }</span>
 &nbsp;
     // String
-<span class="cstat-no" title="statement not covered" >    if (typeof date === "string") {</span>
-<span class="cstat-no" title="statement not covered" >        return new Date(date).toLocaleString();</span>
-<span class="cstat-no" title="statement not covered" >    }</span>
+    if (typeof date === "string") {
+        return new Date(date).toLocaleString();
+<span class="branch-0 cbranch-no" title="branch not covered" >    }</span>
 &nbsp;
 <span class="cstat-no" title="statement not covered" >    return String(date); // fallback</span>
 <span class="cstat-no" title="statement not covered" >}</span>
 &nbsp;
-<span class="cstat-no" title="statement not covered" ><span class="fstat-no" title="function not covered" >export default function PlannerAllEvents({setActivePage, onSelectEvent}){</span></span>
-&nbsp;
-<span class="cstat-no" title="statement not covered" >    const plannerId = "";</span>
-<span class="cstat-no" title="statement not covered" >    const [search, setSearch] = useState("");</span>
-<span class="cstat-no" title="statement not covered" >    const [statusFilter, setStatusFilter] = useState("All");</span>
-<span class="cstat-no" title="statement not covered" >    const [sortBy, setSortBy] = useState("date");</span>
-<span class="cstat-no" title="statement not covered" >    const [events, setEvents] = useState([]);</span>
-<span class="cstat-no" title="statement not covered" >    const navigate = useNavigate();</span>
+export default function PlannerAllEvents({setActivePage, onSelectEvent}){
+&nbsp;
+    const plannerId = "";
+    const [search, setSearch] = useState("");
+    const [statusFilter, setStatusFilter] = useState("All");
+    const [sortBy, setSortBy] = useState("date");
+    const [events, setEvents] = useState([]);
+    const navigate = useNavigate();
 &nbsp;
    
-<span class="cstat-no" title="statement not covered" >    const fetchPlannerEvents = async () =&gt; {</span>
-&nbsp;
-<span class="cstat-no" title="statement not covered" >        const auth = getAuth();</span>
-<span class="cstat-no" title="statement not covered" >        const user = auth.currentUser;</span>
-<span class="cstat-no" title="statement not covered" >        const token = await user.getIdToken(true);</span>
-&nbsp;
-<span class="cstat-no" title="statement not covered" >        const res = await fetch(`https://us-central1-planit-sdp.cloudfunctions.net/api/planner/me/events`, {</span>
-<span class="cstat-no" title="statement not covered" >            headers: {</span>
-<span class="cstat-no" title="statement not covered" >                "Authorization": `Bearer ${token}`</span>
-<span class="cstat-no" title="statement not covered" >            }</span>
-<span class="cstat-no" title="statement not covered" >        });</span>
-<span class="cstat-no" title="statement not covered" >        if (!res.ok) return []; </span>
-&nbsp;
-<span class="cstat-no" title="statement not covered" >  const data = await res.json();</span>
-<span class="cstat-no" title="statement not covered" >  return data.events || [];</span>
-<span class="cstat-no" title="statement not covered" >    };</span>
-&nbsp;
-<span class="cstat-no" title="statement not covered" >    useEffect(() =&gt; {</span>
-<span class="cstat-no" title="statement not covered" >        async function loadEvents() {</span>
-<span class="cstat-no" title="statement not covered" >            const events = await fetchPlannerEvents(plannerId);</span>
-<span class="cstat-no" title="statement not covered" >            setEvents(events);</span>
-<span class="cstat-no" title="statement not covered" >        }</span>
-<span class="cstat-no" title="statement not covered" >        loadEvents();</span>
-<span class="cstat-no" title="statement not covered" >    }, [plannerId]);</span>
-&nbsp;
-<span class="cstat-no" title="statement not covered" >    const filteredEvents = events</span>
-<span class="cstat-no" title="statement not covered" >        .filter(event =&gt; </span>
-<span class="cstat-no" title="statement not covered" >            (event.name.toLowerCase().includes(search.toLowerCase()) || </span>
-<span class="cstat-no" title="statement not covered" >             event.location.toLowerCase().includes(search.toLowerCase())) &amp;&amp;</span>
-<span class="cstat-no" title="statement not covered" >            (statusFilter === "All" || event.status === statusFilter)</span>
-<span class="cstat-no" title="statement not covered" >        )</span>
-<span class="cstat-no" title="statement not covered" >        .sort((a, b) =&gt; {</span>
-<span class="cstat-no" title="statement not covered" >            switch(sortBy) {</span>
-<span class="cstat-no" title="statement not covered" >                case 'date':</span>
-<span class="cstat-no" title="statement not covered" >                    return new Date(a.date) - new Date(b.date);</span>
-<span class="cstat-no" title="statement not covered" >                case 'name':</span>
-<span class="cstat-no" title="statement not covered" >                    return a.name.localeCompare(b.name);</span>
-<span class="cstat-no" title="statement not covered" >                case 'budget':</span>
+    const fetchPlannerEvents = async () =&gt; {
+&nbsp;
+        const auth = getAuth();
+        const user = auth.currentUser;
+        const token = await user.getIdToken(true);
+&nbsp;
+        const res = await fetch(`https://us-central1-planit-sdp.cloudfunctions.net/api/planner/me/events`, {
+            headers: {
+                "Authorization": `Bearer ${token}`
+            }
+        });
+        if (!res.ok) <span class="branch-0 cbranch-no" title="branch not covered" >return []; </span>
+&nbsp;
+  const data = await res.json();
+  return data.<span class="branch-0 cbranch-no" title="branch not covered" >events || [];</span>
+    };
+&nbsp;
+    useEffect(() =&gt; {
+        async function loadEvents() {
+            const events = await fetchPlannerEvents(plannerId);
+            setEvents(events);
+        }
+        loadEvents();
+    }, [plannerId]);
+&nbsp;
+    const filteredEvents = events
+        .filter(event =&gt; 
+            (event.name.toLowerCase().includes(search.toLowerCase()) || 
+             event.location.toLowerCase().includes(search.toLowerCase())) &amp;&amp;
+            (statusFilter === "All" || event.status === statusFilter)
+        )
+        .sort((a, b) =&gt; {
+            switch(sortBy) {
+                case 'date':
+                    return new Date(a.date) - new Date(b.date);
+                case 'name':
+                    return a.name.localeCompare(b.name);
+<span class="branch-0 cbranch-no" title="branch not covered" >                case 'budget':</span>
 <span class="cstat-no" title="statement not covered" >                    return b.budget - a.budget;</span>
-<span class="cstat-no" title="statement not covered" >                case 'attendees':</span>
+<span class="branch-0 cbranch-no" title="branch not covered" >                case 'attendees':</span>
 <span class="cstat-no" title="statement not covered" >                    return b.expectedGuestCount - a.expectedGuestCount;</span>
-<span class="cstat-no" title="statement not covered" >                default:</span>
+<span class="branch-0 cbranch-no" title="branch not covered" >                default:</span>
 <span class="cstat-no" title="statement not covered" >                    return 0;</span>
-<span class="cstat-no" title="statement not covered" >            }</span>
-<span class="cstat-no" title="statement not covered" >        });</span>
-&nbsp;
-<span class="cstat-no" title="statement not covered" >    return(</span>
-<span class="cstat-no" title="statement not covered" >        &lt;section data-testid="planner-all-events" className="events-list"&gt;</span>
-&nbsp;
-<span class="cstat-no" title="statement not covered" >            &lt;section className="events-header"&gt;</span>
-<span class="cstat-no" title="statement not covered" >                &lt;h2&gt;My Events&lt;/h2&gt;</span>
-<span class="cstat-no" title="statement not covered" >                &lt;p className="events-subtitle"&gt;Manage and track all your events&lt;/p&gt;</span>
-<span class="cstat-no" title="statement not covered" >                &lt;button </span>
-<span class="cstat-no" title="statement not covered" >                    className="create-event-btn"</span>
-<span class="cstat-no" title="statement not covered" >                    onClick={() =&gt; navigate("/planner/new-event")}</span>
-<span class="cstat-no" title="statement not covered" >                &gt;</span>
+            }
+        });
+&nbsp;
+    return(
+        &lt;section data-testid="planner-all-events" className="events-list"&gt;
+&nbsp;
+            &lt;section className="events-header"&gt;
+                &lt;h2&gt;My Events&lt;/h2&gt;
+                &lt;p className="events-subtitle"&gt;Manage and track all your events&lt;/p&gt;
+                &lt;button 
+                    className="create-event-btn"
+                    onClick={<span class="fstat-no" title="function not covered" >() =&gt; navigate("/planner/new-event")}</span>
+                &gt;
                     + New Event
-<span class="cstat-no" title="statement not covered" >                &lt;/button&gt;</span>
-&nbsp;
-<span class="cstat-no" title="statement not covered" >            &lt;/section&gt;</span>
-&nbsp;
-<span class="cstat-no" title="statement not covered" >            &lt;section className="events-controls"&gt;</span>
-<span class="cstat-no" title="statement not covered" >                &lt;section className="search-sort"&gt;</span>
-<span class="cstat-no" title="statement not covered" >                    &lt;input </span>
-<span class="cstat-no" title="statement not covered" >                        type="text" </span>
-<span class="cstat-no" title="statement not covered" >                        placeholder="Search events..." </span>
-<span class="cstat-no" title="statement not covered" >                        value={search} </span>
-<span class="cstat-no" title="statement not covered" >                        onChange={(e) =&gt; setSearch(e.target.value)}</span>
-<span class="cstat-no" title="statement not covered" >                        className="search-bar"</span>
-<span class="cstat-no" title="statement not covered" >                    /&gt;</span>
-<span class="cstat-no" title="statement not covered" >                    &lt;select </span>
-<span class="cstat-no" title="statement not covered" >                        value={sortBy} </span>
-<span class="cstat-no" title="statement not covered" >                        onChange={(e) =&gt; setSortBy(e.target.value)} </span>
-<span class="cstat-no" title="statement not covered" >                        className="sort-select"</span>
+                &lt;/button&gt;
+&nbsp;
+            &lt;/section&gt;
+&nbsp;
+            &lt;section className="events-controls"&gt;
+                &lt;section className="search-sort"&gt;
+                    &lt;input 
+                        type="text" 
+                        placeholder="Search events..." 
+                        value={search} 
+                        onChange={(e) =&gt; setSearch(e.target.value)}
+                        className="search-bar"
+                    /&gt;
+                    &lt;select 
+                        value={sortBy} 
+                        onChange={(e) =&gt; setSortBy(e.target.value)} 
+                        className="sort-select"
                     &gt;
-<span class="cstat-no" title="statement not covered" >                        &lt;option value="date"&gt;Sort by Date&lt;/option&gt;</span>
-<span class="cstat-no" title="statement not covered" >                        &lt;option value="name"&gt;Sort by Name&lt;/option&gt;</span>
-<span class="cstat-no" title="statement not covered" >                        &lt;option value="budget"&gt;Sort by Budget&lt;/option&gt;</span>
-<span class="cstat-no" title="statement not covered" >                        &lt;option value="attendees"&gt;Sort by Attendees&lt;/option&gt;</span>
-<span class="cstat-no" title="statement not covered" >                    &lt;/select&gt;</span>
-<span class="cstat-no" title="statement not covered" >                &lt;/section&gt;</span>
+                        &lt;option value="date"&gt;Sort by Date&lt;/option&gt;
+                        &lt;option value="name"&gt;Sort by Name&lt;/option&gt;
+                        &lt;option value="budget"&gt;Sort by Budget&lt;/option&gt;
+                        &lt;option value="attendees"&gt;Sort by Attendees&lt;/option&gt;
+                    &lt;/select&gt;
+                &lt;/section&gt;
                 
-<span class="cstat-no" title="statement not covered" >                &lt;section className="status-filters"&gt;</span>
-<span class="cstat-no" title="statement not covered" >                    &lt;button </span>
-<span class="cstat-no" title="statement not covered" >                        className={`status-filter-btn ${statusFilter === "All" ? "active" : ""}`}</span>
-<span class="cstat-no" title="statement not covered" >                        onClick={() =&gt; setStatusFilter("All")}</span>
-<span class="cstat-no" title="statement not covered" >                    &gt;</span>
+                &lt;section className="status-filters"&gt;
+                    &lt;button 
+                        className={`status-filter-btn ${statusFilter === "All" ? "active" : ""}`}
+                        onClick={<span class="fstat-no" title="function not covered" >() =&gt; setStatusFilter("All")}</span>
+                    &gt;
                         All Events
-<span class="cstat-no" title="statement not covered" >                    &lt;/button&gt;</span>
-<span class="cstat-no" title="statement not covered" >                    &lt;button </span>
-<span class="cstat-no" title="statement not covered" >                        className={`status-filter-btn ${statusFilter === "upcoming" ? "active" : ""}`}</span>
-<span class="cstat-no" title="statement not covered" >                        onClick={() =&gt; setStatusFilter("upcoming")}</span>
-<span class="cstat-no" title="statement not covered" >                    &gt;</span>
+                    &lt;/button&gt;
+                    &lt;button 
+                        className={`status-filter-btn ${statusFilter === "upcoming" ? "active" : ""}`}
+                        onClick={() =&gt; setStatusFilter("upcoming")}
+                    &gt;
                         Upcoming
-<span class="cstat-no" title="statement not covered" >                    &lt;/button&gt;</span>
-<span class="cstat-no" title="statement not covered" >                    &lt;button </span>
-<span class="cstat-no" title="statement not covered" >                        className={`status-filter-btn ${statusFilter === "in-progress" ? "active" : ""}`}</span>
-<span class="cstat-no" title="statement not covered" >                        onClick={() =&gt; setStatusFilter("planning")}</span>
-<span class="cstat-no" title="statement not covered" >                    &gt;</span>
+                    &lt;/button&gt;
+                    &lt;button 
+                        className={`status-filter-btn ${statusFilter === <span class="branch-0 cbranch-no" title="branch not covered" >"in-progress" ? "active" : "</span>"}`}
+                        onClick={<span class="fstat-no" title="function not covered" >() =&gt; setStatusFilter("planning")}</span>
+                    &gt;
                         In Progress
-<span class="cstat-no" title="statement not covered" >                    &lt;/button&gt;</span>
-<span class="cstat-no" title="statement not covered" >                    &lt;button </span>
-<span class="cstat-no" title="statement not covered" >                        className={`status-filter-btn ${statusFilter === "completed" ? "active" : ""}`}</span>
-<span class="cstat-no" title="statement not covered" >                        onClick={() =&gt; setStatusFilter("completed")}</span>
-<span class="cstat-no" title="statement not covered" >                    &gt;</span>
+                    &lt;/button&gt;
+                    &lt;button 
+                        className={`status-filter-btn ${statusFilter === <span class="branch-0 cbranch-no" title="branch not covered" >"completed" ? "active" : "</span>"}`}
+                        onClick={<span class="fstat-no" title="function not covered" >() =&gt; setStatusFilter("completed")}</span>
+                    &gt;
                         Completed
-<span class="cstat-no" title="statement not covered" >                    &lt;/button&gt;</span>
-<span class="cstat-no" title="statement not covered" >                &lt;/section&gt;</span>
-<span class="cstat-no" title="statement not covered" >            &lt;/section&gt;</span>
-&nbsp;
-<span class="cstat-no" title="statement not covered" >            &lt;section className="events-grid"&gt;</span>
-<span class="cstat-no" title="statement not covered" >                {filteredEvents.length &gt; 0 ? (</span>
-<span class="cstat-no" title="statement not covered" >                    filteredEvents.map((event) =&gt; (</span>
-<span class="cstat-no" title="statement not covered" >                        &lt;EventCard </span>
-<span class="cstat-no" title="statement not covered" >                            key={event.id} </span>
-<span class="cstat-no" title="statement not covered" >                            event={event} </span>
-<span class="cstat-no" title="statement not covered" >                            onSelectEvent={onSelectEvent}</span>
-<span class="cstat-no" title="statement not covered" >                        /&gt;</span>
-<span class="cstat-no" title="statement not covered" >                    ))</span>
+                    &lt;/button&gt;
+                &lt;/section&gt;
+            &lt;/section&gt;
+&nbsp;
+            &lt;section className="events-grid"&gt;
+                {filteredEvents.length &gt; 0 ? (
+                    filteredEvents.map((event) =&gt; (
+                        &lt;EventCard 
+                            key={event.id} 
+                            event={event} 
+                            onSelectEvent={onSelectEvent}
+                        /&gt;
+                    ))
                 ) : (
-<span class="cstat-no" title="statement not covered" >                    &lt;section className="no-events"&gt;</span>
-<span class="cstat-no" title="statement not covered" >                        &lt;p&gt;No events found matching your criteria&lt;/p&gt;</span>
-<span class="cstat-no" title="statement not covered" >                    &lt;/section&gt;</span>
+                    &lt;section className="no-events"&gt;
+                        &lt;p&gt;No events found matching your criteria&lt;/p&gt;
+                    &lt;/section&gt;
                 )}
-<span class="cstat-no" title="statement not covered" >            &lt;/section&gt;</span>
-<span class="cstat-no" title="statement not covered" >        &lt;/section&gt;</span>
+            &lt;/section&gt;
+        &lt;/section&gt;
     );
-<span class="cstat-no" title="statement not covered" >}</span></pre></td></tr></table></pre>
+}</pre></td></tr></table></pre>
 
                 <div class='push'></div><!-- for sticky footer -->
             </div><!-- /wrapper -->
             <div class='footer quiet pad2 space-top1 center small'>
                 Code coverage generated by
                 <a href="https://istanbul.js.org/" target="_blank" rel="noopener noreferrer">istanbul</a>
-<<<<<<< HEAD
-                at 2025-09-29T23:57:26.984Z
-=======
                 at 2025-09-30T10:49:42.632Z
->>>>>>> 735e2fca
             </div>
         <script src="../../../prettify.js"></script>
         <script>
