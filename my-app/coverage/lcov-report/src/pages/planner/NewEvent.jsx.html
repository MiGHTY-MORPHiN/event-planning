
<!doctype html>
<html lang="en">

<head>
    <title>Code coverage report for src/pages/planner/NewEvent.jsx</title>
    <meta charset="utf-8" />
    <link rel="stylesheet" href="../../../prettify.css" />
    <link rel="stylesheet" href="../../../base.css" />
    <link rel="shortcut icon" type="image/x-icon" href="../../../favicon.png" />
    <meta name="viewport" content="width=device-width, initial-scale=1" />
    <style type='text/css'>
        .coverage-summary .sorter {
            background-image: url(../../../sort-arrow-sprite.png);
        }
    </style>
</head>
    
<body>
<div class='wrapper'>
    <div class='pad1'>
        <h1><a href="../../../index.html">All files</a> / <a href="index.html">src/pages/planner</a> NewEvent.jsx</h1>
        <div class='clearfix'>
            
            <div class='fl pad1y space-right2'>
                <span class="strong">1.83% </span>
                <span class="quiet">Statements</span>
                <span class='fraction'>4/218</span>
            </div>
        
            
            <div class='fl pad1y space-right2'>
                <span class="strong">100% </span>
                <span class="quiet">Branches</span>
                <span class='fraction'>0/0</span>
            </div>
        
            
            <div class='fl pad1y space-right2'>
                <span class="strong">0% </span>
                <span class="quiet">Functions</span>
                <span class='fraction'>0/1</span>
            </div>
        
            
            <div class='fl pad1y space-right2'>
                <span class="strong">1.83% </span>
                <span class="quiet">Lines</span>
                <span class='fraction'>4/218</span>
            </div>
        
            
        </div>
        <p class="quiet">
            Press <em>n</em> or <em>j</em> to go to the next uncovered block, <em>b</em>, <em>p</em> or <em>k</em> for the previous block.
        </p>
        <template id="filterTemplate">
            <div class="quiet">
                Filter:
                <input type="search" id="fileSearch">
            </div>
        </template>
    </div>
    <div class='status-line low'></div>
    <pre><table class="coverage">
<tr><td class="line-count quiet"><a name='L1'></a><a href='#L1'>1</a>
<a name='L2'></a><a href='#L2'>2</a>
<a name='L3'></a><a href='#L3'>3</a>
<a name='L4'></a><a href='#L4'>4</a>
<a name='L5'></a><a href='#L5'>5</a>
<a name='L6'></a><a href='#L6'>6</a>
<a name='L7'></a><a href='#L7'>7</a>
<a name='L8'></a><a href='#L8'>8</a>
<a name='L9'></a><a href='#L9'>9</a>
<a name='L10'></a><a href='#L10'>10</a>
<a name='L11'></a><a href='#L11'>11</a>
<a name='L12'></a><a href='#L12'>12</a>
<a name='L13'></a><a href='#L13'>13</a>
<a name='L14'></a><a href='#L14'>14</a>
<a name='L15'></a><a href='#L15'>15</a>
<a name='L16'></a><a href='#L16'>16</a>
<a name='L17'></a><a href='#L17'>17</a>
<a name='L18'></a><a href='#L18'>18</a>
<a name='L19'></a><a href='#L19'>19</a>
<a name='L20'></a><a href='#L20'>20</a>
<a name='L21'></a><a href='#L21'>21</a>
<a name='L22'></a><a href='#L22'>22</a>
<a name='L23'></a><a href='#L23'>23</a>
<a name='L24'></a><a href='#L24'>24</a>
<a name='L25'></a><a href='#L25'>25</a>
<a name='L26'></a><a href='#L26'>26</a>
<a name='L27'></a><a href='#L27'>27</a>
<a name='L28'></a><a href='#L28'>28</a>
<a name='L29'></a><a href='#L29'>29</a>
<a name='L30'></a><a href='#L30'>30</a>
<a name='L31'></a><a href='#L31'>31</a>
<a name='L32'></a><a href='#L32'>32</a>
<a name='L33'></a><a href='#L33'>33</a>
<a name='L34'></a><a href='#L34'>34</a>
<a name='L35'></a><a href='#L35'>35</a>
<a name='L36'></a><a href='#L36'>36</a>
<a name='L37'></a><a href='#L37'>37</a>
<a name='L38'></a><a href='#L38'>38</a>
<a name='L39'></a><a href='#L39'>39</a>
<a name='L40'></a><a href='#L40'>40</a>
<a name='L41'></a><a href='#L41'>41</a>
<a name='L42'></a><a href='#L42'>42</a>
<a name='L43'></a><a href='#L43'>43</a>
<a name='L44'></a><a href='#L44'>44</a>
<a name='L45'></a><a href='#L45'>45</a>
<a name='L46'></a><a href='#L46'>46</a>
<a name='L47'></a><a href='#L47'>47</a>
<a name='L48'></a><a href='#L48'>48</a>
<a name='L49'></a><a href='#L49'>49</a>
<a name='L50'></a><a href='#L50'>50</a>
<a name='L51'></a><a href='#L51'>51</a>
<a name='L52'></a><a href='#L52'>52</a>
<a name='L53'></a><a href='#L53'>53</a>
<a name='L54'></a><a href='#L54'>54</a>
<a name='L55'></a><a href='#L55'>55</a>
<a name='L56'></a><a href='#L56'>56</a>
<a name='L57'></a><a href='#L57'>57</a>
<a name='L58'></a><a href='#L58'>58</a>
<a name='L59'></a><a href='#L59'>59</a>
<a name='L60'></a><a href='#L60'>60</a>
<a name='L61'></a><a href='#L61'>61</a>
<a name='L62'></a><a href='#L62'>62</a>
<a name='L63'></a><a href='#L63'>63</a>
<a name='L64'></a><a href='#L64'>64</a>
<a name='L65'></a><a href='#L65'>65</a>
<a name='L66'></a><a href='#L66'>66</a>
<a name='L67'></a><a href='#L67'>67</a>
<a name='L68'></a><a href='#L68'>68</a>
<a name='L69'></a><a href='#L69'>69</a>
<a name='L70'></a><a href='#L70'>70</a>
<a name='L71'></a><a href='#L71'>71</a>
<a name='L72'></a><a href='#L72'>72</a>
<a name='L73'></a><a href='#L73'>73</a>
<a name='L74'></a><a href='#L74'>74</a>
<a name='L75'></a><a href='#L75'>75</a>
<a name='L76'></a><a href='#L76'>76</a>
<a name='L77'></a><a href='#L77'>77</a>
<a name='L78'></a><a href='#L78'>78</a>
<a name='L79'></a><a href='#L79'>79</a>
<a name='L80'></a><a href='#L80'>80</a>
<a name='L81'></a><a href='#L81'>81</a>
<a name='L82'></a><a href='#L82'>82</a>
<a name='L83'></a><a href='#L83'>83</a>
<a name='L84'></a><a href='#L84'>84</a>
<a name='L85'></a><a href='#L85'>85</a>
<a name='L86'></a><a href='#L86'>86</a>
<a name='L87'></a><a href='#L87'>87</a>
<a name='L88'></a><a href='#L88'>88</a>
<a name='L89'></a><a href='#L89'>89</a>
<a name='L90'></a><a href='#L90'>90</a>
<a name='L91'></a><a href='#L91'>91</a>
<a name='L92'></a><a href='#L92'>92</a>
<a name='L93'></a><a href='#L93'>93</a>
<a name='L94'></a><a href='#L94'>94</a>
<a name='L95'></a><a href='#L95'>95</a>
<a name='L96'></a><a href='#L96'>96</a>
<a name='L97'></a><a href='#L97'>97</a>
<a name='L98'></a><a href='#L98'>98</a>
<a name='L99'></a><a href='#L99'>99</a>
<a name='L100'></a><a href='#L100'>100</a>
<a name='L101'></a><a href='#L101'>101</a>
<a name='L102'></a><a href='#L102'>102</a>
<a name='L103'></a><a href='#L103'>103</a>
<a name='L104'></a><a href='#L104'>104</a>
<a name='L105'></a><a href='#L105'>105</a>
<a name='L106'></a><a href='#L106'>106</a>
<a name='L107'></a><a href='#L107'>107</a>
<a name='L108'></a><a href='#L108'>108</a>
<a name='L109'></a><a href='#L109'>109</a>
<a name='L110'></a><a href='#L110'>110</a>
<a name='L111'></a><a href='#L111'>111</a>
<a name='L112'></a><a href='#L112'>112</a>
<a name='L113'></a><a href='#L113'>113</a>
<a name='L114'></a><a href='#L114'>114</a>
<a name='L115'></a><a href='#L115'>115</a>
<a name='L116'></a><a href='#L116'>116</a>
<a name='L117'></a><a href='#L117'>117</a>
<a name='L118'></a><a href='#L118'>118</a>
<a name='L119'></a><a href='#L119'>119</a>
<a name='L120'></a><a href='#L120'>120</a>
<a name='L121'></a><a href='#L121'>121</a>
<a name='L122'></a><a href='#L122'>122</a>
<a name='L123'></a><a href='#L123'>123</a>
<a name='L124'></a><a href='#L124'>124</a>
<a name='L125'></a><a href='#L125'>125</a>
<a name='L126'></a><a href='#L126'>126</a>
<a name='L127'></a><a href='#L127'>127</a>
<a name='L128'></a><a href='#L128'>128</a>
<a name='L129'></a><a href='#L129'>129</a>
<a name='L130'></a><a href='#L130'>130</a>
<a name='L131'></a><a href='#L131'>131</a>
<a name='L132'></a><a href='#L132'>132</a>
<a name='L133'></a><a href='#L133'>133</a>
<a name='L134'></a><a href='#L134'>134</a>
<a name='L135'></a><a href='#L135'>135</a>
<a name='L136'></a><a href='#L136'>136</a>
<a name='L137'></a><a href='#L137'>137</a>
<a name='L138'></a><a href='#L138'>138</a>
<a name='L139'></a><a href='#L139'>139</a>
<a name='L140'></a><a href='#L140'>140</a>
<a name='L141'></a><a href='#L141'>141</a>
<a name='L142'></a><a href='#L142'>142</a>
<a name='L143'></a><a href='#L143'>143</a>
<a name='L144'></a><a href='#L144'>144</a>
<a name='L145'></a><a href='#L145'>145</a>
<a name='L146'></a><a href='#L146'>146</a>
<a name='L147'></a><a href='#L147'>147</a>
<a name='L148'></a><a href='#L148'>148</a>
<a name='L149'></a><a href='#L149'>149</a>
<a name='L150'></a><a href='#L150'>150</a>
<a name='L151'></a><a href='#L151'>151</a>
<a name='L152'></a><a href='#L152'>152</a>
<a name='L153'></a><a href='#L153'>153</a>
<a name='L154'></a><a href='#L154'>154</a>
<a name='L155'></a><a href='#L155'>155</a>
<a name='L156'></a><a href='#L156'>156</a>
<a name='L157'></a><a href='#L157'>157</a>
<a name='L158'></a><a href='#L158'>158</a>
<a name='L159'></a><a href='#L159'>159</a>
<a name='L160'></a><a href='#L160'>160</a>
<a name='L161'></a><a href='#L161'>161</a>
<a name='L162'></a><a href='#L162'>162</a>
<a name='L163'></a><a href='#L163'>163</a>
<a name='L164'></a><a href='#L164'>164</a>
<a name='L165'></a><a href='#L165'>165</a>
<a name='L166'></a><a href='#L166'>166</a>
<a name='L167'></a><a href='#L167'>167</a>
<a name='L168'></a><a href='#L168'>168</a>
<a name='L169'></a><a href='#L169'>169</a>
<a name='L170'></a><a href='#L170'>170</a>
<a name='L171'></a><a href='#L171'>171</a>
<a name='L172'></a><a href='#L172'>172</a>
<a name='L173'></a><a href='#L173'>173</a>
<a name='L174'></a><a href='#L174'>174</a>
<a name='L175'></a><a href='#L175'>175</a>
<a name='L176'></a><a href='#L176'>176</a>
<a name='L177'></a><a href='#L177'>177</a>
<a name='L178'></a><a href='#L178'>178</a>
<a name='L179'></a><a href='#L179'>179</a>
<a name='L180'></a><a href='#L180'>180</a>
<a name='L181'></a><a href='#L181'>181</a>
<a name='L182'></a><a href='#L182'>182</a>
<a name='L183'></a><a href='#L183'>183</a>
<a name='L184'></a><a href='#L184'>184</a>
<a name='L185'></a><a href='#L185'>185</a>
<a name='L186'></a><a href='#L186'>186</a>
<a name='L187'></a><a href='#L187'>187</a>
<a name='L188'></a><a href='#L188'>188</a>
<a name='L189'></a><a href='#L189'>189</a>
<a name='L190'></a><a href='#L190'>190</a>
<a name='L191'></a><a href='#L191'>191</a>
<a name='L192'></a><a href='#L192'>192</a>
<a name='L193'></a><a href='#L193'>193</a>
<a name='L194'></a><a href='#L194'>194</a>
<a name='L195'></a><a href='#L195'>195</a>
<a name='L196'></a><a href='#L196'>196</a>
<a name='L197'></a><a href='#L197'>197</a>
<a name='L198'></a><a href='#L198'>198</a>
<a name='L199'></a><a href='#L199'>199</a>
<a name='L200'></a><a href='#L200'>200</a>
<a name='L201'></a><a href='#L201'>201</a>
<a name='L202'></a><a href='#L202'>202</a>
<a name='L203'></a><a href='#L203'>203</a>
<a name='L204'></a><a href='#L204'>204</a>
<a name='L205'></a><a href='#L205'>205</a>
<a name='L206'></a><a href='#L206'>206</a>
<a name='L207'></a><a href='#L207'>207</a>
<a name='L208'></a><a href='#L208'>208</a>
<a name='L209'></a><a href='#L209'>209</a>
<a name='L210'></a><a href='#L210'>210</a>
<a name='L211'></a><a href='#L211'>211</a>
<a name='L212'></a><a href='#L212'>212</a>
<a name='L213'></a><a href='#L213'>213</a>
<a name='L214'></a><a href='#L214'>214</a>
<a name='L215'></a><a href='#L215'>215</a>
<a name='L216'></a><a href='#L216'>216</a>
<a name='L217'></a><a href='#L217'>217</a>
<a name='L218'></a><a href='#L218'>218</a>
<a name='L219'></a><a href='#L219'>219</a>
<a name='L220'></a><a href='#L220'>220</a>
<a name='L221'></a><a href='#L221'>221</a>
<a name='L222'></a><a href='#L222'>222</a>
<a name='L223'></a><a href='#L223'>223</a>
<a name='L224'></a><a href='#L224'>224</a>
<a name='L225'></a><a href='#L225'>225</a>
<a name='L226'></a><a href='#L226'>226</a>
<a name='L227'></a><a href='#L227'>227</a>
<a name='L228'></a><a href='#L228'>228</a>
<a name='L229'></a><a href='#L229'>229</a>
<a name='L230'></a><a href='#L230'>230</a>
<a name='L231'></a><a href='#L231'>231</a>
<a name='L232'></a><a href='#L232'>232</a>
<a name='L233'></a><a href='#L233'>233</a>
<a name='L234'></a><a href='#L234'>234</a>
<a name='L235'></a><a href='#L235'>235</a>
<a name='L236'></a><a href='#L236'>236</a>
<a name='L237'></a><a href='#L237'>237</a>
<a name='L238'></a><a href='#L238'>238</a>
<a name='L239'></a><a href='#L239'>239</a>
<a name='L240'></a><a href='#L240'>240</a>
<a name='L241'></a><a href='#L241'>241</a>
<a name='L242'></a><a href='#L242'>242</a>
<a name='L243'></a><a href='#L243'>243</a>
<a name='L244'></a><a href='#L244'>244</a>
<a name='L245'></a><a href='#L245'>245</a>
<a name='L246'></a><a href='#L246'>246</a>
<a name='L247'></a><a href='#L247'>247</a>
<a name='L248'></a><a href='#L248'>248</a>
<a name='L249'></a><a href='#L249'>249</a>
<a name='L250'></a><a href='#L250'>250</a>
<a name='L251'></a><a href='#L251'>251</a>
<a name='L252'></a><a href='#L252'>252</a>
<a name='L253'></a><a href='#L253'>253</a>
<a name='L254'></a><a href='#L254'>254</a>
<a name='L255'></a><a href='#L255'>255</a>
<a name='L256'></a><a href='#L256'>256</a>
<a name='L257'></a><a href='#L257'>257</a></td><td class="line-coverage quiet"><span class="cline-any cline-yes">1x</span>
<span class="cline-any cline-yes">1x</span>
<span class="cline-any cline-yes">1x</span>
<span class="cline-any cline-yes">1x</span>
<span class="cline-any cline-neutral">&nbsp;</span>
<span class="cline-any cline-no">&nbsp;</span>
<span class="cline-any cline-no">&nbsp;</span>
<span class="cline-any cline-no">&nbsp;</span>
<span class="cline-any cline-no">&nbsp;</span>
<span class="cline-any cline-no">&nbsp;</span>
<span class="cline-any cline-no">&nbsp;</span>
<span class="cline-any cline-no">&nbsp;</span>
<span class="cline-any cline-no">&nbsp;</span>
<span class="cline-any cline-no">&nbsp;</span>
<span class="cline-any cline-neutral">&nbsp;</span>
<span class="cline-any cline-neutral">&nbsp;</span>
<span class="cline-any cline-no">&nbsp;</span>
<span class="cline-any cline-no">&nbsp;</span>
<span class="cline-any cline-no">&nbsp;</span>
<span class="cline-any cline-no">&nbsp;</span>
<span class="cline-any cline-no">&nbsp;</span>
<span class="cline-any cline-no">&nbsp;</span>
<span class="cline-any cline-neutral">&nbsp;</span>
<span class="cline-any cline-no">&nbsp;</span>
<span class="cline-any cline-neutral">&nbsp;</span>
<span class="cline-any cline-neutral">&nbsp;</span>
<span class="cline-any cline-neutral">&nbsp;</span>
<span class="cline-any cline-no">&nbsp;</span>
<span class="cline-any cline-no">&nbsp;</span>
<span class="cline-any cline-no">&nbsp;</span>
<span class="cline-any cline-no">&nbsp;</span>
<span class="cline-any cline-no">&nbsp;</span>
<span class="cline-any cline-neutral">&nbsp;</span>
<span class="cline-any cline-neutral">&nbsp;</span>
<span class="cline-any cline-no">&nbsp;</span>
<span class="cline-any cline-no">&nbsp;</span>
<span class="cline-any cline-no">&nbsp;</span>
<span class="cline-any cline-no">&nbsp;</span>
<span class="cline-any cline-no">&nbsp;</span>
<span class="cline-any cline-no">&nbsp;</span>
<span class="cline-any cline-no">&nbsp;</span>
<span class="cline-any cline-no">&nbsp;</span>
<span class="cline-any cline-no">&nbsp;</span>
<span class="cline-any cline-no">&nbsp;</span>
<span class="cline-any cline-no">&nbsp;</span>
<span class="cline-any cline-no">&nbsp;</span>
<span class="cline-any cline-no">&nbsp;</span>
<span class="cline-any cline-no">&nbsp;</span>
<span class="cline-any cline-no">&nbsp;</span>
<span class="cline-any cline-no">&nbsp;</span>
<span class="cline-any cline-no">&nbsp;</span>
<span class="cline-any cline-no">&nbsp;</span>
<span class="cline-any cline-neutral">&nbsp;</span>
<span class="cline-any cline-neutral">&nbsp;</span>
<span class="cline-any cline-no">&nbsp;</span>
<span class="cline-any cline-no">&nbsp;</span>
<span class="cline-any cline-no">&nbsp;</span>
<span class="cline-any cline-no">&nbsp;</span>
<span class="cline-any cline-no">&nbsp;</span>
<span class="cline-any cline-no">&nbsp;</span>
<span class="cline-any cline-no">&nbsp;</span>
<span class="cline-any cline-no">&nbsp;</span>
<span class="cline-any cline-no">&nbsp;</span>
<span class="cline-any cline-no">&nbsp;</span>
<span class="cline-any cline-no">&nbsp;</span>
<span class="cline-any cline-no">&nbsp;</span>
<span class="cline-any cline-no">&nbsp;</span>
<span class="cline-any cline-no">&nbsp;</span>
<span class="cline-any cline-no">&nbsp;</span>
<span class="cline-any cline-no">&nbsp;</span>
<span class="cline-any cline-no">&nbsp;</span>
<span class="cline-any cline-no">&nbsp;</span>
<span class="cline-any cline-neutral">&nbsp;</span>
<span class="cline-any cline-no">&nbsp;</span>
<span class="cline-any cline-no">&nbsp;</span>
<span class="cline-any cline-no">&nbsp;</span>
<span class="cline-any cline-no">&nbsp;</span>
<span class="cline-any cline-neutral">&nbsp;</span>
<span class="cline-any cline-no">&nbsp;</span>
<span class="cline-any cline-no">&nbsp;</span>
<span class="cline-any cline-neutral">&nbsp;</span>
<span class="cline-any cline-no">&nbsp;</span>
<span class="cline-any cline-no">&nbsp;</span>
<span class="cline-any cline-no">&nbsp;</span>
<span class="cline-any cline-no">&nbsp;</span>
<span class="cline-any cline-neutral">&nbsp;</span>
<span class="cline-any cline-neutral">&nbsp;</span>
<span class="cline-any cline-no">&nbsp;</span>
<span class="cline-any cline-no">&nbsp;</span>
<span class="cline-any cline-no">&nbsp;</span>
<span class="cline-any cline-no">&nbsp;</span>
<span class="cline-any cline-neutral">&nbsp;</span>
<span class="cline-any cline-no">&nbsp;</span>
<span class="cline-any cline-no">&nbsp;</span>
<span class="cline-any cline-no">&nbsp;</span>
<span class="cline-any cline-no">&nbsp;</span>
<span class="cline-any cline-neutral">&nbsp;</span>
<span class="cline-any cline-no">&nbsp;</span>
<span class="cline-any cline-no">&nbsp;</span>
<span class="cline-any cline-neutral">&nbsp;</span>
<span class="cline-any cline-no">&nbsp;</span>
<span class="cline-any cline-no">&nbsp;</span>
<span class="cline-any cline-no">&nbsp;</span>
<span class="cline-any cline-no">&nbsp;</span>
<span class="cline-any cline-no">&nbsp;</span>
<span class="cline-any cline-no">&nbsp;</span>
<span class="cline-any cline-no">&nbsp;</span>
<span class="cline-any cline-no">&nbsp;</span>
<span class="cline-any cline-no">&nbsp;</span>
<span class="cline-any cline-no">&nbsp;</span>
<span class="cline-any cline-no">&nbsp;</span>
<span class="cline-any cline-no">&nbsp;</span>
<span class="cline-any cline-no">&nbsp;</span>
<span class="cline-any cline-no">&nbsp;</span>
<span class="cline-any cline-no">&nbsp;</span>
<span class="cline-any cline-no">&nbsp;</span>
<span class="cline-any cline-no">&nbsp;</span>
<span class="cline-any cline-neutral">&nbsp;</span>
<span class="cline-any cline-no">&nbsp;</span>
<span class="cline-any cline-neutral">&nbsp;</span>
<span class="cline-any cline-no">&nbsp;</span>
<span class="cline-any cline-no">&nbsp;</span>
<span class="cline-any cline-no">&nbsp;</span>
<span class="cline-any cline-no">&nbsp;</span>
<span class="cline-any cline-no">&nbsp;</span>
<span class="cline-any cline-no">&nbsp;</span>
<span class="cline-any cline-no">&nbsp;</span>
<span class="cline-any cline-no">&nbsp;</span>
<span class="cline-any cline-no">&nbsp;</span>
<span class="cline-any cline-no">&nbsp;</span>
<span class="cline-any cline-neutral">&nbsp;</span>
<span class="cline-any cline-no">&nbsp;</span>
<span class="cline-any cline-no">&nbsp;</span>
<span class="cline-any cline-no">&nbsp;</span>
<span class="cline-any cline-no">&nbsp;</span>
<span class="cline-any cline-no">&nbsp;</span>
<span class="cline-any cline-no">&nbsp;</span>
<span class="cline-any cline-no">&nbsp;</span>
<span class="cline-any cline-neutral">&nbsp;</span>
<span class="cline-any cline-no">&nbsp;</span>
<span class="cline-any cline-no">&nbsp;</span>
<span class="cline-any cline-neutral">&nbsp;</span>
<span class="cline-any cline-no">&nbsp;</span>
<span class="cline-any cline-no">&nbsp;</span>
<span class="cline-any cline-no">&nbsp;</span>
<span class="cline-any cline-no">&nbsp;</span>
<span class="cline-any cline-neutral">&nbsp;</span>
<span class="cline-any cline-no">&nbsp;</span>
<span class="cline-any cline-no">&nbsp;</span>
<span class="cline-any cline-no">&nbsp;</span>
<span class="cline-any cline-no">&nbsp;</span>
<span class="cline-any cline-no">&nbsp;</span>
<span class="cline-any cline-no">&nbsp;</span>
<span class="cline-any cline-no">&nbsp;</span>
<span class="cline-any cline-no">&nbsp;</span>
<span class="cline-any cline-no">&nbsp;</span>
<span class="cline-any cline-no">&nbsp;</span>
<span class="cline-any cline-no">&nbsp;</span>
<span class="cline-any cline-no">&nbsp;</span>
<span class="cline-any cline-no">&nbsp;</span>
<span class="cline-any cline-neutral">&nbsp;</span>
<span class="cline-any cline-no">&nbsp;</span>
<span class="cline-any cline-no">&nbsp;</span>
<span class="cline-any cline-no">&nbsp;</span>
<span class="cline-any cline-no">&nbsp;</span>
<span class="cline-any cline-no">&nbsp;</span>
<span class="cline-any cline-no">&nbsp;</span>
<span class="cline-any cline-no">&nbsp;</span>
<span class="cline-any cline-no">&nbsp;</span>
<span class="cline-any cline-neutral">&nbsp;</span>
<span class="cline-any cline-no">&nbsp;</span>
<span class="cline-any cline-no">&nbsp;</span>
<span class="cline-any cline-no">&nbsp;</span>
<span class="cline-any cline-no">&nbsp;</span>
<span class="cline-any cline-no">&nbsp;</span>
<span class="cline-any cline-no">&nbsp;</span>
<span class="cline-any cline-neutral">&nbsp;</span>
<span class="cline-any cline-no">&nbsp;</span>
<span class="cline-any cline-no">&nbsp;</span>
<span class="cline-any cline-no">&nbsp;</span>
<span class="cline-any cline-no">&nbsp;</span>
<span class="cline-any cline-no">&nbsp;</span>
<span class="cline-any cline-no">&nbsp;</span>
<span class="cline-any cline-no">&nbsp;</span>
<span class="cline-any cline-no">&nbsp;</span>
<span class="cline-any cline-no">&nbsp;</span>
<span class="cline-any cline-no">&nbsp;</span>
<span class="cline-any cline-no">&nbsp;</span>
<span class="cline-any cline-no">&nbsp;</span>
<span class="cline-any cline-no">&nbsp;</span>
<span class="cline-any cline-neutral">&nbsp;</span>
<span class="cline-any cline-no">&nbsp;</span>
<span class="cline-any cline-no">&nbsp;</span>
<span class="cline-any cline-no">&nbsp;</span>
<span class="cline-any cline-no">&nbsp;</span>
<span class="cline-any cline-no">&nbsp;</span>
<span class="cline-any cline-no">&nbsp;</span>
<span class="cline-any cline-no">&nbsp;</span>
<span class="cline-any cline-no">&nbsp;</span>
<span class="cline-any cline-no">&nbsp;</span>
<span class="cline-any cline-no">&nbsp;</span>
<span class="cline-any cline-no">&nbsp;</span>
<span class="cline-any cline-no">&nbsp;</span>
<span class="cline-any cline-no">&nbsp;</span>
<span class="cline-any cline-no">&nbsp;</span>
<span class="cline-any cline-neutral">&nbsp;</span>
<span class="cline-any cline-no">&nbsp;</span>
<span class="cline-any cline-no">&nbsp;</span>
<span class="cline-any cline-no">&nbsp;</span>
<span class="cline-any cline-no">&nbsp;</span>
<span class="cline-any cline-no">&nbsp;</span>
<span class="cline-any cline-no">&nbsp;</span>
<span class="cline-any cline-no">&nbsp;</span>
<span class="cline-any cline-no">&nbsp;</span>
<span class="cline-any cline-no">&nbsp;</span>
<span class="cline-any cline-no">&nbsp;</span>
<span class="cline-any cline-no">&nbsp;</span>
<span class="cline-any cline-no">&nbsp;</span>
<span class="cline-any cline-no">&nbsp;</span>
<span class="cline-any cline-neutral">&nbsp;</span>
<span class="cline-any cline-no">&nbsp;</span>
<span class="cline-any cline-no">&nbsp;</span>
<span class="cline-any cline-no">&nbsp;</span>
<span class="cline-any cline-no">&nbsp;</span>
<span class="cline-any cline-no">&nbsp;</span>
<span class="cline-any cline-no">&nbsp;</span>
<span class="cline-any cline-no">&nbsp;</span>
<span class="cline-any cline-no">&nbsp;</span>
<span class="cline-any cline-neutral">&nbsp;</span>
<span class="cline-any cline-no">&nbsp;</span>
<span class="cline-any cline-no">&nbsp;</span>
<span class="cline-any cline-no">&nbsp;</span>
<span class="cline-any cline-no">&nbsp;</span>
<span class="cline-any cline-no">&nbsp;</span>
<span class="cline-any cline-no">&nbsp;</span>
<span class="cline-any cline-neutral">&nbsp;</span>
<span class="cline-any cline-no">&nbsp;</span>
<span class="cline-any cline-neutral">&nbsp;</span>
<span class="cline-any cline-no">&nbsp;</span>
<span class="cline-any cline-no">&nbsp;</span>
<span class="cline-any cline-neutral">&nbsp;</span>
<span class="cline-any cline-no">&nbsp;</span>
<span class="cline-any cline-no">&nbsp;</span>
<span class="cline-any cline-no">&nbsp;</span>
<span class="cline-any cline-no">&nbsp;</span>
<span class="cline-any cline-no">&nbsp;</span>
<span class="cline-any cline-neutral">&nbsp;</span>
<span class="cline-any cline-neutral">&nbsp;</span>
<span class="cline-any cline-no">&nbsp;</span>
<span class="cline-any cline-no">&nbsp;</span>
<span class="cline-any cline-no">&nbsp;</span>
<span class="cline-any cline-no">&nbsp;</span>
<span class="cline-any cline-no">&nbsp;</span>
<span class="cline-any cline-neutral">&nbsp;</span>
<span class="cline-any cline-no">&nbsp;</span>
<span class="cline-any cline-neutral">&nbsp;</span>
<span class="cline-any cline-no">&nbsp;</span></td><td class="text"><pre class="prettyprint lang-js">import React, { useState } from 'react';
import { useNavigate } from "react-router-dom";
import { getAuth } from "firebase/auth";
import './NewEvent.css';
&nbsp;
<span class="cstat-no" title="statement not covered" ><span class="fstat-no" title="function not covered" >export default function NewEvent({ setActivePage }) {</span></span>
<span class="cstat-no" title="statement not covered" >  const [inputs, setInputs] = useState({</span>
<span class="cstat-no" title="statement not covered" >    name: "",</span>
<span class="cstat-no" title="statement not covered" >    eventCategory: "",</span>
<span class="cstat-no" title="statement not covered" >    startTime: "",</span>
<span class="cstat-no" title="statement not covered" >    duration: 1,</span>
<span class="cstat-no" title="statement not covered" >    location: "",</span>
<span class="cstat-no" title="statement not covered" >    style: ""</span>
<span class="cstat-no" title="statement not covered" >  });</span>
&nbsp;
  //To prevent previous date selection *******************
<span class="cstat-no" title="statement not covered" >  const now = new Date();</span>
<span class="cstat-no" title="statement not covered" >  const year = now.getFullYear();</span>
<span class="cstat-no" title="statement not covered" >  const month = String(now.getMonth() + 1).padStart(2, "0"); // months are 0-indexed</span>
<span class="cstat-no" title="statement not covered" >  const day = String(now.getDate()).padStart(2, "0");</span>
<span class="cstat-no" title="statement not covered" >  const hours = String(now.getHours()).padStart(2, "0");</span>
<span class="cstat-no" title="statement not covered" >  const minutes = String(now.getMinutes()).padStart(2, "0");</span>
&nbsp;
<span class="cstat-no" title="statement not covered" >  const minDateTime = `${year}-${month}-${day}T${hours}:${minutes}`;</span>
  //End of preventing previous date selection
&nbsp;
&nbsp;
<span class="cstat-no" title="statement not covered" >  const [error, setError] = useState("");</span>
<span class="cstat-no" title="statement not covered" >  const [success, setSuccess] = useState("");</span>
<span class="cstat-no" title="statement not covered" >  const [loading, setLoading] = useState(false);</span>
<span class="cstat-no" title="statement not covered" >  const navigate = useNavigate();</span>
<span class="cstat-no" title="statement not covered" >  const auth = getAuth();</span>
&nbsp;
  // Event categories dropdown options
<span class="cstat-no" title="statement not covered" >  const eventCategories = [</span>
<span class="cstat-no" title="statement not covered" >    "Wedding",</span>
<span class="cstat-no" title="statement not covered" >    "Birthday Party",</span>
<span class="cstat-no" title="statement not covered" >    "Corporate Event",</span>
<span class="cstat-no" title="statement not covered" >    "Conference",</span>
<span class="cstat-no" title="statement not covered" >    "Baby Shower",</span>
<span class="cstat-no" title="statement not covered" >    "Graduation",</span>
<span class="cstat-no" title="statement not covered" >    "Anniversary",</span>
<span class="cstat-no" title="statement not covered" >    "Fundraiser",</span>
<span class="cstat-no" title="statement not covered" >    "Product Launch",</span>
<span class="cstat-no" title="statement not covered" >    "Holiday Party",</span>
<span class="cstat-no" title="statement not covered" >    "Networking Event",</span>
<span class="cstat-no" title="statement not covered" >    "Workshop",</span>
<span class="cstat-no" title="statement not covered" >    "Concert",</span>
<span class="cstat-no" title="statement not covered" >    "Festival",</span>
<span class="cstat-no" title="statement not covered" >    "Sports Event",</span>
<span class="cstat-no" title="statement not covered" >    "Other"</span>
<span class="cstat-no" title="statement not covered" >  ];</span>
&nbsp;
  // Event styles dropdown options
<span class="cstat-no" title="statement not covered" >  const eventStyles = [</span>
<span class="cstat-no" title="statement not covered" >    "Elegant/Formal",</span>
<span class="cstat-no" title="statement not covered" >    "Casual/Relaxed",</span>
<span class="cstat-no" title="statement not covered" >    "Modern/Contemporary",</span>
<span class="cstat-no" title="statement not covered" >    "Vintage/Classic",</span>
<span class="cstat-no" title="statement not covered" >    "Rustic/Country",</span>
<span class="cstat-no" title="statement not covered" >    "Minimalist",</span>
<span class="cstat-no" title="statement not covered" >    "Bohemian/Boho",</span>
<span class="cstat-no" title="statement not covered" >    "Industrial",</span>
<span class="cstat-no" title="statement not covered" >    "Garden/Outdoor",</span>
<span class="cstat-no" title="statement not covered" >    "Beach/Tropical",</span>
<span class="cstat-no" title="statement not covered" >    "Urban/City",</span>
<span class="cstat-no" title="statement not covered" >    "Traditional",</span>
<span class="cstat-no" title="statement not covered" >    "Glamorous",</span>
<span class="cstat-no" title="statement not covered" >    "Fun/Playful",</span>
<span class="cstat-no" title="statement not covered" >    "Professional",</span>
<span class="cstat-no" title="statement not covered" >    "Themed"</span>
<span class="cstat-no" title="statement not covered" >  ];</span>
&nbsp;
<span class="cstat-no" title="statement not covered" >  const handleChange = (e) =&gt; {</span>
<span class="cstat-no" title="statement not covered" >    const { name, value } = e.target;</span>
<span class="cstat-no" title="statement not covered" >    setInputs(values =&gt; ({ ...values, [name]: value }));</span>
<span class="cstat-no" title="statement not covered" >  };</span>
&nbsp;
<span class="cstat-no" title="statement not covered" >  const handleSubmit = async (e) =&gt; {</span>
<span class="cstat-no" title="statement not covered" >    e.preventDefault();</span>
&nbsp;
<span class="cstat-no" title="statement not covered" >    if(loading) return;</span>
<span class="cstat-no" title="statement not covered" >    setLoading(true);</span>
<span class="cstat-no" title="statement not covered" >    setError("");</span>
<span class="cstat-no" title="statement not covered" >    setSuccess("");</span>
&nbsp;
    // Basic validation
<span class="cstat-no" title="statement not covered" >    if (!inputs.name || !inputs.eventCategory || !inputs.startTime || !inputs.location || !inputs.style) {</span>
<span class="cstat-no" title="statement not covered" >      setError("Please fill in all required fields");</span>
<span class="cstat-no" title="statement not covered" >      return;</span>
<span class="cstat-no" title="statement not covered" >    }</span>
&nbsp;
<span class="cstat-no" title="statement not covered" >    if (!auth.currentUser) {</span>
<span class="cstat-no" title="statement not covered" >      setError("You must be logged in to create an event");</span>
<span class="cstat-no" title="statement not covered" >      return;</span>
<span class="cstat-no" title="statement not covered" >    }</span>
&nbsp;
<span class="cstat-no" title="statement not covered" >    try {</span>
<span class="cstat-no" title="statement not covered" >      const token = await auth.currentUser.getIdToken();</span>
&nbsp;
<span class="cstat-no" title="statement not covered" >      const res = await fetch("https://us-central1-planit-sdp.cloudfunctions.net/api/event/apply", {</span>
<span class="cstat-no" title="statement not covered" >        method: "POST",</span>
<span class="cstat-no" title="statement not covered" >        headers: {</span>
<span class="cstat-no" title="statement not covered" >          Authorization: `Bearer ${token}`,</span>
<span class="cstat-no" title="statement not covered" >          "Content-Type": "application/json"</span>
<span class="cstat-no" title="statement not covered" >        },</span>
<span class="cstat-no" title="statement not covered" >        body: JSON.stringify({</span>
<span class="cstat-no" title="statement not covered" >          ...inputs,</span>
<span class="cstat-no" title="statement not covered" >          plannerId: auth.currentUser.uid,</span>
<span class="cstat-no" title="statement not covered" >          date: inputs.startTime,</span>
<span class="cstat-no" title="statement not covered" >          description: "",</span>
<span class="cstat-no" title="statement not covered" >          theme: "",</span>
<span class="cstat-no" title="statement not covered" >          budget: null,</span>
<span class="cstat-no" title="statement not covered" >          expectedGuestCount: null,</span>
<span class="cstat-no" title="statement not covered" >          notes: ""</span>
<span class="cstat-no" title="statement not covered" >        })</span>
<span class="cstat-no" title="statement not covered" >      });</span>
&nbsp;
<span class="cstat-no" title="statement not covered" >      if (!res.ok) throw new Error("Failed to create event");</span>
&nbsp;
<span class="cstat-no" title="statement not covered" >      setSuccess("Event created successfully!");</span>
<span class="cstat-no" title="statement not covered" >      setTimeout(() =&gt; navigate("/planner-dashboard"), 1500);</span>
<span class="cstat-no" title="statement not covered" >    } catch (err) {</span>
<span class="cstat-no" title="statement not covered" >      console.error(err);</span>
<span class="cstat-no" title="statement not covered" >      setError(err.message);</span>
<span class="cstat-no" title="statement not covered" >    }</span>
<span class="cstat-no" title="statement not covered" >    finally{</span>
<span class="cstat-no" title="statement not covered" >      setLoading(false);</span>
<span class="cstat-no" title="statement not covered" >    }</span>
<span class="cstat-no" title="statement not covered" >  };</span>
&nbsp;
<span class="cstat-no" title="statement not covered" >  return (</span>
<span class="cstat-no" title="statement not covered" >    &lt;section className="newevent-container"&gt;</span>
<span class="cstat-no" title="statement not covered" >      &lt;section className="back-button-container"&gt;</span>
<span class="cstat-no" title="statement not covered" >        &lt;button </span>
<span class="cstat-no" title="statement not covered" >          className="back-button"</span>
<span class="cstat-no" title="statement not covered" >          onClick={() =&gt; setActivePage ? setActivePage('dashboard') : navigate('/planner-dashboard')}</span>
<span class="cstat-no" title="statement not covered" >        &gt;</span>
          ← Back to Dashboard
<span class="cstat-no" title="statement not covered" >        &lt;/button&gt;</span>
<span class="cstat-no" title="statement not covered" >      &lt;/section&gt;</span>
      
<span class="cstat-no" title="statement not covered" >      &lt;section className="intro"&gt;</span>
<span class="cstat-no" title="statement not covered" >        &lt;h1 className="newevent-title"&gt;Create New Event&lt;/h1&gt;</span>
<span class="cstat-no" title="statement not covered" >        &lt;p className="newevent-subtitle"&gt;Tell us about your event&lt;/p&gt;</span>
<span class="cstat-no" title="statement not covered" >      &lt;/section&gt;</span>
&nbsp;
<span class="cstat-no" title="statement not covered" >      &lt;form className="event-form" onSubmit={handleSubmit}&gt;</span>
<span class="cstat-no" title="statement not covered" >        &lt;section className="form-group"&gt;</span>
<span class="cstat-no" title="statement not covered" >          &lt;label htmlFor="name"&gt;Event Name *&lt;/label&gt;</span>
<span class="cstat-no" title="statement not covered" >          &lt;input </span>
<span class="cstat-no" title="statement not covered" >            type="text" </span>
<span class="cstat-no" title="statement not covered" >            id="name"</span>
<span class="cstat-no" title="statement not covered" >            name="name" </span>
<span class="cstat-no" title="statement not covered" >            placeholder="Enter event name" </span>
<span class="cstat-no" title="statement not covered" >            value={inputs.name} </span>
<span class="cstat-no" title="statement not covered" >            onChange={handleChange}</span>
<span class="cstat-no" title="statement not covered" >            required</span>
<span class="cstat-no" title="statement not covered" >          /&gt;</span>
<span class="cstat-no" title="statement not covered" >        &lt;/section&gt;</span>
&nbsp;
<span class="cstat-no" title="statement not covered" >        &lt;section className="form-group"&gt;</span>
<span class="cstat-no" title="statement not covered" >          &lt;label htmlFor="eventCategory"&gt;Event Category *&lt;/label&gt;</span>
<span class="cstat-no" title="statement not covered" >          &lt;select </span>
<span class="cstat-no" title="statement not covered" >            id="eventCategory"</span>
<span class="cstat-no" title="statement not covered" >            name="eventCategory" </span>
<span class="cstat-no" title="statement not covered" >            value={inputs.eventCategory} </span>
<span class="cstat-no" title="statement not covered" >            onChange={handleChange}</span>
<span class="cstat-no" title="statement not covered" >            required</span>
          &gt;
<span class="cstat-no" title="statement not covered" >            &lt;option value=""&gt;Select event category&lt;/option&gt;</span>
<span class="cstat-no" title="statement not covered" >            {eventCategories.map(category =&gt; (</span>
<span class="cstat-no" title="statement not covered" >              &lt;option key={category} value={category}&gt;{category}&lt;/option&gt;</span>
<span class="cstat-no" title="statement not covered" >            ))}</span>
<span class="cstat-no" title="statement not covered" >          &lt;/select&gt;</span>
<span class="cstat-no" title="statement not covered" >        &lt;/section&gt;</span>
&nbsp;
<span class="cstat-no" title="statement not covered" >        &lt;section className="form-row"&gt;</span>
<span class="cstat-no" title="statement not covered" >          &lt;section className="form-group"&gt;</span>
<span class="cstat-no" title="statement not covered" >            &lt;label htmlFor="startTime"&gt;Date &amp; Time *&lt;/label&gt;</span>
<span class="cstat-no" title="statement not covered" >            &lt;input </span>
<span class="cstat-no" title="statement not covered" >              type="datetime-local"</span>
<span class="cstat-no" title="statement not covered" >              min={minDateTime} </span>
<span class="cstat-no" title="statement not covered" >              id="startTime"</span>
<span class="cstat-no" title="statement not covered" >              name="startTime" </span>
<span class="cstat-no" title="statement not covered" >              value={inputs.startTime} </span>
<span class="cstat-no" title="statement not covered" >              onChange={handleChange}</span>
<span class="cstat-no" title="statement not covered" >              required</span>
<span class="cstat-no" title="statement not covered" >            /&gt;</span>
<span class="cstat-no" title="statement not covered" >          &lt;/section&gt;</span>
&nbsp;
<span class="cstat-no" title="statement not covered" >          &lt;section className="form-group"&gt;</span>
<span class="cstat-no" title="statement not covered" >            &lt;label htmlFor="duration"&gt;Duration (hours) *&lt;/label&gt;</span>
<span class="cstat-no" title="statement not covered" >            &lt;input </span>
<span class="cstat-no" title="statement not covered" >              type="number" </span>
<span class="cstat-no" title="statement not covered" >              id="duration"</span>
<span class="cstat-no" title="statement not covered" >              name="duration" </span>
<span class="cstat-no" title="statement not covered" >              min="1" </span>
<span class="cstat-no" title="statement not covered" >              max="24"</span>
<span class="cstat-no" title="statement not covered" >              value={inputs.duration} </span>
<span class="cstat-no" title="statement not covered" >              onChange={handleChange}</span>
<span class="cstat-no" title="statement not covered" >              required</span>
<span class="cstat-no" title="statement not covered" >            /&gt;</span>
<span class="cstat-no" title="statement not covered" >          &lt;/section&gt;</span>
<span class="cstat-no" title="statement not covered" >        &lt;/section&gt;</span>
&nbsp;
<span class="cstat-no" title="statement not covered" >        &lt;section className="form-group"&gt;</span>
<span class="cstat-no" title="statement not covered" >          &lt;label htmlFor="location"&gt;Location *&lt;/label&gt;</span>
<span class="cstat-no" title="statement not covered" >          &lt;input </span>
<span class="cstat-no" title="statement not covered" >            type="text" </span>
<span class="cstat-no" title="statement not covered" >            id="location"</span>
<span class="cstat-no" title="statement not covered" >            name="location" </span>
<span class="cstat-no" title="statement not covered" >            placeholder="Enter event location or select from map" </span>
<span class="cstat-no" title="statement not covered" >            value={inputs.location} </span>
<span class="cstat-no" title="statement not covered" >            onChange={handleChange}</span>
<span class="cstat-no" title="statement not covered" >            required</span>
<span class="cstat-no" title="statement not covered" >          /&gt;</span>
<span class="cstat-no" title="statement not covered" >          &lt;small className="form-hint"&gt;Start typing to search for locations&lt;/small&gt;</span>
<span class="cstat-no" title="statement not covered" >        &lt;/section&gt;</span>
&nbsp;
<span class="cstat-no" title="statement not covered" >        &lt;section className="form-group"&gt;</span>
<span class="cstat-no" title="statement not covered" >          &lt;label htmlFor="style"&gt;Event Style *&lt;/label&gt;</span>
<span class="cstat-no" title="statement not covered" >          &lt;select </span>
<span class="cstat-no" title="statement not covered" >            id="style"</span>
<span class="cstat-no" title="statement not covered" >            name="style" </span>
<span class="cstat-no" title="statement not covered" >            value={inputs.style} </span>
<span class="cstat-no" title="statement not covered" >            onChange={handleChange}</span>
<span class="cstat-no" title="statement not covered" >            required</span>
          &gt;
<span class="cstat-no" title="statement not covered" >            &lt;option value=""&gt;Select event style&lt;/option&gt;</span>
<span class="cstat-no" title="statement not covered" >            {eventStyles.map(style =&gt; (</span>
<span class="cstat-no" title="statement not covered" >              &lt;option key={style} value={style}&gt;{style}&lt;/option&gt;</span>
<span class="cstat-no" title="statement not covered" >            ))}</span>
<span class="cstat-no" title="statement not covered" >          &lt;/select&gt;</span>
<span class="cstat-no" title="statement not covered" >        &lt;/section&gt;</span>
&nbsp;
<span class="cstat-no" title="statement not covered" >        &lt;button type="submit" className="create-event-btn" onClick={handleSubmit} disabled={loading}&gt;</span>
          Create Event
<span class="cstat-no" title="statement not covered" >        &lt;/button&gt;</span>
<span class="cstat-no" title="statement not covered" >      &lt;/form&gt;</span>
&nbsp;
<span class="cstat-no" title="statement not covered" >      {error &amp;&amp; (</span>
<span class="cstat-no" title="statement not covered" >        &lt;section className="message error-message"&gt;</span>
<span class="cstat-no" title="statement not covered" >          &lt;span className="message-icon"&gt;⚠&lt;/span&gt;</span>
<span class="cstat-no" title="statement not covered" >          {error}</span>
<span class="cstat-no" title="statement not covered" >        &lt;/section&gt;</span>
      )}
      
<span class="cstat-no" title="statement not covered" >      {success &amp;&amp; (</span>
<span class="cstat-no" title="statement not covered" >        &lt;section className="message success-message"&gt;</span>
<span class="cstat-no" title="statement not covered" >          &lt;span className="message-icon"&gt;✓&lt;/span&gt;</span>
<span class="cstat-no" title="statement not covered" >          {success}</span>
<span class="cstat-no" title="statement not covered" >        &lt;/section&gt;</span>
      )}
<span class="cstat-no" title="statement not covered" >    &lt;/section&gt;</span>
  );
<span class="cstat-no" title="statement not covered" >}</span></pre></td></tr></table></pre>

                <div class='push'></div><!-- for sticky footer -->
            </div><!-- /wrapper -->
            <div class='footer quiet pad2 space-top1 center small'>
                Code coverage generated by
                <a href="https://istanbul.js.org/" target="_blank" rel="noopener noreferrer">istanbul</a>
<<<<<<< HEAD
                at 2025-09-29T23:57:26.984Z
=======
                at 2025-09-30T10:49:42.632Z
>>>>>>> 735e2fca
            </div>
        <script src="../../../prettify.js"></script>
        <script>
            window.onload = function () {
                prettyPrint();
            };
        </script>
        <script src="../../../sorter.js"></script>
        <script src="../../../block-navigation.js"></script>
    </body>
</html>
    <|MERGE_RESOLUTION|>--- conflicted
+++ resolved
@@ -23,30 +23,30 @@
         <div class='clearfix'>
             
             <div class='fl pad1y space-right2'>
-                <span class="strong">1.83% </span>
+                <span class="strong">98.62% </span>
                 <span class="quiet">Statements</span>
-                <span class='fraction'>4/218</span>
+                <span class='fraction'>215/218</span>
+            </div>
+        
+            
+            <div class='fl pad1y space-right2'>
+                <span class="strong">92.59% </span>
+                <span class="quiet">Branches</span>
+                <span class='fraction'>25/27</span>
             </div>
         
             
             <div class='fl pad1y space-right2'>
                 <span class="strong">100% </span>
-                <span class="quiet">Branches</span>
-                <span class='fraction'>0/0</span>
+                <span class="quiet">Functions</span>
+                <span class='fraction'>4/4</span>
             </div>
         
             
             <div class='fl pad1y space-right2'>
-                <span class="strong">0% </span>
-                <span class="quiet">Functions</span>
-                <span class='fraction'>0/1</span>
-            </div>
-        
-            
-            <div class='fl pad1y space-right2'>
-                <span class="strong">1.83% </span>
+                <span class="strong">98.62% </span>
                 <span class="quiet">Lines</span>
-                <span class='fraction'>4/218</span>
+                <span class='fraction'>215/218</span>
             </div>
         
             
@@ -61,7 +61,7 @@
             </div>
         </template>
     </div>
-    <div class='status-line low'></div>
+    <div class='status-line high'></div>
     <pre><table class="coverage">
 <tr><td class="line-count quiet"><a name='L1'></a><a href='#L1'>1</a>
 <a name='L2'></a><a href='#L2'>2</a>
@@ -324,525 +324,521 @@
 <span class="cline-any cline-yes">1x</span>
 <span class="cline-any cline-yes">1x</span>
 <span class="cline-any cline-neutral">&nbsp;</span>
+<span class="cline-any cline-yes">100x</span>
+<span class="cline-any cline-yes">100x</span>
+<span class="cline-any cline-yes">100x</span>
+<span class="cline-any cline-yes">100x</span>
+<span class="cline-any cline-yes">100x</span>
+<span class="cline-any cline-yes">100x</span>
+<span class="cline-any cline-yes">100x</span>
+<span class="cline-any cline-yes">100x</span>
+<span class="cline-any cline-yes">100x</span>
+<span class="cline-any cline-neutral">&nbsp;</span>
+<span class="cline-any cline-neutral">&nbsp;</span>
+<span class="cline-any cline-yes">100x</span>
+<span class="cline-any cline-yes">100x</span>
+<span class="cline-any cline-yes">100x</span>
+<span class="cline-any cline-yes">100x</span>
+<span class="cline-any cline-yes">100x</span>
+<span class="cline-any cline-yes">100x</span>
+<span class="cline-any cline-neutral">&nbsp;</span>
+<span class="cline-any cline-yes">100x</span>
+<span class="cline-any cline-neutral">&nbsp;</span>
+<span class="cline-any cline-neutral">&nbsp;</span>
+<span class="cline-any cline-neutral">&nbsp;</span>
+<span class="cline-any cline-yes">100x</span>
+<span class="cline-any cline-yes">100x</span>
+<span class="cline-any cline-yes">100x</span>
+<span class="cline-any cline-yes">100x</span>
+<span class="cline-any cline-yes">100x</span>
+<span class="cline-any cline-neutral">&nbsp;</span>
+<span class="cline-any cline-neutral">&nbsp;</span>
+<span class="cline-any cline-yes">100x</span>
+<span class="cline-any cline-yes">100x</span>
+<span class="cline-any cline-yes">100x</span>
+<span class="cline-any cline-yes">100x</span>
+<span class="cline-any cline-yes">100x</span>
+<span class="cline-any cline-yes">100x</span>
+<span class="cline-any cline-yes">100x</span>
+<span class="cline-any cline-yes">100x</span>
+<span class="cline-any cline-yes">100x</span>
+<span class="cline-any cline-yes">100x</span>
+<span class="cline-any cline-yes">100x</span>
+<span class="cline-any cline-yes">100x</span>
+<span class="cline-any cline-yes">100x</span>
+<span class="cline-any cline-yes">100x</span>
+<span class="cline-any cline-yes">100x</span>
+<span class="cline-any cline-yes">100x</span>
+<span class="cline-any cline-yes">100x</span>
+<span class="cline-any cline-yes">100x</span>
+<span class="cline-any cline-neutral">&nbsp;</span>
+<span class="cline-any cline-neutral">&nbsp;</span>
+<span class="cline-any cline-yes">100x</span>
+<span class="cline-any cline-yes">100x</span>
+<span class="cline-any cline-yes">100x</span>
+<span class="cline-any cline-yes">100x</span>
+<span class="cline-any cline-yes">100x</span>
+<span class="cline-any cline-yes">100x</span>
+<span class="cline-any cline-yes">100x</span>
+<span class="cline-any cline-yes">100x</span>
+<span class="cline-any cline-yes">100x</span>
+<span class="cline-any cline-yes">100x</span>
+<span class="cline-any cline-yes">100x</span>
+<span class="cline-any cline-yes">100x</span>
+<span class="cline-any cline-yes">100x</span>
+<span class="cline-any cline-yes">100x</span>
+<span class="cline-any cline-yes">100x</span>
+<span class="cline-any cline-yes">100x</span>
+<span class="cline-any cline-yes">100x</span>
+<span class="cline-any cline-yes">100x</span>
+<span class="cline-any cline-neutral">&nbsp;</span>
+<span class="cline-any cline-yes">100x</span>
+<span class="cline-any cline-yes">56x</span>
+<span class="cline-any cline-yes">56x</span>
+<span class="cline-any cline-yes">56x</span>
+<span class="cline-any cline-neutral">&nbsp;</span>
+<span class="cline-any cline-yes">100x</span>
+<span class="cline-any cline-yes">12x</span>
+<span class="cline-any cline-neutral">&nbsp;</span>
+<span class="cline-any cline-yes">12x</span>
+<span class="cline-any cline-yes">12x</span>
+<span class="cline-any cline-yes">12x</span>
+<span class="cline-any cline-yes">12x</span>
+<span class="cline-any cline-neutral">&nbsp;</span>
+<span class="cline-any cline-neutral">&nbsp;</span>
+<span class="cline-any cline-yes">12x</span>
+<span class="cline-any cline-yes">2x</span>
+<span class="cline-any cline-yes">2x</span>
+<span class="cline-any cline-yes">2x</span>
+<span class="cline-any cline-neutral">&nbsp;</span>
+<span class="cline-any cline-yes">12x</span>
 <span class="cline-any cline-no">&nbsp;</span>
 <span class="cline-any cline-no">&nbsp;</span>
 <span class="cline-any cline-no">&nbsp;</span>
-<span class="cline-any cline-no">&nbsp;</span>
-<span class="cline-any cline-no">&nbsp;</span>
-<span class="cline-any cline-no">&nbsp;</span>
-<span class="cline-any cline-no">&nbsp;</span>
-<span class="cline-any cline-no">&nbsp;</span>
-<span class="cline-any cline-no">&nbsp;</span>
-<span class="cline-any cline-neutral">&nbsp;</span>
-<span class="cline-any cline-neutral">&nbsp;</span>
-<span class="cline-any cline-no">&nbsp;</span>
-<span class="cline-any cline-no">&nbsp;</span>
-<span class="cline-any cline-no">&nbsp;</span>
-<span class="cline-any cline-no">&nbsp;</span>
-<span class="cline-any cline-no">&nbsp;</span>
-<span class="cline-any cline-no">&nbsp;</span>
-<span class="cline-any cline-neutral">&nbsp;</span>
-<span class="cline-any cline-no">&nbsp;</span>
-<span class="cline-any cline-neutral">&nbsp;</span>
-<span class="cline-any cline-neutral">&nbsp;</span>
-<span class="cline-any cline-neutral">&nbsp;</span>
-<span class="cline-any cline-no">&nbsp;</span>
-<span class="cline-any cline-no">&nbsp;</span>
-<span class="cline-any cline-no">&nbsp;</span>
-<span class="cline-any cline-no">&nbsp;</span>
-<span class="cline-any cline-no">&nbsp;</span>
-<span class="cline-any cline-neutral">&nbsp;</span>
-<span class="cline-any cline-neutral">&nbsp;</span>
-<span class="cline-any cline-no">&nbsp;</span>
-<span class="cline-any cline-no">&nbsp;</span>
-<span class="cline-any cline-no">&nbsp;</span>
-<span class="cline-any cline-no">&nbsp;</span>
-<span class="cline-any cline-no">&nbsp;</span>
-<span class="cline-any cline-no">&nbsp;</span>
-<span class="cline-any cline-no">&nbsp;</span>
-<span class="cline-any cline-no">&nbsp;</span>
-<span class="cline-any cline-no">&nbsp;</span>
-<span class="cline-any cline-no">&nbsp;</span>
-<span class="cline-any cline-no">&nbsp;</span>
-<span class="cline-any cline-no">&nbsp;</span>
-<span class="cline-any cline-no">&nbsp;</span>
-<span class="cline-any cline-no">&nbsp;</span>
-<span class="cline-any cline-no">&nbsp;</span>
-<span class="cline-any cline-no">&nbsp;</span>
-<span class="cline-any cline-no">&nbsp;</span>
-<span class="cline-any cline-no">&nbsp;</span>
-<span class="cline-any cline-neutral">&nbsp;</span>
-<span class="cline-any cline-neutral">&nbsp;</span>
-<span class="cline-any cline-no">&nbsp;</span>
-<span class="cline-any cline-no">&nbsp;</span>
-<span class="cline-any cline-no">&nbsp;</span>
-<span class="cline-any cline-no">&nbsp;</span>
-<span class="cline-any cline-no">&nbsp;</span>
-<span class="cline-any cline-no">&nbsp;</span>
-<span class="cline-any cline-no">&nbsp;</span>
-<span class="cline-any cline-no">&nbsp;</span>
-<span class="cline-any cline-no">&nbsp;</span>
-<span class="cline-any cline-no">&nbsp;</span>
-<span class="cline-any cline-no">&nbsp;</span>
-<span class="cline-any cline-no">&nbsp;</span>
-<span class="cline-any cline-no">&nbsp;</span>
-<span class="cline-any cline-no">&nbsp;</span>
-<span class="cline-any cline-no">&nbsp;</span>
-<span class="cline-any cline-no">&nbsp;</span>
-<span class="cline-any cline-no">&nbsp;</span>
-<span class="cline-any cline-no">&nbsp;</span>
-<span class="cline-any cline-neutral">&nbsp;</span>
-<span class="cline-any cline-no">&nbsp;</span>
-<span class="cline-any cline-no">&nbsp;</span>
-<span class="cline-any cline-no">&nbsp;</span>
-<span class="cline-any cline-no">&nbsp;</span>
-<span class="cline-any cline-neutral">&nbsp;</span>
-<span class="cline-any cline-no">&nbsp;</span>
-<span class="cline-any cline-no">&nbsp;</span>
-<span class="cline-any cline-neutral">&nbsp;</span>
-<span class="cline-any cline-no">&nbsp;</span>
-<span class="cline-any cline-no">&nbsp;</span>
-<span class="cline-any cline-no">&nbsp;</span>
-<span class="cline-any cline-no">&nbsp;</span>
-<span class="cline-any cline-neutral">&nbsp;</span>
-<span class="cline-any cline-neutral">&nbsp;</span>
-<span class="cline-any cline-no">&nbsp;</span>
-<span class="cline-any cline-no">&nbsp;</span>
-<span class="cline-any cline-no">&nbsp;</span>
-<span class="cline-any cline-no">&nbsp;</span>
-<span class="cline-any cline-neutral">&nbsp;</span>
-<span class="cline-any cline-no">&nbsp;</span>
-<span class="cline-any cline-no">&nbsp;</span>
-<span class="cline-any cline-no">&nbsp;</span>
-<span class="cline-any cline-no">&nbsp;</span>
-<span class="cline-any cline-neutral">&nbsp;</span>
-<span class="cline-any cline-no">&nbsp;</span>
-<span class="cline-any cline-no">&nbsp;</span>
-<span class="cline-any cline-neutral">&nbsp;</span>
-<span class="cline-any cline-no">&nbsp;</span>
-<span class="cline-any cline-no">&nbsp;</span>
-<span class="cline-any cline-no">&nbsp;</span>
-<span class="cline-any cline-no">&nbsp;</span>
-<span class="cline-any cline-no">&nbsp;</span>
-<span class="cline-any cline-no">&nbsp;</span>
-<span class="cline-any cline-no">&nbsp;</span>
-<span class="cline-any cline-no">&nbsp;</span>
-<span class="cline-any cline-no">&nbsp;</span>
-<span class="cline-any cline-no">&nbsp;</span>
-<span class="cline-any cline-no">&nbsp;</span>
-<span class="cline-any cline-no">&nbsp;</span>
-<span class="cline-any cline-no">&nbsp;</span>
-<span class="cline-any cline-no">&nbsp;</span>
-<span class="cline-any cline-no">&nbsp;</span>
-<span class="cline-any cline-no">&nbsp;</span>
-<span class="cline-any cline-no">&nbsp;</span>
-<span class="cline-any cline-neutral">&nbsp;</span>
-<span class="cline-any cline-no">&nbsp;</span>
-<span class="cline-any cline-neutral">&nbsp;</span>
-<span class="cline-any cline-no">&nbsp;</span>
-<span class="cline-any cline-no">&nbsp;</span>
-<span class="cline-any cline-no">&nbsp;</span>
-<span class="cline-any cline-no">&nbsp;</span>
-<span class="cline-any cline-no">&nbsp;</span>
-<span class="cline-any cline-no">&nbsp;</span>
-<span class="cline-any cline-no">&nbsp;</span>
-<span class="cline-any cline-no">&nbsp;</span>
-<span class="cline-any cline-no">&nbsp;</span>
-<span class="cline-any cline-no">&nbsp;</span>
-<span class="cline-any cline-neutral">&nbsp;</span>
-<span class="cline-any cline-no">&nbsp;</span>
-<span class="cline-any cline-no">&nbsp;</span>
-<span class="cline-any cline-no">&nbsp;</span>
-<span class="cline-any cline-no">&nbsp;</span>
-<span class="cline-any cline-no">&nbsp;</span>
-<span class="cline-any cline-no">&nbsp;</span>
-<span class="cline-any cline-no">&nbsp;</span>
-<span class="cline-any cline-neutral">&nbsp;</span>
-<span class="cline-any cline-no">&nbsp;</span>
-<span class="cline-any cline-no">&nbsp;</span>
-<span class="cline-any cline-neutral">&nbsp;</span>
-<span class="cline-any cline-no">&nbsp;</span>
-<span class="cline-any cline-no">&nbsp;</span>
-<span class="cline-any cline-no">&nbsp;</span>
-<span class="cline-any cline-no">&nbsp;</span>
-<span class="cline-any cline-neutral">&nbsp;</span>
-<span class="cline-any cline-no">&nbsp;</span>
-<span class="cline-any cline-no">&nbsp;</span>
-<span class="cline-any cline-no">&nbsp;</span>
-<span class="cline-any cline-no">&nbsp;</span>
-<span class="cline-any cline-no">&nbsp;</span>
-<span class="cline-any cline-no">&nbsp;</span>
-<span class="cline-any cline-no">&nbsp;</span>
-<span class="cline-any cline-no">&nbsp;</span>
-<span class="cline-any cline-no">&nbsp;</span>
-<span class="cline-any cline-no">&nbsp;</span>
-<span class="cline-any cline-no">&nbsp;</span>
-<span class="cline-any cline-no">&nbsp;</span>
-<span class="cline-any cline-no">&nbsp;</span>
-<span class="cline-any cline-neutral">&nbsp;</span>
-<span class="cline-any cline-no">&nbsp;</span>
-<span class="cline-any cline-no">&nbsp;</span>
-<span class="cline-any cline-no">&nbsp;</span>
-<span class="cline-any cline-no">&nbsp;</span>
-<span class="cline-any cline-no">&nbsp;</span>
-<span class="cline-any cline-no">&nbsp;</span>
-<span class="cline-any cline-no">&nbsp;</span>
-<span class="cline-any cline-no">&nbsp;</span>
-<span class="cline-any cline-neutral">&nbsp;</span>
-<span class="cline-any cline-no">&nbsp;</span>
-<span class="cline-any cline-no">&nbsp;</span>
-<span class="cline-any cline-no">&nbsp;</span>
-<span class="cline-any cline-no">&nbsp;</span>
-<span class="cline-any cline-no">&nbsp;</span>
-<span class="cline-any cline-no">&nbsp;</span>
-<span class="cline-any cline-neutral">&nbsp;</span>
-<span class="cline-any cline-no">&nbsp;</span>
-<span class="cline-any cline-no">&nbsp;</span>
-<span class="cline-any cline-no">&nbsp;</span>
-<span class="cline-any cline-no">&nbsp;</span>
-<span class="cline-any cline-no">&nbsp;</span>
-<span class="cline-any cline-no">&nbsp;</span>
-<span class="cline-any cline-no">&nbsp;</span>
-<span class="cline-any cline-no">&nbsp;</span>
-<span class="cline-any cline-no">&nbsp;</span>
-<span class="cline-any cline-no">&nbsp;</span>
-<span class="cline-any cline-no">&nbsp;</span>
-<span class="cline-any cline-no">&nbsp;</span>
-<span class="cline-any cline-no">&nbsp;</span>
-<span class="cline-any cline-neutral">&nbsp;</span>
-<span class="cline-any cline-no">&nbsp;</span>
-<span class="cline-any cline-no">&nbsp;</span>
-<span class="cline-any cline-no">&nbsp;</span>
-<span class="cline-any cline-no">&nbsp;</span>
-<span class="cline-any cline-no">&nbsp;</span>
-<span class="cline-any cline-no">&nbsp;</span>
-<span class="cline-any cline-no">&nbsp;</span>
-<span class="cline-any cline-no">&nbsp;</span>
-<span class="cline-any cline-no">&nbsp;</span>
-<span class="cline-any cline-no">&nbsp;</span>
-<span class="cline-any cline-no">&nbsp;</span>
-<span class="cline-any cline-no">&nbsp;</span>
-<span class="cline-any cline-no">&nbsp;</span>
-<span class="cline-any cline-no">&nbsp;</span>
-<span class="cline-any cline-neutral">&nbsp;</span>
-<span class="cline-any cline-no">&nbsp;</span>
-<span class="cline-any cline-no">&nbsp;</span>
-<span class="cline-any cline-no">&nbsp;</span>
-<span class="cline-any cline-no">&nbsp;</span>
-<span class="cline-any cline-no">&nbsp;</span>
-<span class="cline-any cline-no">&nbsp;</span>
-<span class="cline-any cline-no">&nbsp;</span>
-<span class="cline-any cline-no">&nbsp;</span>
-<span class="cline-any cline-no">&nbsp;</span>
-<span class="cline-any cline-no">&nbsp;</span>
-<span class="cline-any cline-no">&nbsp;</span>
-<span class="cline-any cline-no">&nbsp;</span>
-<span class="cline-any cline-no">&nbsp;</span>
-<span class="cline-any cline-neutral">&nbsp;</span>
-<span class="cline-any cline-no">&nbsp;</span>
-<span class="cline-any cline-no">&nbsp;</span>
-<span class="cline-any cline-no">&nbsp;</span>
-<span class="cline-any cline-no">&nbsp;</span>
-<span class="cline-any cline-no">&nbsp;</span>
-<span class="cline-any cline-no">&nbsp;</span>
-<span class="cline-any cline-no">&nbsp;</span>
-<span class="cline-any cline-no">&nbsp;</span>
-<span class="cline-any cline-neutral">&nbsp;</span>
-<span class="cline-any cline-no">&nbsp;</span>
-<span class="cline-any cline-no">&nbsp;</span>
-<span class="cline-any cline-no">&nbsp;</span>
-<span class="cline-any cline-no">&nbsp;</span>
-<span class="cline-any cline-no">&nbsp;</span>
-<span class="cline-any cline-no">&nbsp;</span>
-<span class="cline-any cline-neutral">&nbsp;</span>
-<span class="cline-any cline-no">&nbsp;</span>
-<span class="cline-any cline-neutral">&nbsp;</span>
-<span class="cline-any cline-no">&nbsp;</span>
-<span class="cline-any cline-no">&nbsp;</span>
-<span class="cline-any cline-neutral">&nbsp;</span>
-<span class="cline-any cline-no">&nbsp;</span>
-<span class="cline-any cline-no">&nbsp;</span>
-<span class="cline-any cline-no">&nbsp;</span>
-<span class="cline-any cline-no">&nbsp;</span>
-<span class="cline-any cline-no">&nbsp;</span>
-<span class="cline-any cline-neutral">&nbsp;</span>
-<span class="cline-any cline-neutral">&nbsp;</span>
-<span class="cline-any cline-no">&nbsp;</span>
-<span class="cline-any cline-no">&nbsp;</span>
-<span class="cline-any cline-no">&nbsp;</span>
-<span class="cline-any cline-no">&nbsp;</span>
-<span class="cline-any cline-no">&nbsp;</span>
-<span class="cline-any cline-neutral">&nbsp;</span>
-<span class="cline-any cline-no">&nbsp;</span>
-<span class="cline-any cline-neutral">&nbsp;</span>
-<span class="cline-any cline-no">&nbsp;</span></td><td class="text"><pre class="prettyprint lang-js">import React, { useState } from 'react';
+<span class="cline-any cline-neutral">&nbsp;</span>
+<span class="cline-any cline-yes">10x</span>
+<span class="cline-any cline-yes">10x</span>
+<span class="cline-any cline-neutral">&nbsp;</span>
+<span class="cline-any cline-yes">9x</span>
+<span class="cline-any cline-yes">9x</span>
+<span class="cline-any cline-yes">9x</span>
+<span class="cline-any cline-yes">9x</span>
+<span class="cline-any cline-yes">9x</span>
+<span class="cline-any cline-yes">9x</span>
+<span class="cline-any cline-yes">9x</span>
+<span class="cline-any cline-yes">9x</span>
+<span class="cline-any cline-yes">9x</span>
+<span class="cline-any cline-yes">9x</span>
+<span class="cline-any cline-yes">9x</span>
+<span class="cline-any cline-yes">9x</span>
+<span class="cline-any cline-yes">9x</span>
+<span class="cline-any cline-yes">9x</span>
+<span class="cline-any cline-yes">9x</span>
+<span class="cline-any cline-yes">9x</span>
+<span class="cline-any cline-yes">9x</span>
+<span class="cline-any cline-neutral">&nbsp;</span>
+<span class="cline-any cline-yes">12x</span>
+<span class="cline-any cline-neutral">&nbsp;</span>
+<span class="cline-any cline-yes">6x</span>
+<span class="cline-any cline-yes">6x</span>
+<span class="cline-any cline-yes">12x</span>
+<span class="cline-any cline-yes">4x</span>
+<span class="cline-any cline-yes">4x</span>
+<span class="cline-any cline-yes">4x</span>
+<span class="cline-any cline-yes">10x</span>
+<span class="cline-any cline-yes">10x</span>
+<span class="cline-any cline-yes">10x</span>
+<span class="cline-any cline-yes">12x</span>
+<span class="cline-any cline-neutral">&nbsp;</span>
+<span class="cline-any cline-yes">100x</span>
+<span class="cline-any cline-yes">100x</span>
+<span class="cline-any cline-yes">100x</span>
+<span class="cline-any cline-yes">100x</span>
+<span class="cline-any cline-yes">100x</span>
+<span class="cline-any cline-yes">100x</span>
+<span class="cline-any cline-yes">100x</span>
+<span class="cline-any cline-neutral">&nbsp;</span>
+<span class="cline-any cline-yes">100x</span>
+<span class="cline-any cline-yes">100x</span>
+<span class="cline-any cline-neutral">&nbsp;</span>
+<span class="cline-any cline-yes">100x</span>
+<span class="cline-any cline-yes">100x</span>
+<span class="cline-any cline-yes">100x</span>
+<span class="cline-any cline-yes">100x</span>
+<span class="cline-any cline-neutral">&nbsp;</span>
+<span class="cline-any cline-yes">100x</span>
+<span class="cline-any cline-yes">100x</span>
+<span class="cline-any cline-yes">100x</span>
+<span class="cline-any cline-yes">100x</span>
+<span class="cline-any cline-yes">100x</span>
+<span class="cline-any cline-yes">100x</span>
+<span class="cline-any cline-yes">100x</span>
+<span class="cline-any cline-yes">100x</span>
+<span class="cline-any cline-yes">100x</span>
+<span class="cline-any cline-yes">100x</span>
+<span class="cline-any cline-yes">100x</span>
+<span class="cline-any cline-yes">100x</span>
+<span class="cline-any cline-yes">100x</span>
+<span class="cline-any cline-neutral">&nbsp;</span>
+<span class="cline-any cline-yes">100x</span>
+<span class="cline-any cline-yes">100x</span>
+<span class="cline-any cline-yes">100x</span>
+<span class="cline-any cline-yes">100x</span>
+<span class="cline-any cline-yes">100x</span>
+<span class="cline-any cline-yes">100x</span>
+<span class="cline-any cline-yes">100x</span>
+<span class="cline-any cline-yes">100x</span>
+<span class="cline-any cline-neutral">&nbsp;</span>
+<span class="cline-any cline-yes">100x</span>
+<span class="cline-any cline-yes">100x</span>
+<span class="cline-any cline-yes">1600x</span>
+<span class="cline-any cline-yes">100x</span>
+<span class="cline-any cline-yes">100x</span>
+<span class="cline-any cline-yes">100x</span>
+<span class="cline-any cline-neutral">&nbsp;</span>
+<span class="cline-any cline-yes">100x</span>
+<span class="cline-any cline-yes">100x</span>
+<span class="cline-any cline-yes">100x</span>
+<span class="cline-any cline-yes">100x</span>
+<span class="cline-any cline-yes">100x</span>
+<span class="cline-any cline-yes">100x</span>
+<span class="cline-any cline-yes">100x</span>
+<span class="cline-any cline-yes">100x</span>
+<span class="cline-any cline-yes">100x</span>
+<span class="cline-any cline-yes">100x</span>
+<span class="cline-any cline-yes">100x</span>
+<span class="cline-any cline-yes">100x</span>
+<span class="cline-any cline-yes">100x</span>
+<span class="cline-any cline-neutral">&nbsp;</span>
+<span class="cline-any cline-yes">100x</span>
+<span class="cline-any cline-yes">100x</span>
+<span class="cline-any cline-yes">100x</span>
+<span class="cline-any cline-yes">100x</span>
+<span class="cline-any cline-yes">100x</span>
+<span class="cline-any cline-yes">100x</span>
+<span class="cline-any cline-yes">100x</span>
+<span class="cline-any cline-yes">100x</span>
+<span class="cline-any cline-yes">100x</span>
+<span class="cline-any cline-yes">100x</span>
+<span class="cline-any cline-yes">100x</span>
+<span class="cline-any cline-yes">100x</span>
+<span class="cline-any cline-yes">100x</span>
+<span class="cline-any cline-yes">100x</span>
+<span class="cline-any cline-neutral">&nbsp;</span>
+<span class="cline-any cline-yes">100x</span>
+<span class="cline-any cline-yes">100x</span>
+<span class="cline-any cline-yes">100x</span>
+<span class="cline-any cline-yes">100x</span>
+<span class="cline-any cline-yes">100x</span>
+<span class="cline-any cline-yes">100x</span>
+<span class="cline-any cline-yes">100x</span>
+<span class="cline-any cline-yes">100x</span>
+<span class="cline-any cline-yes">100x</span>
+<span class="cline-any cline-yes">100x</span>
+<span class="cline-any cline-yes">100x</span>
+<span class="cline-any cline-yes">100x</span>
+<span class="cline-any cline-yes">100x</span>
+<span class="cline-any cline-neutral">&nbsp;</span>
+<span class="cline-any cline-yes">100x</span>
+<span class="cline-any cline-yes">100x</span>
+<span class="cline-any cline-yes">100x</span>
+<span class="cline-any cline-yes">100x</span>
+<span class="cline-any cline-yes">100x</span>
+<span class="cline-any cline-yes">100x</span>
+<span class="cline-any cline-yes">100x</span>
+<span class="cline-any cline-yes">100x</span>
+<span class="cline-any cline-neutral">&nbsp;</span>
+<span class="cline-any cline-yes">100x</span>
+<span class="cline-any cline-yes">100x</span>
+<span class="cline-any cline-yes">1600x</span>
+<span class="cline-any cline-yes">100x</span>
+<span class="cline-any cline-yes">100x</span>
+<span class="cline-any cline-yes">100x</span>
+<span class="cline-any cline-neutral">&nbsp;</span>
+<span class="cline-any cline-yes">100x</span>
+<span class="cline-any cline-neutral">&nbsp;</span>
+<span class="cline-any cline-yes">100x</span>
+<span class="cline-any cline-yes">100x</span>
+<span class="cline-any cline-neutral">&nbsp;</span>
+<span class="cline-any cline-yes">100x</span>
+<span class="cline-any cline-yes">6x</span>
+<span class="cline-any cline-yes">6x</span>
+<span class="cline-any cline-yes">6x</span>
+<span class="cline-any cline-yes">6x</span>
+<span class="cline-any cline-neutral">&nbsp;</span>
+<span class="cline-any cline-neutral">&nbsp;</span>
+<span class="cline-any cline-yes">100x</span>
+<span class="cline-any cline-yes">6x</span>
+<span class="cline-any cline-yes">6x</span>
+<span class="cline-any cline-yes">6x</span>
+<span class="cline-any cline-yes">6x</span>
+<span class="cline-any cline-neutral">&nbsp;</span>
+<span class="cline-any cline-yes">100x</span>
+<span class="cline-any cline-neutral">&nbsp;</span>
+<span class="cline-any cline-yes">100x</span></td><td class="text"><pre class="prettyprint lang-js">import React, { useState } from 'react';
 import { useNavigate } from "react-router-dom";
 import { getAuth } from "firebase/auth";
 import './NewEvent.css';
 &nbsp;
-<span class="cstat-no" title="statement not covered" ><span class="fstat-no" title="function not covered" >export default function NewEvent({ setActivePage }) {</span></span>
-<span class="cstat-no" title="statement not covered" >  const [inputs, setInputs] = useState({</span>
-<span class="cstat-no" title="statement not covered" >    name: "",</span>
-<span class="cstat-no" title="statement not covered" >    eventCategory: "",</span>
-<span class="cstat-no" title="statement not covered" >    startTime: "",</span>
-<span class="cstat-no" title="statement not covered" >    duration: 1,</span>
-<span class="cstat-no" title="statement not covered" >    location: "",</span>
-<span class="cstat-no" title="statement not covered" >    style: ""</span>
-<span class="cstat-no" title="statement not covered" >  });</span>
+export default function NewEvent({ setActivePage }) {
+  const [inputs, setInputs] = useState({
+    name: "",
+    eventCategory: "",
+    startTime: "",
+    duration: 1,
+    location: "",
+    style: ""
+  });
 &nbsp;
   //To prevent previous date selection *******************
-<span class="cstat-no" title="statement not covered" >  const now = new Date();</span>
-<span class="cstat-no" title="statement not covered" >  const year = now.getFullYear();</span>
-<span class="cstat-no" title="statement not covered" >  const month = String(now.getMonth() + 1).padStart(2, "0"); // months are 0-indexed</span>
-<span class="cstat-no" title="statement not covered" >  const day = String(now.getDate()).padStart(2, "0");</span>
-<span class="cstat-no" title="statement not covered" >  const hours = String(now.getHours()).padStart(2, "0");</span>
-<span class="cstat-no" title="statement not covered" >  const minutes = String(now.getMinutes()).padStart(2, "0");</span>
-&nbsp;
-<span class="cstat-no" title="statement not covered" >  const minDateTime = `${year}-${month}-${day}T${hours}:${minutes}`;</span>
+  const now = new Date();
+  const year = now.getFullYear();
+  const month = String(now.getMonth() + 1).padStart(2, "0"); // months are 0-indexed
+  const day = String(now.getDate()).padStart(2, "0");
+  const hours = String(now.getHours()).padStart(2, "0");
+  const minutes = String(now.getMinutes()).padStart(2, "0");
+&nbsp;
+  const minDateTime = `${year}-${month}-${day}T${hours}:${minutes}`;
   //End of preventing previous date selection
 &nbsp;
 &nbsp;
-<span class="cstat-no" title="statement not covered" >  const [error, setError] = useState("");</span>
-<span class="cstat-no" title="statement not covered" >  const [success, setSuccess] = useState("");</span>
-<span class="cstat-no" title="statement not covered" >  const [loading, setLoading] = useState(false);</span>
-<span class="cstat-no" title="statement not covered" >  const navigate = useNavigate();</span>
-<span class="cstat-no" title="statement not covered" >  const auth = getAuth();</span>
+  const [error, setError] = useState("");
+  const [success, setSuccess] = useState("");
+  const [loading, setLoading] = useState(false);
+  const navigate = useNavigate();
+  const auth = getAuth();
 &nbsp;
   // Event categories dropdown options
-<span class="cstat-no" title="statement not covered" >  const eventCategories = [</span>
-<span class="cstat-no" title="statement not covered" >    "Wedding",</span>
-<span class="cstat-no" title="statement not covered" >    "Birthday Party",</span>
-<span class="cstat-no" title="statement not covered" >    "Corporate Event",</span>
-<span class="cstat-no" title="statement not covered" >    "Conference",</span>
-<span class="cstat-no" title="statement not covered" >    "Baby Shower",</span>
-<span class="cstat-no" title="statement not covered" >    "Graduation",</span>
-<span class="cstat-no" title="statement not covered" >    "Anniversary",</span>
-<span class="cstat-no" title="statement not covered" >    "Fundraiser",</span>
-<span class="cstat-no" title="statement not covered" >    "Product Launch",</span>
-<span class="cstat-no" title="statement not covered" >    "Holiday Party",</span>
-<span class="cstat-no" title="statement not covered" >    "Networking Event",</span>
-<span class="cstat-no" title="statement not covered" >    "Workshop",</span>
-<span class="cstat-no" title="statement not covered" >    "Concert",</span>
-<span class="cstat-no" title="statement not covered" >    "Festival",</span>
-<span class="cstat-no" title="statement not covered" >    "Sports Event",</span>
-<span class="cstat-no" title="statement not covered" >    "Other"</span>
-<span class="cstat-no" title="statement not covered" >  ];</span>
+  const eventCategories = [
+    "Wedding",
+    "Birthday Party",
+    "Corporate Event",
+    "Conference",
+    "Baby Shower",
+    "Graduation",
+    "Anniversary",
+    "Fundraiser",
+    "Product Launch",
+    "Holiday Party",
+    "Networking Event",
+    "Workshop",
+    "Concert",
+    "Festival",
+    "Sports Event",
+    "Other"
+  ];
 &nbsp;
   // Event styles dropdown options
-<span class="cstat-no" title="statement not covered" >  const eventStyles = [</span>
-<span class="cstat-no" title="statement not covered" >    "Elegant/Formal",</span>
-<span class="cstat-no" title="statement not covered" >    "Casual/Relaxed",</span>
-<span class="cstat-no" title="statement not covered" >    "Modern/Contemporary",</span>
-<span class="cstat-no" title="statement not covered" >    "Vintage/Classic",</span>
-<span class="cstat-no" title="statement not covered" >    "Rustic/Country",</span>
-<span class="cstat-no" title="statement not covered" >    "Minimalist",</span>
-<span class="cstat-no" title="statement not covered" >    "Bohemian/Boho",</span>
-<span class="cstat-no" title="statement not covered" >    "Industrial",</span>
-<span class="cstat-no" title="statement not covered" >    "Garden/Outdoor",</span>
-<span class="cstat-no" title="statement not covered" >    "Beach/Tropical",</span>
-<span class="cstat-no" title="statement not covered" >    "Urban/City",</span>
-<span class="cstat-no" title="statement not covered" >    "Traditional",</span>
-<span class="cstat-no" title="statement not covered" >    "Glamorous",</span>
-<span class="cstat-no" title="statement not covered" >    "Fun/Playful",</span>
-<span class="cstat-no" title="statement not covered" >    "Professional",</span>
-<span class="cstat-no" title="statement not covered" >    "Themed"</span>
-<span class="cstat-no" title="statement not covered" >  ];</span>
-&nbsp;
-<span class="cstat-no" title="statement not covered" >  const handleChange = (e) =&gt; {</span>
-<span class="cstat-no" title="statement not covered" >    const { name, value } = e.target;</span>
-<span class="cstat-no" title="statement not covered" >    setInputs(values =&gt; ({ ...values, [name]: value }));</span>
-<span class="cstat-no" title="statement not covered" >  };</span>
-&nbsp;
-<span class="cstat-no" title="statement not covered" >  const handleSubmit = async (e) =&gt; {</span>
-<span class="cstat-no" title="statement not covered" >    e.preventDefault();</span>
-&nbsp;
-<span class="cstat-no" title="statement not covered" >    if(loading) return;</span>
-<span class="cstat-no" title="statement not covered" >    setLoading(true);</span>
-<span class="cstat-no" title="statement not covered" >    setError("");</span>
-<span class="cstat-no" title="statement not covered" >    setSuccess("");</span>
+  const eventStyles = [
+    "Elegant/Formal",
+    "Casual/Relaxed",
+    "Modern/Contemporary",
+    "Vintage/Classic",
+    "Rustic/Country",
+    "Minimalist",
+    "Bohemian/Boho",
+    "Industrial",
+    "Garden/Outdoor",
+    "Beach/Tropical",
+    "Urban/City",
+    "Traditional",
+    "Glamorous",
+    "Fun/Playful",
+    "Professional",
+    "Themed"
+  ];
+&nbsp;
+  const handleChange = (e) =&gt; {
+    const { name, value } = e.target;
+    setInputs(values =&gt; ({ ...values, [name]: value }));
+  };
+&nbsp;
+  const handleSubmit = async (e) =&gt; {
+    e.preventDefault();
+&nbsp;
+    if(loading) <span class="branch-0 cbranch-no" title="branch not covered" >return;</span>
+    setLoading(true);
+    setError("");
+    setSuccess("");
 &nbsp;
     // Basic validation
-<span class="cstat-no" title="statement not covered" >    if (!inputs.name || !inputs.eventCategory || !inputs.startTime || !inputs.location || !inputs.style) {</span>
-<span class="cstat-no" title="statement not covered" >      setError("Please fill in all required fields");</span>
-<span class="cstat-no" title="statement not covered" >      return;</span>
-<span class="cstat-no" title="statement not covered" >    }</span>
-&nbsp;
-<span class="cstat-no" title="statement not covered" >    if (!auth.currentUser) {</span>
+    if (!inputs.name || !inputs.eventCategory || !inputs.startTime || !inputs.location || !inputs.style) {
+      setError("Please fill in all required fields");
+      return;
+    }
+&nbsp;
+    if (!auth.currentUser) <span class="branch-0 cbranch-no" title="branch not covered" >{</span>
 <span class="cstat-no" title="statement not covered" >      setError("You must be logged in to create an event");</span>
 <span class="cstat-no" title="statement not covered" >      return;</span>
 <span class="cstat-no" title="statement not covered" >    }</span>
 &nbsp;
-<span class="cstat-no" title="statement not covered" >    try {</span>
-<span class="cstat-no" title="statement not covered" >      const token = await auth.currentUser.getIdToken();</span>
-&nbsp;
-<span class="cstat-no" title="statement not covered" >      const res = await fetch("https://us-central1-planit-sdp.cloudfunctions.net/api/event/apply", {</span>
-<span class="cstat-no" title="statement not covered" >        method: "POST",</span>
-<span class="cstat-no" title="statement not covered" >        headers: {</span>
-<span class="cstat-no" title="statement not covered" >          Authorization: `Bearer ${token}`,</span>
-<span class="cstat-no" title="statement not covered" >          "Content-Type": "application/json"</span>
-<span class="cstat-no" title="statement not covered" >        },</span>
-<span class="cstat-no" title="statement not covered" >        body: JSON.stringify({</span>
-<span class="cstat-no" title="statement not covered" >          ...inputs,</span>
-<span class="cstat-no" title="statement not covered" >          plannerId: auth.currentUser.uid,</span>
-<span class="cstat-no" title="statement not covered" >          date: inputs.startTime,</span>
-<span class="cstat-no" title="statement not covered" >          description: "",</span>
-<span class="cstat-no" title="statement not covered" >          theme: "",</span>
-<span class="cstat-no" title="statement not covered" >          budget: null,</span>
-<span class="cstat-no" title="statement not covered" >          expectedGuestCount: null,</span>
-<span class="cstat-no" title="statement not covered" >          notes: ""</span>
-<span class="cstat-no" title="statement not covered" >        })</span>
-<span class="cstat-no" title="statement not covered" >      });</span>
-&nbsp;
-<span class="cstat-no" title="statement not covered" >      if (!res.ok) throw new Error("Failed to create event");</span>
-&nbsp;
-<span class="cstat-no" title="statement not covered" >      setSuccess("Event created successfully!");</span>
-<span class="cstat-no" title="statement not covered" >      setTimeout(() =&gt; navigate("/planner-dashboard"), 1500);</span>
-<span class="cstat-no" title="statement not covered" >    } catch (err) {</span>
-<span class="cstat-no" title="statement not covered" >      console.error(err);</span>
-<span class="cstat-no" title="statement not covered" >      setError(err.message);</span>
-<span class="cstat-no" title="statement not covered" >    }</span>
-<span class="cstat-no" title="statement not covered" >    finally{</span>
-<span class="cstat-no" title="statement not covered" >      setLoading(false);</span>
-<span class="cstat-no" title="statement not covered" >    }</span>
-<span class="cstat-no" title="statement not covered" >  };</span>
-&nbsp;
-<span class="cstat-no" title="statement not covered" >  return (</span>
-<span class="cstat-no" title="statement not covered" >    &lt;section className="newevent-container"&gt;</span>
-<span class="cstat-no" title="statement not covered" >      &lt;section className="back-button-container"&gt;</span>
-<span class="cstat-no" title="statement not covered" >        &lt;button </span>
-<span class="cstat-no" title="statement not covered" >          className="back-button"</span>
-<span class="cstat-no" title="statement not covered" >          onClick={() =&gt; setActivePage ? setActivePage('dashboard') : navigate('/planner-dashboard')}</span>
-<span class="cstat-no" title="statement not covered" >        &gt;</span>
+    try {
+      const token = await auth.currentUser.getIdToken();
+&nbsp;
+      const res = await fetch("https://us-central1-planit-sdp.cloudfunctions.net/api/event/apply", {
+        method: "POST",
+        headers: {
+          Authorization: `Bearer ${token}`,
+          "Content-Type": "application/json"
+        },
+        body: JSON.stringify({
+          ...inputs,
+          plannerId: auth.currentUser.uid,
+          date: inputs.startTime,
+          description: "",
+          theme: "",
+          budget: null,
+          expectedGuestCount: null,
+          notes: ""
+        })
+      });
+&nbsp;
+      if (!res.ok) throw new Error("Failed to create event");
+&nbsp;
+      setSuccess("Event created successfully!");
+      setTimeout(() =&gt; navigate("/planner-dashboard"), 1500);
+    } catch (err) {
+      console.error(err);
+      setError(err.message);
+    }
+    finally{
+      setLoading(false);
+    }
+  };
+&nbsp;
+  return (
+    &lt;section className="newevent-container"&gt;
+      &lt;section className="back-button-container"&gt;
+        &lt;button 
+          className="back-button"
+          onClick={() =&gt; setActivePage ? setActivePage('dashboard') : navigate('/planner-dashboard')}
+        &gt;
           ← Back to Dashboard
-<span class="cstat-no" title="statement not covered" >        &lt;/button&gt;</span>
-<span class="cstat-no" title="statement not covered" >      &lt;/section&gt;</span>
+        &lt;/button&gt;
+      &lt;/section&gt;
       
-<span class="cstat-no" title="statement not covered" >      &lt;section className="intro"&gt;</span>
-<span class="cstat-no" title="statement not covered" >        &lt;h1 className="newevent-title"&gt;Create New Event&lt;/h1&gt;</span>
-<span class="cstat-no" title="statement not covered" >        &lt;p className="newevent-subtitle"&gt;Tell us about your event&lt;/p&gt;</span>
-<span class="cstat-no" title="statement not covered" >      &lt;/section&gt;</span>
-&nbsp;
-<span class="cstat-no" title="statement not covered" >      &lt;form className="event-form" onSubmit={handleSubmit}&gt;</span>
-<span class="cstat-no" title="statement not covered" >        &lt;section className="form-group"&gt;</span>
-<span class="cstat-no" title="statement not covered" >          &lt;label htmlFor="name"&gt;Event Name *&lt;/label&gt;</span>
-<span class="cstat-no" title="statement not covered" >          &lt;input </span>
-<span class="cstat-no" title="statement not covered" >            type="text" </span>
-<span class="cstat-no" title="statement not covered" >            id="name"</span>
-<span class="cstat-no" title="statement not covered" >            name="name" </span>
-<span class="cstat-no" title="statement not covered" >            placeholder="Enter event name" </span>
-<span class="cstat-no" title="statement not covered" >            value={inputs.name} </span>
-<span class="cstat-no" title="statement not covered" >            onChange={handleChange}</span>
-<span class="cstat-no" title="statement not covered" >            required</span>
-<span class="cstat-no" title="statement not covered" >          /&gt;</span>
-<span class="cstat-no" title="statement not covered" >        &lt;/section&gt;</span>
-&nbsp;
-<span class="cstat-no" title="statement not covered" >        &lt;section className="form-group"&gt;</span>
-<span class="cstat-no" title="statement not covered" >          &lt;label htmlFor="eventCategory"&gt;Event Category *&lt;/label&gt;</span>
-<span class="cstat-no" title="statement not covered" >          &lt;select </span>
-<span class="cstat-no" title="statement not covered" >            id="eventCategory"</span>
-<span class="cstat-no" title="statement not covered" >            name="eventCategory" </span>
-<span class="cstat-no" title="statement not covered" >            value={inputs.eventCategory} </span>
-<span class="cstat-no" title="statement not covered" >            onChange={handleChange}</span>
-<span class="cstat-no" title="statement not covered" >            required</span>
+      &lt;section className="intro"&gt;
+        &lt;h1 className="newevent-title"&gt;Create New Event&lt;/h1&gt;
+        &lt;p className="newevent-subtitle"&gt;Tell us about your event&lt;/p&gt;
+      &lt;/section&gt;
+&nbsp;
+      &lt;form className="event-form" onSubmit={handleSubmit}&gt;
+        &lt;section className="form-group"&gt;
+          &lt;label htmlFor="name"&gt;Event Name *&lt;/label&gt;
+          &lt;input 
+            type="text" 
+            id="name"
+            name="name" 
+            placeholder="Enter event name" 
+            value={inputs.name} 
+            onChange={handleChange}
+            required
+          /&gt;
+        &lt;/section&gt;
+&nbsp;
+        &lt;section className="form-group"&gt;
+          &lt;label htmlFor="eventCategory"&gt;Event Category *&lt;/label&gt;
+          &lt;select 
+            id="eventCategory"
+            name="eventCategory" 
+            value={inputs.eventCategory} 
+            onChange={handleChange}
+            required
           &gt;
-<span class="cstat-no" title="statement not covered" >            &lt;option value=""&gt;Select event category&lt;/option&gt;</span>
-<span class="cstat-no" title="statement not covered" >            {eventCategories.map(category =&gt; (</span>
-<span class="cstat-no" title="statement not covered" >              &lt;option key={category} value={category}&gt;{category}&lt;/option&gt;</span>
-<span class="cstat-no" title="statement not covered" >            ))}</span>
-<span class="cstat-no" title="statement not covered" >          &lt;/select&gt;</span>
-<span class="cstat-no" title="statement not covered" >        &lt;/section&gt;</span>
-&nbsp;
-<span class="cstat-no" title="statement not covered" >        &lt;section className="form-row"&gt;</span>
-<span class="cstat-no" title="statement not covered" >          &lt;section className="form-group"&gt;</span>
-<span class="cstat-no" title="statement not covered" >            &lt;label htmlFor="startTime"&gt;Date &amp; Time *&lt;/label&gt;</span>
-<span class="cstat-no" title="statement not covered" >            &lt;input </span>
-<span class="cstat-no" title="statement not covered" >              type="datetime-local"</span>
-<span class="cstat-no" title="statement not covered" >              min={minDateTime} </span>
-<span class="cstat-no" title="statement not covered" >              id="startTime"</span>
-<span class="cstat-no" title="statement not covered" >              name="startTime" </span>
-<span class="cstat-no" title="statement not covered" >              value={inputs.startTime} </span>
-<span class="cstat-no" title="statement not covered" >              onChange={handleChange}</span>
-<span class="cstat-no" title="statement not covered" >              required</span>
-<span class="cstat-no" title="statement not covered" >            /&gt;</span>
-<span class="cstat-no" title="statement not covered" >          &lt;/section&gt;</span>
-&nbsp;
-<span class="cstat-no" title="statement not covered" >          &lt;section className="form-group"&gt;</span>
-<span class="cstat-no" title="statement not covered" >            &lt;label htmlFor="duration"&gt;Duration (hours) *&lt;/label&gt;</span>
-<span class="cstat-no" title="statement not covered" >            &lt;input </span>
-<span class="cstat-no" title="statement not covered" >              type="number" </span>
-<span class="cstat-no" title="statement not covered" >              id="duration"</span>
-<span class="cstat-no" title="statement not covered" >              name="duration" </span>
-<span class="cstat-no" title="statement not covered" >              min="1" </span>
-<span class="cstat-no" title="statement not covered" >              max="24"</span>
-<span class="cstat-no" title="statement not covered" >              value={inputs.duration} </span>
-<span class="cstat-no" title="statement not covered" >              onChange={handleChange}</span>
-<span class="cstat-no" title="statement not covered" >              required</span>
-<span class="cstat-no" title="statement not covered" >            /&gt;</span>
-<span class="cstat-no" title="statement not covered" >          &lt;/section&gt;</span>
-<span class="cstat-no" title="statement not covered" >        &lt;/section&gt;</span>
-&nbsp;
-<span class="cstat-no" title="statement not covered" >        &lt;section className="form-group"&gt;</span>
-<span class="cstat-no" title="statement not covered" >          &lt;label htmlFor="location"&gt;Location *&lt;/label&gt;</span>
-<span class="cstat-no" title="statement not covered" >          &lt;input </span>
-<span class="cstat-no" title="statement not covered" >            type="text" </span>
-<span class="cstat-no" title="statement not covered" >            id="location"</span>
-<span class="cstat-no" title="statement not covered" >            name="location" </span>
-<span class="cstat-no" title="statement not covered" >            placeholder="Enter event location or select from map" </span>
-<span class="cstat-no" title="statement not covered" >            value={inputs.location} </span>
-<span class="cstat-no" title="statement not covered" >            onChange={handleChange}</span>
-<span class="cstat-no" title="statement not covered" >            required</span>
-<span class="cstat-no" title="statement not covered" >          /&gt;</span>
-<span class="cstat-no" title="statement not covered" >          &lt;small className="form-hint"&gt;Start typing to search for locations&lt;/small&gt;</span>
-<span class="cstat-no" title="statement not covered" >        &lt;/section&gt;</span>
-&nbsp;
-<span class="cstat-no" title="statement not covered" >        &lt;section className="form-group"&gt;</span>
-<span class="cstat-no" title="statement not covered" >          &lt;label htmlFor="style"&gt;Event Style *&lt;/label&gt;</span>
-<span class="cstat-no" title="statement not covered" >          &lt;select </span>
-<span class="cstat-no" title="statement not covered" >            id="style"</span>
-<span class="cstat-no" title="statement not covered" >            name="style" </span>
-<span class="cstat-no" title="statement not covered" >            value={inputs.style} </span>
-<span class="cstat-no" title="statement not covered" >            onChange={handleChange}</span>
-<span class="cstat-no" title="statement not covered" >            required</span>
+            &lt;option value=""&gt;Select event category&lt;/option&gt;
+            {eventCategories.map(category =&gt; (
+              &lt;option key={category} value={category}&gt;{category}&lt;/option&gt;
+            ))}
+          &lt;/select&gt;
+        &lt;/section&gt;
+&nbsp;
+        &lt;section className="form-row"&gt;
+          &lt;section className="form-group"&gt;
+            &lt;label htmlFor="startTime"&gt;Date &amp; Time *&lt;/label&gt;
+            &lt;input 
+              type="datetime-local"
+              min={minDateTime} 
+              id="startTime"
+              name="startTime" 
+              value={inputs.startTime} 
+              onChange={handleChange}
+              required
+            /&gt;
+          &lt;/section&gt;
+&nbsp;
+          &lt;section className="form-group"&gt;
+            &lt;label htmlFor="duration"&gt;Duration (hours) *&lt;/label&gt;
+            &lt;input 
+              type="number" 
+              id="duration"
+              name="duration" 
+              min="1" 
+              max="24"
+              value={inputs.duration} 
+              onChange={handleChange}
+              required
+            /&gt;
+          &lt;/section&gt;
+        &lt;/section&gt;
+&nbsp;
+        &lt;section className="form-group"&gt;
+          &lt;label htmlFor="location"&gt;Location *&lt;/label&gt;
+          &lt;input 
+            type="text" 
+            id="location"
+            name="location" 
+            placeholder="Enter event location or select from map" 
+            value={inputs.location} 
+            onChange={handleChange}
+            required
+          /&gt;
+          &lt;small className="form-hint"&gt;Start typing to search for locations&lt;/small&gt;
+        &lt;/section&gt;
+&nbsp;
+        &lt;section className="form-group"&gt;
+          &lt;label htmlFor="style"&gt;Event Style *&lt;/label&gt;
+          &lt;select 
+            id="style"
+            name="style" 
+            value={inputs.style} 
+            onChange={handleChange}
+            required
           &gt;
-<span class="cstat-no" title="statement not covered" >            &lt;option value=""&gt;Select event style&lt;/option&gt;</span>
-<span class="cstat-no" title="statement not covered" >            {eventStyles.map(style =&gt; (</span>
-<span class="cstat-no" title="statement not covered" >              &lt;option key={style} value={style}&gt;{style}&lt;/option&gt;</span>
-<span class="cstat-no" title="statement not covered" >            ))}</span>
-<span class="cstat-no" title="statement not covered" >          &lt;/select&gt;</span>
-<span class="cstat-no" title="statement not covered" >        &lt;/section&gt;</span>
-&nbsp;
-<span class="cstat-no" title="statement not covered" >        &lt;button type="submit" className="create-event-btn" onClick={handleSubmit} disabled={loading}&gt;</span>
+            &lt;option value=""&gt;Select event style&lt;/option&gt;
+            {eventStyles.map(style =&gt; (
+              &lt;option key={style} value={style}&gt;{style}&lt;/option&gt;
+            ))}
+          &lt;/select&gt;
+        &lt;/section&gt;
+&nbsp;
+        &lt;button type="submit" className="create-event-btn" onClick={handleSubmit} disabled={loading}&gt;
           Create Event
-<span class="cstat-no" title="statement not covered" >        &lt;/button&gt;</span>
-<span class="cstat-no" title="statement not covered" >      &lt;/form&gt;</span>
-&nbsp;
-<span class="cstat-no" title="statement not covered" >      {error &amp;&amp; (</span>
-<span class="cstat-no" title="statement not covered" >        &lt;section className="message error-message"&gt;</span>
-<span class="cstat-no" title="statement not covered" >          &lt;span className="message-icon"&gt;⚠&lt;/span&gt;</span>
-<span class="cstat-no" title="statement not covered" >          {error}</span>
-<span class="cstat-no" title="statement not covered" >        &lt;/section&gt;</span>
+        &lt;/button&gt;
+      &lt;/form&gt;
+&nbsp;
+      {error &amp;&amp; (
+        &lt;section className="message error-message"&gt;
+          &lt;span className="message-icon"&gt;⚠&lt;/span&gt;
+          {error}
+        &lt;/section&gt;
       )}
       
-<span class="cstat-no" title="statement not covered" >      {success &amp;&amp; (</span>
-<span class="cstat-no" title="statement not covered" >        &lt;section className="message success-message"&gt;</span>
-<span class="cstat-no" title="statement not covered" >          &lt;span className="message-icon"&gt;✓&lt;/span&gt;</span>
-<span class="cstat-no" title="statement not covered" >          {success}</span>
-<span class="cstat-no" title="statement not covered" >        &lt;/section&gt;</span>
+      {success &amp;&amp; (
+        &lt;section className="message success-message"&gt;
+          &lt;span className="message-icon"&gt;✓&lt;/span&gt;
+          {success}
+        &lt;/section&gt;
       )}
-<span class="cstat-no" title="statement not covered" >    &lt;/section&gt;</span>
+    &lt;/section&gt;
   );
-<span class="cstat-no" title="statement not covered" >}</span></pre></td></tr></table></pre>
+}</pre></td></tr></table></pre>
 
                 <div class='push'></div><!-- for sticky footer -->
             </div><!-- /wrapper -->
             <div class='footer quiet pad2 space-top1 center small'>
                 Code coverage generated by
                 <a href="https://istanbul.js.org/" target="_blank" rel="noopener noreferrer">istanbul</a>
-<<<<<<< HEAD
-                at 2025-09-29T23:57:26.984Z
-=======
                 at 2025-09-30T10:49:42.632Z
->>>>>>> 735e2fca
             </div>
         <script src="../../../prettify.js"></script>
         <script>
