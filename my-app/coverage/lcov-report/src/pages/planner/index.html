--- conflicted
+++ resolved
@@ -23,48 +23,30 @@
         <div class='clearfix'>
             
             <div class='fl pad1y space-right2'>
-<<<<<<< HEAD
-                <span class="strong">1.93% </span>
-                <span class="quiet">Statements</span>
-                <span class='fraction'>103/5325</span>
-=======
                 <span class="strong">82.71% </span>
                 <span class="quiet">Statements</span>
                 <span class='fraction'>3560/4304</span>
->>>>>>> 735e2fca
-            </div>
-        
-            
-            <div class='fl pad1y space-right2'>
-                <span class="strong">100% </span>
+            </div>
+        
+            
+            <div class='fl pad1y space-right2'>
+                <span class="strong">78.98% </span>
                 <span class="quiet">Branches</span>
-                <span class='fraction'>0/0</span>
-            </div>
-        
-            
-            <div class='fl pad1y space-right2'>
-<<<<<<< HEAD
-                <span class="strong">0% </span>
-                <span class="quiet">Functions</span>
-                <span class='fraction'>0/27</span>
-=======
+                <span class='fraction'>575/728</span>
+            </div>
+        
+            
+            <div class='fl pad1y space-right2'>
                 <span class="strong">71.69% </span>
                 <span class="quiet">Functions</span>
                 <span class='fraction'>195/272</span>
->>>>>>> 735e2fca
-            </div>
-        
-            
-            <div class='fl pad1y space-right2'>
-<<<<<<< HEAD
-                <span class="strong">1.93% </span>
-                <span class="quiet">Lines</span>
-                <span class='fraction'>103/5325</span>
-=======
+            </div>
+        
+            
+            <div class='fl pad1y space-right2'>
                 <span class="strong">82.71% </span>
                 <span class="quiet">Lines</span>
                 <span class='fraction'>3560/4304</span>
->>>>>>> 735e2fca
             </div>
         
             
@@ -79,11 +61,7 @@
             </div>
         </template>
     </div>
-<<<<<<< HEAD
-    <div class='status-line low'></div>
-=======
     <div class='status-line high'></div>
->>>>>>> 735e2fca
     <div class="pad1">
 <table class="coverage-summary">
 <thead>
@@ -101,18 +79,18 @@
 </tr>
 </thead>
 <tbody><tr>
-	<td class="file low" data-value="ChatComponent.jsx"><a href="ChatComponent.jsx.html">ChatComponent.jsx</a></td>
-	<td data-value="3.4" class="pic low">
-	<div class="chart"><div class="cover-fill" style="width: 3%"></div><div class="cover-empty" style="width: 97%"></div></div>
-	</td>
-	<td data-value="3.4" class="pct low">3.4%</td>
-	<td data-value="176" class="abs low">6/176</td>
-	<td data-value="100" class="pct high">100%</td>
-	<td data-value="0" class="abs high">0/0</td>
-	<td data-value="0" class="pct low">0%</td>
-	<td data-value="1" class="abs low">0/1</td>
-	<td data-value="3.4" class="pct low">3.4%</td>
-	<td data-value="176" class="abs low">6/176</td>
+	<td class="file high" data-value="ChatComponent.jsx"><a href="ChatComponent.jsx.html">ChatComponent.jsx</a></td>
+	<td data-value="92.04" class="pic high">
+	<div class="chart"><div class="cover-fill" style="width: 92%"></div><div class="cover-empty" style="width: 8%"></div></div>
+	</td>
+	<td data-value="92.04" class="pct high">92.04%</td>
+	<td data-value="176" class="abs high">162/176</td>
+	<td data-value="80.95" class="pct high">80.95%</td>
+	<td data-value="42" class="abs high">34/42</td>
+	<td data-value="100" class="pct high">100%</td>
+	<td data-value="11" class="abs high">11/11</td>
+	<td data-value="92.04" class="pct high">92.04%</td>
+	<td data-value="176" class="abs high">162/176</td>
 	</tr>
 
 <tr>
@@ -131,174 +109,138 @@
 	</tr>
 
 <tr>
-	<td class="file low" data-value="InformationToolTip.jsx"><a href="InformationToolTip.jsx.html">InformationToolTip.jsx</a></td>
-	<td data-value="6.81" class="pic low">
-	<div class="chart"><div class="cover-fill" style="width: 6%"></div><div class="cover-empty" style="width: 94%"></div></div>
-	</td>
-	<td data-value="6.81" class="pct low">6.81%</td>
-	<td data-value="44" class="abs low">3/44</td>
-	<td data-value="100" class="pct high">100%</td>
-	<td data-value="0" class="abs high">0/0</td>
-	<td data-value="0" class="pct low">0%</td>
-	<td data-value="1" class="abs low">0/1</td>
-	<td data-value="6.81" class="pct low">6.81%</td>
-	<td data-value="44" class="abs low">3/44</td>
-	</tr>
-
-<tr>
-	<td class="file low" data-value="NewEvent.jsx"><a href="NewEvent.jsx.html">NewEvent.jsx</a></td>
-	<td data-value="1.83" class="pic low">
-	<div class="chart"><div class="cover-fill" style="width: 1%"></div><div class="cover-empty" style="width: 99%"></div></div>
-	</td>
-	<td data-value="1.83" class="pct low">1.83%</td>
-	<td data-value="218" class="abs low">4/218</td>
-	<td data-value="100" class="pct high">100%</td>
-	<td data-value="0" class="abs high">0/0</td>
-	<td data-value="0" class="pct low">0%</td>
-	<td data-value="1" class="abs low">0/1</td>
-	<td data-value="1.83" class="pct low">1.83%</td>
-	<td data-value="218" class="abs low">4/218</td>
-	</tr>
-
-<tr>
-	<td class="file low" data-value="PlannerAllEvents.jsx"><a href="PlannerAllEvents.jsx.html">PlannerAllEvents.jsx</a></td>
-	<td data-value="2.89" class="pic low">
-	<div class="chart"><div class="cover-fill" style="width: 2%"></div><div class="cover-empty" style="width: 98%"></div></div>
-	</td>
-	<td data-value="2.89" class="pct low">2.89%</td>
-	<td data-value="173" class="abs low">5/173</td>
-	<td data-value="100" class="pct high">100%</td>
-	<td data-value="0" class="abs high">0/0</td>
-	<td data-value="0" class="pct low">0%</td>
-	<td data-value="3" class="abs low">0/3</td>
-	<td data-value="2.89" class="pct low">2.89%</td>
-	<td data-value="173" class="abs low">5/173</td>
-	</tr>
-
-<tr>
-<<<<<<< HEAD
-	<td class="file low" data-value="PlannerApp.jsx"><a href="PlannerApp.jsx.html">PlannerApp.jsx</a></td>
-	<td data-value="10.15" class="pic low">
-	<div class="chart"><div class="cover-fill" style="width: 10%"></div><div class="cover-empty" style="width: 90%"></div></div>
-	</td>
-	<td data-value="10.15" class="pct low">10.15%</td>
-	<td data-value="128" class="abs low">13/128</td>
-	<td data-value="100" class="pct high">100%</td>
-	<td data-value="0" class="abs high">0/0</td>
-	<td data-value="0" class="pct low">0%</td>
-	<td data-value="1" class="abs low">0/1</td>
-	<td data-value="10.15" class="pct low">10.15%</td>
-	<td data-value="128" class="abs low">13/128</td>
-	</tr>
-
-<tr>
-	<td class="file low" data-value="PlannerContract.jsx"><a href="PlannerContract.jsx.html">PlannerContract.jsx</a></td>
-	<td data-value="1.11" class="pic low">
-	<div class="chart"><div class="cover-fill" style="width: 1%"></div><div class="cover-empty" style="width: 99%"></div></div>
-	</td>
-	<td data-value="1.11" class="pct low">1.11%</td>
-	<td data-value="893" class="abs low">10/893</td>
-	<td data-value="100" class="pct high">100%</td>
-	<td data-value="0" class="abs high">0/0</td>
-	<td data-value="0" class="pct low">0%</td>
-	<td data-value="2" class="abs low">0/2</td>
-	<td data-value="1.11" class="pct low">1.11%</td>
-	<td data-value="893" class="abs low">10/893</td>
-	</tr>
-
-<tr>
-	<td class="file low" data-value="PlannerDashboard.jsx"><a href="PlannerDashboard.jsx.html">PlannerDashboard.jsx</a></td>
-	<td data-value="2.64" class="pic low">
-	<div class="chart"><div class="cover-fill" style="width: 2%"></div><div class="cover-empty" style="width: 98%"></div></div>
-=======
+	<td class="file high" data-value="InformationToolTip.jsx"><a href="InformationToolTip.jsx.html">InformationToolTip.jsx</a></td>
+	<td data-value="100" class="pic high">
+	<div class="chart"><div class="cover-fill cover-full" style="width: 100%"></div><div class="cover-empty" style="width: 0%"></div></div>
+	</td>
+	<td data-value="100" class="pct high">100%</td>
+	<td data-value="44" class="abs high">44/44</td>
+	<td data-value="100" class="pct high">100%</td>
+	<td data-value="4" class="abs high">4/4</td>
+	<td data-value="100" class="pct high">100%</td>
+	<td data-value="3" class="abs high">3/3</td>
+	<td data-value="100" class="pct high">100%</td>
+	<td data-value="44" class="abs high">44/44</td>
+	</tr>
+
+<tr>
+	<td class="file high" data-value="NewEvent.jsx"><a href="NewEvent.jsx.html">NewEvent.jsx</a></td>
+	<td data-value="98.62" class="pic high">
+	<div class="chart"><div class="cover-fill" style="width: 98%"></div><div class="cover-empty" style="width: 2%"></div></div>
+	</td>
+	<td data-value="98.62" class="pct high">98.62%</td>
+	<td data-value="218" class="abs high">215/218</td>
+	<td data-value="92.59" class="pct high">92.59%</td>
+	<td data-value="27" class="abs high">25/27</td>
+	<td data-value="100" class="pct high">100%</td>
+	<td data-value="4" class="abs high">4/4</td>
+	<td data-value="98.62" class="pct high">98.62%</td>
+	<td data-value="218" class="abs high">215/218</td>
+	</tr>
+
+<tr>
+	<td class="file high" data-value="PlannerAllEvents.jsx"><a href="PlannerAllEvents.jsx.html">PlannerAllEvents.jsx</a></td>
+	<td data-value="94.21" class="pic high">
+	<div class="chart"><div class="cover-fill" style="width: 94%"></div><div class="cover-empty" style="width: 6%"></div></div>
+	</td>
+	<td data-value="94.21" class="pct high">94.21%</td>
+	<td data-value="173" class="abs high">163/173</td>
+	<td data-value="65.85" class="pct medium">65.85%</td>
+	<td data-value="41" class="abs medium">27/41</td>
+	<td data-value="64.28" class="pct medium">64.28%</td>
+	<td data-value="14" class="abs medium">9/14</td>
+	<td data-value="94.21" class="pct high">94.21%</td>
+	<td data-value="173" class="abs high">163/173</td>
+	</tr>
+
+<tr>
 	<td class="file high" data-value="PlannerDashboard.jsx"><a href="PlannerDashboard.jsx.html">PlannerDashboard.jsx</a></td>
 	<td data-value="97.73" class="pic high">
 	<div class="chart"><div class="cover-fill" style="width: 97%"></div><div class="cover-empty" style="width: 3%"></div></div>
->>>>>>> 735e2fca
-	</td>
-	<td data-value="2.64" class="pct low">2.64%</td>
-	<td data-value="265" class="abs low">7/265</td>
-	<td data-value="100" class="pct high">100%</td>
-	<td data-value="0" class="abs high">0/0</td>
-	<td data-value="0" class="pct low">0%</td>
-	<td data-value="1" class="abs low">0/1</td>
-	<td data-value="2.64" class="pct low">2.64%</td>
-	<td data-value="265" class="abs low">7/265</td>
+	</td>
+	<td data-value="97.73" class="pct high">97.73%</td>
+	<td data-value="265" class="abs high">259/265</td>
+	<td data-value="84.74" class="pct high">84.74%</td>
+	<td data-value="59" class="abs high">50/59</td>
+	<td data-value="100" class="pct high">100%</td>
+	<td data-value="15" class="abs high">15/15</td>
+	<td data-value="97.73" class="pct high">97.73%</td>
+	<td data-value="265" class="abs high">259/265</td>
 	</tr>
 
 <tr>
 	<td class="file low" data-value="PlannerFloorPlan.jsx"><a href="PlannerFloorPlan.jsx.html">PlannerFloorPlan.jsx</a></td>
-	<td data-value="4.11" class="pic low">
-	<div class="chart"><div class="cover-fill" style="width: 4%"></div><div class="cover-empty" style="width: 96%"></div></div>
-	</td>
-	<td data-value="4.11" class="pct low">4.11%</td>
-	<td data-value="802" class="abs low">33/802</td>
-	<td data-value="100" class="pct high">100%</td>
-	<td data-value="0" class="abs high">0/0</td>
-	<td data-value="0" class="pct low">0%</td>
-	<td data-value="1" class="abs low">0/1</td>
-	<td data-value="4.11" class="pct low">4.11%</td>
-	<td data-value="802" class="abs low">33/802</td>
-	</tr>
-
-<tr>
-	<td class="file low" data-value="PlannerRSVP.jsx"><a href="PlannerRSVP.jsx.html">PlannerRSVP.jsx</a></td>
-	<td data-value="1.27" class="pic low">
-	<div class="chart"><div class="cover-fill" style="width: 1%"></div><div class="cover-empty" style="width: 99%"></div></div>
-	</td>
-	<td data-value="1.27" class="pct low">1.27%</td>
-	<td data-value="157" class="abs low">2/157</td>
-	<td data-value="100" class="pct high">100%</td>
-	<td data-value="0" class="abs high">0/0</td>
-	<td data-value="0" class="pct low">0%</td>
-	<td data-value="1" class="abs low">0/1</td>
-	<td data-value="1.27" class="pct low">1.27%</td>
-	<td data-value="157" class="abs low">2/157</td>
-	</tr>
-
-<tr>
-	<td class="file low" data-value="PlannerSchedules.jsx"><a href="PlannerSchedules.jsx.html">PlannerSchedules.jsx</a></td>
-	<td data-value="0.64" class="pic low">
-	<div class="chart"><div class="cover-fill" style="width: 0%"></div><div class="cover-empty" style="width: 100%"></div></div>
-	</td>
-	<td data-value="0.64" class="pct low">0.64%</td>
-	<td data-value="933" class="abs low">6/933</td>
-	<td data-value="100" class="pct high">100%</td>
-	<td data-value="0" class="abs high">0/0</td>
-	<td data-value="0" class="pct low">0%</td>
-	<td data-value="1" class="abs low">0/1</td>
-	<td data-value="0.64" class="pct low">0.64%</td>
-	<td data-value="933" class="abs low">6/933</td>
-	</tr>
-
-<tr>
-	<td class="file low" data-value="PlannerVendorMarketplace.jsx"><a href="PlannerVendorMarketplace.jsx.html">PlannerVendorMarketplace.jsx</a></td>
-	<td data-value="1.19" class="pic low">
-	<div class="chart"><div class="cover-fill" style="width: 1%"></div><div class="cover-empty" style="width: 99%"></div></div>
-	</td>
-	<td data-value="1.19" class="pct low">1.19%</td>
-	<td data-value="588" class="abs low">7/588</td>
-	<td data-value="100" class="pct high">100%</td>
-	<td data-value="0" class="abs high">0/0</td>
-	<td data-value="0" class="pct low">0%</td>
-	<td data-value="5" class="abs low">0/5</td>
-	<td data-value="1.19" class="pct low">1.19%</td>
-	<td data-value="588" class="abs low">7/588</td>
-	</tr>
-
-<tr>
-	<td class="file low" data-value="PlannerViewEvent.jsx"><a href="PlannerViewEvent.jsx.html">PlannerViewEvent.jsx</a></td>
-	<td data-value="0.58" class="pic low">
-	<div class="chart"><div class="cover-fill" style="width: 0%"></div><div class="cover-empty" style="width: 100%"></div></div>
-	</td>
-	<td data-value="0.58" class="pct low">0.58%</td>
-	<td data-value="858" class="abs low">5/858</td>
-	<td data-value="100" class="pct high">100%</td>
-	<td data-value="0" class="abs high">0/0</td>
-	<td data-value="0" class="pct low">0%</td>
-	<td data-value="8" class="abs low">0/8</td>
-	<td data-value="0.58" class="pct low">0.58%</td>
-	<td data-value="858" class="abs low">5/858</td>
+	<td data-value="46.5" class="pic low">
+	<div class="chart"><div class="cover-fill" style="width: 46%"></div><div class="cover-empty" style="width: 54%"></div></div>
+	</td>
+	<td data-value="46.5" class="pct low">46.5%</td>
+	<td data-value="802" class="abs low">373/802</td>
+	<td data-value="71.83" class="pct medium">71.83%</td>
+	<td data-value="71" class="abs medium">51/71</td>
+	<td data-value="33.33" class="pct low">33.33%</td>
+	<td data-value="48" class="abs low">16/48</td>
+	<td data-value="46.5" class="pct low">46.5%</td>
+	<td data-value="802" class="abs low">373/802</td>
+	</tr>
+
+<tr>
+	<td class="file high" data-value="PlannerRSVP.jsx"><a href="PlannerRSVP.jsx.html">PlannerRSVP.jsx</a></td>
+	<td data-value="95.54" class="pic high">
+	<div class="chart"><div class="cover-fill" style="width: 95%"></div><div class="cover-empty" style="width: 5%"></div></div>
+	</td>
+	<td data-value="95.54" class="pct high">95.54%</td>
+	<td data-value="157" class="abs high">150/157</td>
+	<td data-value="82.5" class="pct high">82.5%</td>
+	<td data-value="40" class="abs high">33/40</td>
+	<td data-value="66.66" class="pct medium">66.66%</td>
+	<td data-value="3" class="abs medium">2/3</td>
+	<td data-value="95.54" class="pct high">95.54%</td>
+	<td data-value="157" class="abs high">150/157</td>
+	</tr>
+
+<tr>
+	<td class="file high" data-value="PlannerSchedules.jsx"><a href="PlannerSchedules.jsx.html">PlannerSchedules.jsx</a></td>
+	<td data-value="88.42" class="pic high">
+	<div class="chart"><div class="cover-fill" style="width: 88%"></div><div class="cover-empty" style="width: 12%"></div></div>
+	</td>
+	<td data-value="88.42" class="pct high">88.42%</td>
+	<td data-value="933" class="abs high">825/933</td>
+	<td data-value="69.51" class="pct medium">69.51%</td>
+	<td data-value="164" class="abs medium">114/164</td>
+	<td data-value="83.33" class="pct high">83.33%</td>
+	<td data-value="60" class="abs high">50/60</td>
+	<td data-value="88.42" class="pct high">88.42%</td>
+	<td data-value="933" class="abs high">825/933</td>
+	</tr>
+
+<tr>
+	<td class="file high" data-value="PlannerVendorMarketplace.jsx"><a href="PlannerVendorMarketplace.jsx.html">PlannerVendorMarketplace.jsx</a></td>
+	<td data-value="91.83" class="pic high">
+	<div class="chart"><div class="cover-fill" style="width: 91%"></div><div class="cover-empty" style="width: 9%"></div></div>
+	</td>
+	<td data-value="91.83" class="pct high">91.83%</td>
+	<td data-value="588" class="abs high">540/588</td>
+	<td data-value="83.87" class="pct high">83.87%</td>
+	<td data-value="124" class="abs high">104/124</td>
+	<td data-value="85.71" class="pct high">85.71%</td>
+	<td data-value="42" class="abs high">36/42</td>
+	<td data-value="91.83" class="pct high">91.83%</td>
+	<td data-value="588" class="abs high">540/588</td>
+	</tr>
+
+<tr>
+	<td class="file high" data-value="PlannerViewEvent.jsx"><a href="PlannerViewEvent.jsx.html">PlannerViewEvent.jsx</a></td>
+	<td data-value="96.38" class="pic high">
+	<div class="chart"><div class="cover-fill" style="width: 96%"></div><div class="cover-empty" style="width: 4%"></div></div>
+	</td>
+	<td data-value="96.38" class="pct high">96.38%</td>
+	<td data-value="858" class="abs high">827/858</td>
+	<td data-value="85.25" class="pct high">85.25%</td>
+	<td data-value="156" class="abs high">133/156</td>
+	<td data-value="69.01" class="pct medium">69.01%</td>
+	<td data-value="71" class="abs medium">49/71</td>
+	<td data-value="96.38" class="pct high">96.38%</td>
+	<td data-value="858" class="abs high">827/858</td>
 	</tr>
 
 </tbody>
@@ -309,11 +251,7 @@
             <div class='footer quiet pad2 space-top1 center small'>
                 Code coverage generated by
                 <a href="https://istanbul.js.org/" target="_blank" rel="noopener noreferrer">istanbul</a>
-<<<<<<< HEAD
-                at 2025-09-29T23:57:26.984Z
-=======
                 at 2025-09-30T10:49:42.632Z
->>>>>>> 735e2fca
             </div>
         <script src="../../../prettify.js"></script>
         <script>
