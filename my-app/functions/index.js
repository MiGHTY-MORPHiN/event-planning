--- conflicted
+++ resolved
@@ -60,11 +60,9 @@
       category,
       address: address || 'None',
       profilePic: profilePicURL,
-<<<<<<< HEAD
-      status: "pending", 
-=======
+
+
       status: 'pending',
->>>>>>> 412aa387
       createdAt: admin.firestore.FieldValue.serverTimestamp(),
     });
 
