// index.js
const functions = require('firebase-functions');
const admin = require('firebase-admin');
const express = require('express');
const cors = require('cors');
const multer = require('multer');
const nodemailer = require('nodemailer');
const { onDocumentCreated } = require('firebase-functions/firestore');
const { v4: uuidv4 } = require("uuid");

admin.initializeApp();

const db = admin.firestore();
const bucket = admin.storage().bucket();

const transporter = nodemailer.createTransport({
    service: "gmail",
    auth: {
        user: "noreply.planit.online@gmail.com",
        pass: "viwxojqfceyzmjye"
    }
});


const app = express();
app.use(cors({
  origin: [
    'http://localhost:5173',

    'https://witty-stone-03009b61e.1.azurestaticapps.net'
  ],
}));
app.use(express.json());

const upload = multer({ storage: multer.memoryStorage() });

// Auth middleware
async function authenticate(req, res, next) {
  const authHeader = req.headers.authorization;
  if (!authHeader?.startsWith('Bearer ')) return res.status(401).json({ message: 'No token provided' });

  try {
    const token = authHeader.split('Bearer ')[1];
    const decoded = await admin.auth().verifyIdToken(token);
    req.uid = decoded.uid;
    next();
  } catch (err) {
    console.error(err);
    res.status(401).json({ message: 'Invalid token' });
  }
}

//VENDOR
//=============================================
app.post('/vendor/apply', authenticate, async (req, res) => {
  try {
    const { businessName, phone, email, description, category, address, profilePic } = req.body;
    let profilePicURL = '';

    if (profilePic) {
      const buffer = Buffer.from(profilePic, 'base64');
      const fileRef = bucket.file(`Vendor/${req.uid}/profile.jpg`);
      await fileRef.save(buffer, { contentType: 'image/jpeg' });
      await fileRef.makePublic();
      profilePicURL = `https://storage.googleapis.com/${bucket.name}/${fileRef.name}`;
    }

    await db.collection('Vendor').doc(req.uid).set({
      businessName,
      phone,
      email,
      description,
      category,
      address: address || 'None',
      profilePic: profilePicURL,


      status: 'pending',
      createdAt: admin.firestore.FieldValue.serverTimestamp(),
    });

    res.json({ message: 'Vendor application submitted successfully' });
  } catch (err) {
    console.error(err);
    res.status(500).json({ message: 'Server error', error: err.message });
  }
});



// Get the vendor profile
app.get('/vendor/me', authenticate, async (req, res) => {
  try {
    const doc = await db.collection('Vendor').doc(req.uid).get();
    if (!doc.exists) {
      return res.status(404).json({ message: 'Vendor not found' });
    }

    const vendorData = doc.data();

    res.json({
      ...vendorData,
      profilePic: vendorData.profilePic || null // ensure field always exists
    });
  } catch (err) {
    console.error(err);
    res.status(500).json({ message: 'Server error' });
  }
});

// Update the vendor's profile
app.put('/vendor/me', authenticate, async (req, res) => {
  try {
    const { description, address, phone, email, profilePic } = req.body;
    let profilePicURL = '';

    if (profilePic) {
      const buffer = Buffer.from(profilePic, 'base64');
      const fileRef = bucket.file(`Vendor/${req.uid}/profile.jpg`);
      await fileRef.save(buffer, { contentType: 'image/jpeg' });
      await fileRef.makePublic();
      profilePicURL = `https://storage.googleapis.com/${bucket.name}/${fileRef.name}`;
    }

    await db.collection('Vendor').doc(req.uid).update({
      description,
      address,
      phone,
      email,
      ...(profilePicURL && { profilePic: profilePicURL }),
      updatedAt: admin.firestore.FieldValue.serverTimestamp(),
    });

    res.json({ message: 'Profile updated successfully' });
  } catch (err) {
    console.error(err);
    res.status(500).json({ message: 'Server error', error: err.message });
  }
});


//Get the vendor bookings from the Event collection
// completely donw
app.get('/vendor/bookings', authenticate, async (req, res) => {
  try {
    const vendorID = req.uid;
    const eventsSnapshot = await db.collection("Event").get();
    const vendorEvents = [];

    for (const eventDoc of eventsSnapshot.docs) {
      const vendorsRef = db.collection("Event").doc(eventDoc.id).collection("Vendors").doc(vendorID);
      const vendorDoc = await vendorsRef.get();
      if (vendorDoc.exists) {
        const eventData = eventDoc.data();
        vendorEvents.push({

          budget:eventData.budget,
          eventId: eventDoc.id,
          eventName: eventData.name,
          description: eventData.description,

          date: eventData.date,
          location: eventData.location,
          expectedGuestCount: eventData.expectedGuestCount,

          style: eventData.style,
          specialRequirements: eventData.specialRequirements||[],
          eventCategory: eventData.eventCategory,
          theme: eventData.theme,

          vendorServices: vendorDoc.data().vendoringCategoriesNeeded || [], // services map for this vendor
          status: vendorDoc.data().status || "pending",     // optional overall status
        });
      }
    }

    res.json({ vendorID, bookings: vendorEvents });
  } catch (err) {
    console.error(err);
    res.status(500).json({ message: "Server error", error: err.message });
  }
});


app.put("/event/:eventId/vendor/:vendorId/status", authenticate, async (req, res) => {
  try {
    const { eventId, vendorId } = req.params;
    const { status } = req.body;

    if (!status) {
      return res.status(400).json({ message: "Status is required" });
    }

    const vendorRef = db
      .collection("Event")
      .doc(eventId)
      .collection("Vendors")
      .doc(vendorId);

    // Use update() instead of set() if you just want to update fields
    await vendorRef.update({ status });

    res.json({ message: "Vendor status updated successfully" });
  } catch (err) {
    console.error("Error updating vendor status:", err);

    // If the doc doesn't exist, update() will throw
    if (err.code === 5 || err.message.includes("No document to update")) {
      return res.status(404).json({ message: "Vendor not found" });
    }

    res.status(500).json({ message: "Server error", error: err.message });
  }
});



app.put("/vendor/:eventId/contract",authenticate,upload.single("contract"),
  async (req, res) => {
    try {
      const vendorId = req.uid;
      const eventId = req.params.eventId;
      const file = req.file;

      if (!file) {
        return res.status(400).json({ message: "No file uploaded" });
      }

      const allowedTypes = [
        "application/pdf",
        "application/msword",
        "application/vnd.openxmlformats-officedocument.wordprocessingml.document",
      ];

      if (!allowedTypes.includes(file.mimetype)) {
        return res.status(400).json({ message: "Invalid file type" });
      }

      // Upload to Firebase Storage
      const fileName = `contracts/${eventId}/${vendorId}/${uuidv4()}-${file.originalname}`;
      const fileRef = storage.bucket().file(fileName); // make sure to use .bucket()
      await fileRef.save(file.buffer, { metadata: { contentType: file.mimetype } });

      const [downloadUrl] = await fileRef.getSignedUrl({
        action: "read",
        expires: new Date("2026-09-03"),
      });

      // Update Firestore
      const vendorRef = db.collection("Event").doc(eventId).collection("Vendors").doc(vendorId);
      const vendorSnap = await vendorRef.get();
      if (!vendorSnap.exists) {
        return res.status(404).json({ message: "Vendor not found for this event" });
      }

      await vendorRef.set({ contractUrl: downloadUrl }, { merge: true });

      res.json({ message: "Contract uploaded successfully", contractUrl: downloadUrl });
    } catch (err) {
      console.error("Error uploading contract:", err);
      res.status(500).json({ message: "Server error", error: err.message });
    }
  }
);




app.get("/analytics/:vendorId", authenticate, async (req, res) => {
  try {
    const vendorId = req.params.vendorId; // Use the URL param
    console.log("Fetching analytics for vendor:", vendorId);

    // Fetch the Analytics document for this vendor
    const analyticsDoc = await db.collection("Analytics").doc(vendorId).get();
    if (!analyticsDoc.exists) {
      return res.status(404).json({ message: "Vendor analytics not found" });
    }

    const analyticsData = analyticsDoc.data();

    // Fetch Reviews subcollection
    const reviewsSnapshot = await db
      .collection("Analytics")
      .doc(vendorId)
      .collection("Reviews")
      .get();

    const reviews = reviewsSnapshot.docs.map((doc) => ({
      id: doc.id,
      ...doc.data(),
    }));

    res.json({ ...analyticsData, reviews });
  } catch (err) {
    console.error(err);
    res.status(500).json({ message: "Server error", error: err.message });
  }
});



//==============================================================

app.post('/event/apply', authenticate, async (req, res) => {
  try {
    const {
      name,
      description,
      theme,
      location,
      budget,
      expectedGuestCount,
      duration,
      eventCategory,
      notes,
      specialRequirements = [],
      style = [],
      tasks = [],
      vendoringCategoriesNeeded = [],
      files = null,
      schedules = null,
      services = null,
      date,
      plannerId
    } = req.body;

    const newEvent = {
      name,
      description,
      theme,
      location,
      budget: Number(budget),
      expectedGuestCount: Number(expectedGuestCount),
      duration: Number(duration),
      eventCategory,
      notes,
      specialRequirements,
      style,
      tasks,
      vendoringCategoriesNeeded,
      files,
      schedules,
      services,
      date: date ? new Date(date) : null,
      status: "planning",
      plannerId,
      createdAt: admin.firestore.FieldValue.serverTimestamp(),
    };

    const docRef = await db.collection("Event").add(newEvent);

    res.status(200).json({ message: "Event created successfully", id: docRef.id, event: newEvent });
  } catch (err) {
    console.error(err);
    res.status(500).json({ message: "Server error", error: err.message });
  }
});

app.get('/planner/me/events', authenticate, async (req, res) => {
  try {
    const plannerId = req.uid; 

    const snapshot = await db.collection("Event")
      .where("plannerId", "==", plannerId)
      .get();

    if (snapshot.empty) {
      return res.json({ plannerId, events: [] });
    }

    const events = snapshot.docs.map(doc => ({ id: doc.id, ...doc.data() }));
    res.json({ plannerId, events });
  } catch (err) {
    console.error(err);
    res.status(500).json({ message: "Server error" });
  }
});


//Get the guests for a particular event
app.get('/planner/:eventId/guests', authenticate, async (req, res) =>{
  try{

    const eventId = req.params.eventId;
    const snapshot = await db.collection("Event").doc(eventId).collection("Guests").get();

    if(snapshot.empty){
      return res.json({message: "No guests found for this event"});
    }

    const guests = snapshot.docs.map(doc => ({id: doc.id, ...doc.data() }));
    res.json({eventId, guests});
  }
  catch(err){
    console.error(err);
    res.status(500).json({message: "Server error"});
  }
});

//Get the vendors for a particular event
app.get('/planner/:eventId/vendors', authenticate, async (req, res) => {

  try{
    const eventId = req.params.eventId;
    const snapshot = await db.collection("Event").doc(eventId).collection("Vendors").get();

    if(snapshot.empty){
      return res.json({message: "No vendors found for this event"});
    }

    const vendors = snapshot.docs.map(doc => ({id: doc.id, ...doc.data() }));
    res.json({eventId, vendors});
  }
  catch(err){
    console.error(err);
    res.status(500).json({message: "Server error"});
  }

});

//Updates the information of an event
app.put('/planner/me/:eventId', authenticate, async (req, res) => {
  try{
      const eventId = req.params.eventId;
      const updatedEventData = req.body;

      await db.collection("Event").doc(eventId).update(updatedEventData);

      res.json({message: "Event updated successfully"});


  }
  catch(err){
    console.error(err);
    res.status(500).json({message: "Server error"});
  }
});

//Create a guest manually
app.post('/planner/me/:eventId/guests', authenticate, async (req, res) => {

  try{
    const eventId = req.params.eventId;
    const guestDetails = req.body;

    await db.collection("Event").doc(eventId).collection("Guests").add({
      token: uuidv4(),
      ...guestDetails});

    res.json({message: "Guest added successfully"});
  }
  catch(err){
    console.error(err);
    res.status(500).json({message: "Server error"});
  }
});

//Create planner doc on signup
app.post('/planner/signup', async (req, res) => {
  try{
    const {uid, name, email, eventHistory, activeEvents, preferences} = req.body;

    const plannerDoc = {
      uid,
      name,
      email,
      eventHistory,
      activeEvents,
      preferences
    };

    await db.collection('Planner').doc(plannerDoc.uid).set(plannerDoc);

    res.json({message: "Planner successfully created"});

  }



  catch(err){
    console.error(err);
    res.status(500).json({ message: 'Server error' });
  }
});

//Import guests
app.post('/planner/events/:eventId/guests/import', authenticate, async (req, res) => {
  try{
    const eventId = req.params.eventId;
    const { guests } = req.body;

    //Validate guest data
    const validGuests = guests.filter(guest => 
      guest.email && guest.firstname
    ).map(guest => ({
      token: uuidv4(),
      firstname: guest.firstname?.trim(),
      lastname: guest.lastname?.trim() || '',
      email: guest.email?.toLowerCase().trim(),
      rsvpStatus: 'pending'
    }));

    // Batch write to Firestore
    const batch = db.batch();
    const guestCollection = db.collection('Event').doc(eventId).collection('Guests');
    
    validGuests.forEach(guest => {
      const guestRef = guestCollection.doc();
      batch.set(guestRef, guest);
    });

    await batch.commit();
    return res.status(200).json({ success: true, imported: validGuests.length });
  }
  catch{
    console.error(error);
    return res.status(500).json({message: "Internal Server Error"});
  }
});

//Fetch and filter best vendors
//Will perhaps make logic more complex in the future

app.get('/planner/events/:eventId/bestvendors', authenticate, async (req, res) => {
try {
    const eventId = req.params.eventId;
    if (!eventId) {
      return res.status(400).json({ error: "eventId is required" });
    }

    // Fetch the event document to get its category
    const eventSnap = await db.collection("Event").doc(eventId).get();
    if (!eventSnap.exists) {
      return res.status(404).json({ error: "Event not found" });
    }

    const event = eventSnap.data();
    const category = event.eventCategory;

    // Fetch approved vendors
    const vendorSnap = await db
      .collection("Vendor")
      .where("status", "==", "approved")
      .get();

    if (vendorSnap.empty) return res.status(200).json({ vendors: [] });

    const vendors = vendorSnap.docs.map(doc => ({ id: doc.id, ...doc.data() }));

    // Apply scoring
    const scoredVendors = vendors.map(vendor => {
      let score = 0;
      if (vendor.category && vendor.category.toLowerCase() === category.toLowerCase()) score += 50;
      if (vendor.profilePic && vendor.profilePic.trim() !== "") score += 20;
      if (vendor.description && vendor.description.trim() !== "") score += 20;
      if (vendor.businessName && vendor.businessName.trim() !== "") score += 10;
      return { ...vendor, score };
    });

    const sortedVendors = scoredVendors.sort((a, b) => b.score - a.score);

    res.status(200).json({ vendors: sortedVendors });
  } catch (err) {
    console.error("Error matching vendors:", err);
    res.status(500).json({ error: "Internal server error" });
  }
});

//Fetch and filter best vendors for all events
//Will perhaps make logic more complex in the future
app.get('/planner/:plannerId/bestvendors', authenticate, async (req, res) => {
  try{
    const plannerId = req.params.plannerId;
    if (!plannerId) {
      return res.status(400).json({ error: "Missing plannerId" });
    }

    // Get all events created by this planner
    const eventsSnap = await db
      .collection("Event")
      .where("plannerId", "==", plannerId)
      .get();

    if (eventsSnap.empty) {
      // Get all vendors, no sorting will be done
      const vendorsSnap = await db
      .collection("Vendor")
      .where("status", "==", "approved")
      .get();
      const vendors = vendorsSnap.docs.map(doc => ({ id: doc.id, ...doc.data() }));
      return res.status(200).json({ vendors });
    }

    // Collect unique categories across all events
    const categories = new Set();
    eventsSnap.forEach((doc) => {
      const data = doc.data();
      if (data.category) {
        categories.add(data.category.toLowerCase());
      }
    });

    if (categories.size === 0) {
      return res.status(400).json({ error: "No categories found in planner's events" });
    }

    // Get all vendors
    const vendorsSnap = await db.collection("Vendor").get();

    const vendors = vendorsSnap.docs.map((doc) => {
      const v = doc.data();
      v.id = doc.id;

      // Score vendors: +1 for each matching category
      let score = 0;
      if (v.category) {
        categories.forEach((cat) => {
          if (v.category.toLowerCase() === cat) {
            score++;
          }
        });
      }
      return { ...v, score };
    });

    // Sort vendors by score (highest first)
    const sorted = vendors.sort((a, b) => b.score - a.score);

    return res.json({ vendors: sorted });
  }
  catch(error){
    console.error("Error recommending vendors: ", error);
    res.status(500).json({message: "Internal Server error"});
  }
});

//Add a vendor to an event
app.post('/planner/:eventId/vendors/:vendorId', authenticate, async (req, res) => {
  try{
    const eventId = req.params.eventId;
    const vendorId = req.params.vendorId;
    
    if (!eventId || !vendorId){
      return res.status(400).json({message: "Missing eventId or vendorId"});
    }

    const vendorSnap = await db.collection("Vendor").doc(vendorId).get();
    if (!vendorSnap.exists) {
      return res.status(404).json({ message: "Vendor not found" });
    }

    const vendor = { id: vendorSnap.id, ...vendorSnap.data() };

    await db.collection("Event").doc(eventId).collection("Vendors").doc(vendor.id).set({
      businessName: vendor.businessName || "",
      email: vendor.email || "",
      status: "pending",
      extraNotes: "",
      AllContracts: [],
      services: []
    });

    res.status(200).json({message: "Vendor added to event successfully"});
  }
  catch(error){
    console.error("Error adding vendor to event: ", error);
    res.status(500).json({message: "Internal Server error"});
  }
});

// Send an invitation email when a guest is added
exports.sendInvitationOnGuestAdded = onDocumentCreated('Event/{eventId}/Guests/{guestId}', async (event) => {
    
  try {
      const snap = event.data;
      const guestData = snap.data();
      const { firstname, email, token: guestToken } = guestData;
      
      if (!email || !firstname) {
        console.error('Missing guest email or firstname');
        return;
      }

      const { eventId, guestId} = event.params;

      // Fetch event data
      const eventDoc = await db.collection('Event').doc(eventId).get();
      if (!eventDoc.exists) {
        console.error('Event not found:', eventId);
        return;
      }

      const eventData = eventDoc.data();
      const { name, date, duration, location, description } = eventData;

      const acceptUrl = `https://witty-stone-03009b61e.1.azurestaticapps.net/planner/rsvp/${eventId}/${guestToken}/accept`;
      const declineUrl = `https://witty-stone-03009b61e.1.azurestaticapps.net/planner/rsvp/${eventId}/${guestToken}/decline`;
      const tempacceptUrl = `http://localhost:5173/planner/rsvp/${eventId}/${guestToken}/accept`;
      const tempdeclineUrl = `http://localhost:5173/planner/rsvp/${eventId}/${guestToken}/decline`;

      const mailOptions = {
        from: 'noreply.planit.online@gmail.com',
        to: email,
        subject: `Event Invitation: ${name}`,
        html: `
          <section style="font-family: Arial, sans-serif; color: #333; padding: 20px; max-width: 600px; margin: 0 auto;">
            <section style="text-align: center; margin-bottom: 30px;">
              <h1 style="color: #2563eb; margin: 0;">PlanIT</h1>
              <p style="color: #666; margin: 5px 0;">Event Invitation</p>
            </section>
            
            <p style="font-size: 16px;">Dear ${firstname},</p>
            
            <p style="font-size: 16px;">You are cordially invited to the following event:</p>
            
            <section style="background-color: #f8f9fa; padding: 25px; border-radius: 12px; margin: 25px 0; border-left: 4px solid #2563eb;">
              <h2 style="color: #2563eb; margin-top: 0; margin-bottom: 15px;">${name}</h2>
              <p style="margin: 8px 0;"><strong>Date:</strong> ${date}</p>
              ${duration ? `<p style="margin: 8px 0;"><strong>Duration:</strong> ${duration}</p>` : ''}
              ${location ? `<p style="margin: 8px 0;"><strong>Location:</strong> ${location}</p>` : ''}
              ${description ? `<p style="margin: 8px 0;"><strong>Details:</strong> ${description}</p>` : ''}
            </section>
            
            <section style="text-align: center; margin: 30px 0;">
              <p style="font-size: 16px; margin-bottom: 20px;">Please RSVP as soon as possible:</p>
              <section style="display: inline-block;">
                <a href="${acceptUrl}" style="background-color: #10b981; color: white; padding: 12px 24px; text-decoration: none; border-radius: 8px; margin: 0 10px; display: inline-block;">Accept</a>
                <a href="${declineUrl}" style="background-color: #ef4444; color: white; padding: 12px 24px; text-decoration: none; border-radius: 8px; margin: 0 10px; display: inline-block;">Decline</a>
              </section>
            </section>
            
            <section style="border-top: 1px solid #e5e7eb; padding-top: 20px; margin-top: 30px;">
              <p style="font-size: 14px; color: #666;">Best regards,<br><strong>The PlanIT Team</strong></p>
              <p style="font-size: 12px; color: #999; margin-top: 15px;">
                This is an automated invitation. Please do not reply directly to this email.
              </p>
            </section>
          </section>
        `
      };

      await transporter.sendMail(mailOptions);
      console.log(`Invitation email sent successfully to ${email} for event ${name}`);
      
    } catch (error) {
      console.error('Error sending invitation email:', error);
    }
  }
);

// RSVP Accept endpoint
app.put("/rsvp/:eventId/:guestToken/accept", async (req, res) => {
  try {
    const { eventId, guestToken } = req.params;

    // Verify event exists
    const eventDoc = await db.collection('Event').doc(eventId).get();
    if (!eventDoc.exists) {
      return res.status(404).json({ message: "Event not found" });
    }

    const eventData = eventDoc.data();

    // Verify guest exists
    const guestQuery = await db.collection('Event').doc(eventId).collection('Guests').where('token', '==', guestToken).get();
    
    // Check if any documents matched
    if (guestQuery.empty) {
      return res.status(404).json({ message: "Guest not found" });
    }

    // Get the first (and should be only) guest document
    const guestDoc = guestQuery.docs[0];
    const guestData = {id: guestDoc.id, ...guestDoc.data()};

    // Update guest RSVP status
    await db.collection('Event').doc(eventId)
      .collection('Guests').doc(guestDoc.id)
      .update({
        rsvpStatus: 'accepted',
      });

    // Send confirmation email
    const confirmationEmail = {
      from: 'noreply.planit.online@gmail.com',
      to: guestData.email,
      subject: `RSVP Confirmed: ${eventData.name}`,
      html: `
        <section style="font-family: Arial, sans-serif; color: #333; padding: 20px; max-width: 600px; margin: 0 auto;">
          <section style="text-align: center; margin-bottom: 30px;">
            <h1 style="color: #2563eb; margin: 0;">PlanIT</h1>
            <p style="color: #666; margin: 5px 0;">RSVP Confirmation</p>
          </section>
          
          <section style="background-color: #ecfdf5; padding: 25px; border-radius: 12px; margin: 25px 0; border-left: 4px solid #10b981; text-align: center;">
            <h2 style="color: #10b981; margin-top: 0;">RSVP Accepted!</h2>
            <p style="font-size: 16px; margin: 10px 0;">Thank you for accepting the invitation to:</p>
            <h3 style="color: #2563eb; margin: 15px 0;">${eventData.name}</h3>
          </section>
          
          <p style="font-size: 16px;">Dear ${guestData.firstname},</p>
          <p style="font-size: 16px;">We're excited to confirm that you'll be joining us! We look forward to seeing you at the event.</p>
          
          <section style="border-top: 1px solid #e5e7eb; padding-top: 20px; margin-top: 30px;">
            <p style="font-size: 14px; color: #666;">Best regards,<br><strong>The PlanIT Team</strong></p>
          </section>
        </section>
      `
    };

    await transporter.sendMail(confirmationEmail);
    res.status(200).json({event: eventData, guest: guestData});
    console.log(`RSVP accepted for guest ${guestData.id} in event ${eventId}`);

  } catch (error) {
    console.error('Error processing RSVP accept:', error);
    res.status(500).json({ message: 'Internal Server Error' });
  }
});

// RSVP Decline endpoint
app.put("/rsvp/:eventId/:guestToken/decline", async (req, res) => {
  try {
    const { eventId, guestToken } = req.params;

    // Verify event exists
    const eventDoc = await db.collection('Event').doc(eventId).get();
    if (!eventDoc.exists) {
      return res.status(404).json({ message: "Event not found" });
    }

    const eventData = eventDoc.data();

    // Verify guest exists
    const guestQuery = await db.collection('Event').doc(eventId)
      .collection('Guests').where("token", "==", guestToken).get();
    
    // Check if any documents matched
    if (guestQuery.empty) {
      return res.status(404).json({ message: "Guest not found" });
    }

    // Get the first (and should be only) guest document
    const guestDoc = guestQuery.docs[0];
    const guestData = {id: guestDoc.id, ...guestDoc.data()};

    // Update guest RSVP status
    await db.collection('Event').doc(eventId)
      .collection('Guests').doc(guestData.id)
      .update({
        rsvpStatus: 'declined'
      });

    // Send confirmation email
    const confirmationEmail = {
      from: 'noreply.planit.online@gmail.com',
      to: guestData.email,
      subject: `RSVP Response Received: ${eventData.name}`,
      html: `
        <section style="font-family: Arial, sans-serif; color: #333; padding: 20px; max-width: 600px; margin: 0 auto;">
          <section style="text-align: center; margin-bottom: 30px;">
            <h1 style="color: #2563eb; margin: 0;">PlanIT</h1>
            <p style="color: #666; margin: 5px 0;">RSVP Response</p>
          </section>
          
          <section style="background-color: #fef2f2; padding: 25px; border-radius: 12px; margin: 25px 0; border-left: 4px solid #ef4444; text-align: center;">
            <h2 style="color: #ef4444; margin-top: 0;">RSVP Response Received</h2>
            <p style="font-size: 16px; margin: 10px 0;">We understand you won't be able to join us for:</p>
            <h3 style="color: #2563eb; margin: 15px 0;">${eventData.name}</h3>
          </section>
          
          <p style="font-size: 16px;">Dear ${guestData.firstname},</p>
          <p style="font-size: 16px;">Thank you for letting us know. We're sorry you won't be able to make it, but we appreciate your response.</p>
          <p style="font-size: 16px;">If your plans change, please feel free to reach out to the event organizer.</p>
          
          <section style="border-top: 1px solid #e5e7eb; padding-top: 20px; margin-top: 30px;">
            <p style="font-size: 14px; color: #666;">Best regards,<br><strong>The PlanIT Team</strong></p>
          </section>
        </section>
      `
    };

    await transporter.sendMail(confirmationEmail);
    res.status(200).json({event: eventData, guest: guestData});
    console.log(`RSVP declined for guest ${guestData.id}in event ${eventId}`);

  } catch (error) {
    console.error('Error processing RSVP decline:', error);
    res.status(500).json({ message: 'Internal Server Error' });
  }
});

// Send reminder email to a specific guest
app.get("/planner/:eventId/:guestId/sendReminder", authenticate, async (req, res) => {
  try {
    const { eventId, guestId } = req.params;

    // Verify planner owns the event
    const eventDoc = await db.collection('Event').doc(eventId).get();
    if (!eventDoc.exists) {
      return res.status(404).json({ error: 'Event not found' });
    }

    const eventData = eventDoc.data();

    // Get guest data
    const guestDoc = await db.collection('Event').doc(eventId)
      .collection('Guests').doc(guestId).get();
    
    if (!guestDoc.exists) {
      return res.status(404).json({ error: 'Guest not found' });
    }

    const guestData = guestDoc.data();
    const { firstname, email, rsvpStatus } = guestData;

    if (!email || !firstname) {
      return res.status(400).json({ error: 'Guest email or name missing' });
    }

    const { name, date, duration, location, description } = eventData;

    // Determine reminder type based on RSVP status
    const isRsvpReminder = !rsvpStatus || rsvpStatus === 'pending';
    const reminderType = isRsvpReminder ? 'RSVP Reminder' : 'Event Reminder';
    const reminderMessage = isRsvpReminder 
      ? "We haven't received your RSVP yet. Please let us know if you can attend:"
      : "This is a friendly reminder about your upcoming event:";

    const mailOptions = {
      from: 'noreply.planit.online@gmail.com',
      to: email,
      subject: `${reminderType}: ${name}`,
      html: `
        <section style="font-family: Arial, sans-serif; color: #333; padding: 20px; max-width: 600px; margin: 0 auto;">
          <section style="text-align: center; margin-bottom: 30px;">
            <h1 style="color: #2563eb; margin: 0;">PlanIT</h1>
            <p style="color: #666; margin: 5px 0;">${reminderType}</p>
          </section>
          
          <p style="font-size: 16px;">Dear ${firstname},</p>
          
          <p style="font-size: 16px;">${reminderMessage}</p>
          
          <section style="background-color: #f8f9fa; padding: 25px; border-radius: 12px; margin: 25px 0; border-left: 4px solid #2563eb;">
            <h2 style="color: #2563eb; margin-top: 0; margin-bottom: 15px;">${name}</h2>
            <p style="margin: 8px 0;"><strong>Date:</strong> ${date}</p>
            ${duration ? `<p style="margin: 8px 0;"><strong>Duration:</strong> ${duration}</p>` : ''}
            ${location ? `<p style="margin: 8px 0;"><strong>Location:</strong> ${location}</p>` : ''}
            ${description ? `<p style="margin: 8px 0;"><strong>Details:</strong> ${description}</p>` : ''}
          </section>
          
          ${isRsvpReminder ? `
            <section style="text-align: center; margin: 30px 0;">
              <p style="font-size: 16px; margin-bottom: 20px;">Please RSVP:</p>
              <section style="display: inline-block;">
                <a href="#" style="background-color: #10b981; color: white; padding: 12px 24px; text-decoration: none; border-radius: 8px; margin: 0 10px; display: inline-block;">Accept</a>
                <a href="#" style="background-color: #ef4444; color: white; padding: 12px 24px; text-decoration: none; border-radius: 8px; margin: 0 10px; display: inline-block;">Decline</a>
              </section>
            </section>
          ` : `
            <section style="background-color: #ecfdf5; padding: 20px; border-radius: 12px; margin: 25px 0; border-left: 4px solid #10b981;">
              <p style="margin: 0; color: #065f46;"><strong>Your RSVP Status:</strong> ${rsvpStatus === 'accepted' ? 'Accepted' : rsvpStatus === 'declined' ? 'Declined' : 'Pending'}</p>
            </section>
          `}
          
          <section style="border-top: 1px solid #e5e7eb; padding-top: 20px; margin-top: 30px;">
            <p style="font-size: 14px; color: #666;">Best regards,<br><strong>The PlanIT Team</strong></p>
            <p style="font-size: 12px; color: #999; margin-top: 15px;">
              This is an automated reminder. Please do not reply directly to this email.
            </p>
          </section>
        </section>
      `
    };

    await transporter.sendMail(mailOptions);
    
    await db.collection('Event').doc(eventId)
      .collection('Guests').doc(guestId)
      .update({
        lastReminderSent: admin.firestore.FieldValue.serverTimestamp(),
        reminderCount: admin.firestore.FieldValue.increment(1)
      });

    console.log(`Reminder email sent successfully to ${email} for event ${name}`);
    
    res.status(200).json({ 
      success: true, 
      message: 'Reminder email sent successfully',
      sentTo: email,
      reminderType
    });

  } catch (error) {
    console.error('Error sending reminder email:', error);
    res.status(500).json({ 
      error: 'Failed to send reminder email',
      details: error.message 
    });
  }
});

/**
 * @route   GET /api/admin/vendor-applications
 * @desc    Get all vendor applications with a 'pending' status.
 * @access  PUBLIC
 */
// --- CHANGE 1: Removed all middleware from this route ---
app.get('/admin/vendor-applications', async (req, res) => {
  try {
    const snapshot = await db.collection('Vendor').where('status', '==', 'pending').get();
    if (snapshot.empty) {
      return res.json([]);
    }
    const applications = snapshot.docs.map(doc => ({ id: doc.id, ...doc.data() }));
    res.json(applications);
  } catch (err) {
    console.error(err);
    res.status(500).json({ message: 'Server error while fetching applications' });
  }
});

/**
 * @route   PUT /api/admin/vendor-applications/:vendorId
 * @desc    Approve or reject a vendor application.
 * @access  PUBLIC
 */
// --- CHANGE 2: Removed all middleware from this route ---
app.put('/admin/vendor-applications/:vendorId', async (req, res) => {
  const { vendorId } = req.params;
  const { status } = req.body;

  if (!status || !['approved', 'rejected'].includes(status)) {
    return res.status(400).json({ message: 'Invalid status provided' });
  }

  try {
    const vendorRef = db.collection('Vendor').doc(vendorId);
    await vendorRef.update({ status: status });
    res.json({ message: `Vendor application has been ${status}` });
  } catch (err) {
    console.error(err);
    res.status(500).json({ message: 'Server error while updating application' });
  }
});

//Get the vendors for a particular event
app.get('/planner/:eventId/vendors', authenticate, async (req, res) => {

  try{
    const eventId = req.params.eventId;
    const snapshot = await db.collection("Event").doc(eventId).collection("Vendors").get();

    if(snapshot.empty){
      return res.json({message: "No vendors found for this event"});
    }

    const vendors = snapshot.docs.map(doc => ({id: doc.id, ...doc.data() }));
    console.log(vendors);
    res.json({eventId, vendors});
  }
  catch(err){
    console.error(err);
    res.status(500).json({message: "Server error"});
  }

});

//Get the guests for a particular event
app.get('/planner/:eventId/guests', authenticate, async (req, res) =>{
  try{

    const eventId = req.params.eventId;
    const snapshot = await db.collection("Event").doc(eventId).collection("Guests").get();

    if(snapshot.empty){
      return res.json({message: "No guests found for this event"});
    }

    const guests = snapshot.docs.map(doc => ({id: doc.id, ...doc.data() }));
    console.log(guests);
    res.json({eventId, guests});
  }
  catch(err){
    console.error(err);
    res.status(500).json({message: "Server error"});
  }
});

app.get('/admin/vendor-applications', async (req, res) => {
  try {
    const snapshot = await db.collection('Vendor').where('status', '==', 'pending').get();
    if (snapshot.empty) {
      return res.json([]);
    }
    const applications = snapshot.docs.map(doc => ({ id: doc.id, ...doc.data() }));
    res.json(applications);
  } catch (err) {
    console.error(err);
    res.status(500).json({ message: 'Server error while fetching applications' });
  }
});


app.put('/admin/vendor-applications/:vendorId', async (req, res) => {
  const { vendorId } = req.params;
  const { status } = req.body;

  if (!status || !['approved', 'rejected'].includes(status)) {
    return res.status(400).json({ message: 'Invalid status provided' });
  }

  try {
    const vendorRef = db.collection('Vendor').doc(vendorId);
    await vendorRef.update({ status: status });
    res.json({ message: `Vendor application has been ${status}` });
  } catch (err) {
    console.error(err);
    res.status(500).json({ message: 'Server error while updating application' });
  }
});



app.get("/vendor/status", authenticate, async (req, res) => {
  try {
    const vendorRef = db.collection("Vendor").doc(req.uid); 
    const doc = await vendorRef.get();

    if (!doc.exists) {
      return res.status(404).json({ message: "Vendor application not found" });
    }

    const { status } = doc.data();
    return res.json({ status });
  } catch (err) {
    console.error("Error fetching vendor status:", err);
    return res.status(500).json({ message: "Internal server error" });
  }
});

<<<<<<< HEAD
=======
app.get('/admin/events', async (req, res) => {
  try {
    const snapshot = await db.collection('Event').get();
    if (snapshot.empty) {
      return res.json({ events: [] });
    }
    const events = snapshot.docs.map(doc => ({ id: doc.id, ...doc.data() }));
    res.json({ events });
  } catch (err) {
    console.error(err);
    res.status(500).json({ message: 'Server error while fetching events' });
  }
});

app.delete('/admin/events/:eventId', async (req, res) => {
  try {
    const { eventId } = req.params;
    const eventRef = db.collection('Event').doc(eventId);

   
    await eventRef.delete();

    res.json({ message: 'Event deleted successfully' });
  } catch (err) {
    console.error(err);
    res.status(500).json({ message: 'Server error while deleting event' });
  }
});


exports.api = functions.https.onRequest(app);

>>>>>>> 4b5e9add

// =================================================================
// --- ADMIN PROFILE MANAGEMENT ROUTES ---
// =================================================================

/* Middleware to check if the user is an admin
async function isAdmin(req, res, next) {
    const userRef = db.collection('Admin').doc(req.uid);
    const userDoc = await userRef.get();

    if (!userDoc.exists) {
        return res.status(403).json({ message: 'Forbidden: Requires admin privileges' });
    }
    next();
}
*/

app.post('/admin/me', authenticate, async (req, res) => {
  try {
    const { fullName, phone, email, profilePic } = req.body;
    let profilePicURL = '';

    if (profilePic) {
      const buffer = Buffer.from(profilePic, 'base64');
      const fileRef = bucket.file(`Admin/${req.uid}/profile.jpg`);
      await fileRef.save(buffer, { contentType: 'image/jpeg' });
      await fileRef.makePublic();
      profilePicURL = `https://storage.googleapis.com/${bucket.name}/${fileRef.name}`;
    }

    await db.collection('Admin').doc(req.uid).set({
      fullName,
      phone,
      email,
      profilePic: profilePicURL,
      createdAt: admin.firestore.FieldValue.serverTimestamp(),
    });

    res.json({ message: 'Admin profile created successfully' });
  } catch (err) {
    console.error(err);
    res.status(500).json({ message: 'Server error', error: err.message });
  }
});


// Get the admin profile
app.get('/admin/me', authenticate, async (req, res) => {
  try {
    const doc = await db.collection('Admin').doc(req.uid).get();
    if (!doc.exists) {
      return res.status(404).json({ message: 'Admin not found' });
    }

    const adminData = doc.data();

    res.json({
      ...adminData,
      profilePic: adminData.profilePic || null // ensure field always exists
    });
  } catch (err) {
    console.error(err);
    res.status(500).json({ message: 'Server error' });
  }
});

// Update the Admin's profile
app.put('/admin/me', authenticate, async (req, res) => {
  try {
    const {fullName, phone, email, profilePic } = req.body;
    let profilePicURL = '';

    if (profilePic) {
      const buffer = Buffer.from(profilePic, 'base64');
      const fileRef = bucket.file(`admin/${req.uid}/profile.jpg`);
      await fileRef.save(buffer, { contentType: 'image/jpeg' });
      await fileRef.makePublic();
      profilePicURL = `https://storage.googleapis.com/${bucket.name}/${fileRef.name}`;
    }

    await db.collection('Admin').doc(req.uid).update({ fullName,
      phone,
      email,
      ...(profilePicURL && { profilePic: profilePicURL }),
      updatedAt: admin.firestore.FieldValue.serverTimestamp(),
    });

    res.json({ message: 'Profile updated successfully' });
  } catch (err) {
    console.error(err);
    res.status(500).json({ message: 'Server error', error: err.message });
  }
});

exports.api = functions.https.onRequest(app);<|MERGE_RESOLUTION|>--- conflicted
+++ resolved
@@ -1141,8 +1141,6 @@
   }
 });
 
-<<<<<<< HEAD
-=======
 app.get('/admin/events', async (req, res) => {
   try {
     const snapshot = await db.collection('Event').get();
@@ -1175,7 +1173,6 @@
 
 exports.api = functions.https.onRequest(app);
 
->>>>>>> 4b5e9add
 
 // =================================================================
 // --- ADMIN PROFILE MANAGEMENT ROUTES ---
