--- conflicted
+++ resolved
@@ -259,7 +259,7 @@
   }
 });
 
-<<<<<<< HEAD
+
 /**
  * @route   GET /api/admin/vendor-applications
  * @desc    Get all vendor applications with a 'pending' status.
@@ -306,6 +306,5 @@
 
 
 
-=======
->>>>>>> 34fa794a
+
 exports.api = functions.https.onRequest(app);