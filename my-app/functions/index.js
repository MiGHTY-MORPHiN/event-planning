// index.js
const functions = require('firebase-functions');
const admin = require('firebase-admin');
const express = require('express');
const cors = require('cors');
const multer = require('multer');

admin.initializeApp();

const db = admin.firestore();
const bucket = admin.storage().bucket();

//import { doc, setDoc } from 'firebase/firestore';

const app = express();
app.use(cors({
  origin: [
    'http://localhost:5173',

    'https://witty-stone-03009b61e.1.azurestaticapps.net'
  ],
}));
app.use(express.json());

const upload = multer({ storage: multer.memoryStorage() });

// Auth middleware
async function authenticate(req, res, next) {
  const authHeader = req.headers.authorization;
  if (!authHeader?.startsWith('Bearer ')) return res.status(401).json({ message: 'No token provided' });

  try {
    const token = authHeader.split('Bearer ')[1];
    const decoded = await admin.auth().verifyIdToken(token);
    req.uid = decoded.uid;
    next();
  } catch (err) {
    console.error(err);
    res.status(401).json({ message: 'Invalid token' });
  }
}


app.post('/vendor/apply', authenticate, async (req, res) => {
  try {
    const { businessName, phone, email, description, category, address, profilePic } = req.body;
    let profilePicURL = '';

    if (profilePic) {
      const buffer = Buffer.from(profilePic, 'base64');
      const fileRef = bucket.file(`Vendor/${req.uid}/profile.jpg`);
      await fileRef.save(buffer, { contentType: 'image/jpeg' });
      await fileRef.makePublic();
      profilePicURL = `https://storage.googleapis.com/${bucket.name}/${fileRef.name}`;
    }

    await db.collection('Vendor').doc(req.uid).set({
      businessName,
      phone,
      email,
      description,
      category,
      address: address || 'None',
      profilePic: profilePicURL,
      createdAt: admin.firestore.FieldValue.serverTimestamp(),
    });

    res.json({ message: 'Vendor application submitted successfully' });
  } catch (err) {
    console.error(err);
    res.status(500).json({ message: 'Server error', error: err.message });
  }
});


<<<<<<< HEAD
//Create planner doc on signup
app.post('/planner/signup', async (req, res) => {
  try{
    const {uid, name, email, eventHistory, activeEvents, preferences} = req.body;

    const plannerDoc = {
      uid,
      name,
      email,
      eventHistory,
      activeEvents,
      preferences
    };

    await db.collection('Planner').doc(plannerDoc.uid).set(plannerDoc);

    res.json({message: "Planner successfully created"});

  }
  catch(err){
    console.error(err);
    res.status(500).json({ message: 'Server error' });
  }
});

=======
>>>>>>> c271ba76

app.get('/vendor/me', authenticate, async (req, res) => {
  try {

    const doc = await db.collection('Vendor').doc(req.uid).get();
    if (!doc.exists) return res.status(404).json({ message: 'Vendor not found ' });
    res.json(doc.data());
  } catch (err) {
    console.error(err);
    res.status(500).json({ message: 'Server error' });
  }
});

app.put('/vendor/me', authenticate, async (req, res) => {
  try {
    const { description, address, phone, email, profilePic } = req.body;
    const updateData = { description, address, phone, email };

    
    if (profilePic) {
      const buffer = Buffer.from(profilePic, 'base64');
      const fileRef = bucket.file(`Vendor/${req.uid}/profile.jpg`);
      await fileRef.save(buffer, { contentType: 'image/jpeg' });
      await fileRef.makePublic(); 
      updateData.profilePic = `https://storage.googleapis.com/${bucket.name}/${fileRef.name}`;
    }

    await db.collection('Vendor').doc(req.uid).set(updateData, { merge: true });
      

    res.status(200).json({ message: 'Profile updated successfully', data: updateData });
  } catch (err) {
      
    console.error(err);
    res.status(500).json({ message: 'Server Error', error: err.message });
  }
});

app.post('/event/apply', authenticate, async (req, res) => {
  try {
    const {
      name,
      description,
      theme,
      location,
      budget,
      expectedGuestCount,
      duration,
      eventCategory,
      notes,
      specialRequirements = [],
      style = [],
      tasks = [],
      vendoringCategoriesNeeded = [],
      files = null,
      schedules = null,
      services = null,
      date,
      plannerId
    } = req.body;

    const newEvent = {
      name,
      description,
      theme,
      location,
      budget: Number(budget),
      expectedGuestCount: Number(expectedGuestCount),
      duration: Number(duration),
      eventCategory,
      notes,
      specialRequirements,
      style,
      tasks,
      vendoringCategoriesNeeded,
      files,
      schedules,
      services,
      date: date ? new Date(date) : null,
      status: "planning",
      plannerId,
      createdAt: admin.firestore.FieldValue.serverTimestamp(),
    };

    const docRef = await db.collection("Event").add(newEvent);

    res.status(200).json({ message: "Event created successfully", id: docRef.id, event: newEvent });
  } catch (err) {
    console.error(err);
    res.status(500).json({ message: "Server error", error: err.message });
  }
});

app.get('/planner/me/events', authenticate, async (req, res) => {
  try {
    const plannerId = req.uid; 

    const snapshot = await db.collection("Event")
      .where("plannerId", "==", plannerId)
      .get();

    if (snapshot.empty) {
      return res.json({ plannerId, events: [] });
    }

    const events = snapshot.docs.map(doc => ({ id: doc.id, ...doc.data() }));
    res.json({ plannerId, events });
  } catch (err) {
    console.error(err);
    res.status(500).json({ message: "Server error" });
  }
});

<<<<<<< HEAD
//Get an event
app.get('/event/:eventId', authenticate, async(req, res) => {
  try{
    const {eventId} = req.params;
    const eventDoc = await db.collection("Event").doc(eventId).get();

    if(!eventDoc.exists){
      return res.status(404).json({message: "Event not found"});
    }
    res.json(eventDoc.data());
    
  }
  catch (err){
    console.error(err);
    res.status(500).json({message: "Server Error"});
  }
});


app.get('/planner/:plannerId/events', authenticate, async (req, res) => {
  try {

    console.log("In function");
    const { plannerId } = req.params;
    console.log("In function");
    // Query events where plannerId matches
    const snapshot = await db.collection("Event")
                             .where("plannerId", "==", plannerId)
                             .get();

    if (snapshot.empty) {
      return res.status(404).json({ message: "No events found for this planner" });
    }

    console.log("in functions");
    const events = snapshot.docs.map(doc => ({ id: doc.id, ...doc.data() }));

    res.json({ plannerId, events });
  } catch (err) {
    console.error(err);
    res.status(500).json({ message: "Server error" });
  }
});

=======
//Create planner doc on signup
app.post('/planner/signup', async (req, res) => {
  try{
    const {uid, name, email, eventHistory, activeEvents, preferences} = req.body;

    const plannerDoc = {
      uid,
      name,
      email,
      eventHistory,
      activeEvents,
      preferences
    };

    await db.collection('Planner').doc(plannerDoc.uid).set(plannerDoc);

    res.json({message: "Planner successfully created"});

  }
  catch(err){
    console.error(err);
    res.status(500).json({ message: 'Server error' });
  }
});



>>>>>>> c271ba76
exports.api = functions.https.onRequest(app);<|MERGE_RESOLUTION|>--- conflicted
+++ resolved
@@ -73,34 +73,6 @@
 });
 
 
-<<<<<<< HEAD
-//Create planner doc on signup
-app.post('/planner/signup', async (req, res) => {
-  try{
-    const {uid, name, email, eventHistory, activeEvents, preferences} = req.body;
-
-    const plannerDoc = {
-      uid,
-      name,
-      email,
-      eventHistory,
-      activeEvents,
-      preferences
-    };
-
-    await db.collection('Planner').doc(plannerDoc.uid).set(plannerDoc);
-
-    res.json({message: "Planner successfully created"});
-
-  }
-  catch(err){
-    console.error(err);
-    res.status(500).json({ message: 'Server error' });
-  }
-});
-
-=======
->>>>>>> c271ba76
 
 app.get('/vendor/me', authenticate, async (req, res) => {
   try {
@@ -214,52 +186,28 @@
   }
 });
 
-<<<<<<< HEAD
-//Get an event
-app.get('/event/:eventId', authenticate, async(req, res) => {
+
+//Get the guests for a particular event
+app.get('/planner/:eventId/guests', authenticate, async (req, res) =>{
   try{
-    const {eventId} = req.params;
-    const eventDoc = await db.collection("Event").doc(eventId).get();
-
-    if(!eventDoc.exists){
-      return res.status(404).json({message: "Event not found"});
-    }
-    res.json(eventDoc.data());
-    
-  }
-  catch (err){
-    console.error(err);
-    res.status(500).json({message: "Server Error"});
-  }
-});
-
-
-app.get('/planner/:plannerId/events', authenticate, async (req, res) => {
-  try {
-
-    console.log("In function");
-    const { plannerId } = req.params;
-    console.log("In function");
-    // Query events where plannerId matches
-    const snapshot = await db.collection("Event")
-                             .where("plannerId", "==", plannerId)
-                             .get();
-
-    if (snapshot.empty) {
-      return res.status(404).json({ message: "No events found for this planner" });
-    }
-
-    console.log("in functions");
-    const events = snapshot.docs.map(doc => ({ id: doc.id, ...doc.data() }));
-
-    res.json({ plannerId, events });
-  } catch (err) {
-    console.error(err);
-    res.status(500).json({ message: "Server error" });
-  }
-});
-
-=======
+
+    const eventId = req.params.eventId;
+    const snapshot = await db.collection("Event").doc(eventId).collection("Guests").get();
+
+    if(snapshot.empty){
+      return res.json({message: "No guests found for this event"});
+    }
+
+    const guests = snapshot.docs.map(doc => ({id: doc.id, ...doc.data() }));
+    console.log(guests);
+    res.json({eventId, guests});
+  }
+  catch(err){
+    console.error(err);
+    res.status(500).json({message: "Server error"});
+  }
+});
+
 //Create planner doc on signup
 app.post('/planner/signup', async (req, res) => {
   try{
@@ -285,7 +233,4 @@
   }
 });
 
-
-
->>>>>>> c271ba76
 exports.api = functions.https.onRequest(app);