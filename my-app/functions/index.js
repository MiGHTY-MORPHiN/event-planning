--- conflicted
+++ resolved
@@ -105,8 +105,7 @@
     res.status(500).json({ message: 'Server Error', error: err.message });
   }
 });
-<<<<<<< HEAD
-=======
+
 
 //Apply for event
 app.post('/event/apply', authenticate, async (req, res) => {
@@ -132,5 +131,4 @@
   }
 });
 
->>>>>>> d94296ae
 exports.api = functions.https.onRequest(app);