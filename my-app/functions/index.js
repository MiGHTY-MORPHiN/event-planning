--- conflicted
+++ resolved
@@ -2530,119 +2530,6 @@
   }
 );
 
-<<<<<<< HEAD
-// Add this new endpoint to your Express app in index.js, after the existing routes
-
-app.post('/planner/:eventId/vendors/:vendorId/floorplan-base64', authenticate, async (req, res) => {
-  try {
-    console.log('Processing base64 floorplan upload for:', {
-      eventId: req.params.eventId,
-      vendorId: req.params.vendorId,
-      user: req.user ? { uid: req.user.uid, email: req.user.email } : 'No user'
-    });
-
-    const { eventId, vendorId } = req.params;
-    const { imageData, fileName, mimeType } = req.body;
-
-    // Validate parameters
-    if (!eventId || !vendorId || eventId.includes('/') || vendorId.includes('/')) {
-      console.error(`Invalid parameters: eventId=${eventId}, vendorId=${vendorId}`);
-      return res.status(400).json({ message: 'Invalid eventId or vendorId' });
-    }
-
-    // Validate request body
-    if (!imageData || !fileName || !mimeType) {
-      console.error('Missing required fields in request body:', { imageData: !!imageData, fileName, mimeType });
-      return res.status(400).json({ message: 'Missing imageData, fileName, or mimeType' });
-    }
-
-    // Validate file type
-    const allowedTypes = ['image/jpeg', 'image/png', 'image/gif', 'image/webp'];
-    if (!allowedTypes.includes(mimeType)) {
-      console.error(`Invalid file type: ${mimeType}`);
-      return res.status(400).json({ message: 'Invalid file type. Only images are allowed.' });
-    }
-
-    // Check for authenticated user
-   // if (!req.user || !req.user.uid) {
-     ////\\ console.error('No authenticated user found:', req.user);
-     // return res.status(401).json({ message: 'Unauthorized: No authenticated user' });
-   // }
-
-    // Convert base64 to buffer
-    const fileBuffer = Buffer.from(imageData, 'base64');
-    console.log('Converted base64 to buffer:', { size: fileBuffer.length, type: mimeType });
-
-    // Upload to Firebase Storage
-    const storageFileName = `Floorplans/${eventId}/${vendorId}/${uuidv4()}-${fileName}`;
-    const fileRef = bucket.file(storageFileName);
-    console.log('Uploading file to Storage:', storageFileName);
-
-    try {
-      await fileRef.save(fileBuffer, { 
-        metadata: {
-          contentType: mimeType,
-          metadata: {
-            uploadedBy: req.user.uid,
-            uploadedAt: new Date().toISOString()
-          }
-        }
-      });
-      
-      console.log('File saved to Storage');
-      await fileRef.makePublic();
-      console.log('File made public');
-      
-      const floorplanUrl = `https://storage.googleapis.com/${bucket.name}/${storageFileName}`;
-      console.log(`File uploaded to Storage: ${floorplanUrl}`);
-
-      // Save to Firestore
-      const floorplanRef = db.collection('Event').doc(eventId).collection('Floorplans').doc(vendorId);
-      console.log('Checking Firestore document:', floorplanRef.path);
-      
-      const docSnap = await floorplanRef.get();
-      if (!docSnap.exists) {
-        console.log('Creating new Firestore document');
-        await floorplanRef.set({
-          floorplanUrl,
-          uploadedAt: admin.firestore.FieldValue.serverTimestamp(),
-          uploadedBy: req.user.uid,
-        });
-        console.log(`Created new floorplan document for eventId=${eventId}, vendorId=${vendorId}`);
-      } else {
-        console.log('Updating existing Firestore document');
-        await floorplanRef.update({
-          floorplanUrl,
-          uploadedAt: admin.firestore.FieldValue.serverTimestamp(),
-          uploadedBy: req.user.uid,
-        });
-        console.log(`Updated floorplan document for eventId=${eventId}, vendorId=${vendorId}`);
-      }
-
-      return res.json({ message: 'Floorplan uploaded successfully', floorplanUrl });
-      
-    } catch (storageErr) {
-      console.error('Storage upload error:', storageErr.message, storageErr.stack, {
-        fileName: storageFileName,
-        bufferSize: fileBuffer.length,
-        fileType: mimeType,
-      });
-      throw new Error(`Failed to upload file to Storage: ${storageErr.message}`);
-    }
-  } catch (err) {
-    console.error('Base64 floorplan upload error:', err.message, err.stack, {
-      eventId: req.params.eventId,
-      vendorId: req.params.vendorId,
-      user: req.user ? { uid: req.user.uid, email: req.user.email } : 'No user'
-    });
-    return res.status(500).json({ 
-      message: 'Server error during floorplan upload', 
-      error: err.message 
-    });
-  }
-});
-
-=======
 
 // ===============
 // Analytics Helper functions
@@ -3145,5 +3032,4 @@
   }
 );
 
->>>>>>> 8c9be41c
 exports.api = functions.https.onRequest(app);
