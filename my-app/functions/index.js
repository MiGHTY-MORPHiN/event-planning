--- conflicted
+++ resolved
@@ -1888,46 +1888,6 @@
   }
 });
 
-<<<<<<< HEAD
-/**
- * @route   GET /api/admin/vendors
- * @desc    Get a list of all vendors (approved, pending, etc.).
- * @access  Private (Admin Only)
- */
-app.get('/admin/vendors', authenticate, async (req, res) => {
-  try {
-    const snapshot = await db.collection('Vendor').get();
-    if (snapshot.empty) {
-      return res.json([]);
-    }
-    const vendors = snapshot.docs.map(doc => ({
-      id: doc.id,
-      ...doc.data()
-    }));
-    res.json(vendors);
-  } catch (err) {
-    console.error('Error fetching vendors:', err);
-    res.status(500).json({ message: 'Server error while fetching vendors' });
-  }
-});
-
-/**
- * @route   GET /api/admin/planners
- * @desc    Get a list of all planners.
- * @access  Private (Admin Only)
- */
-app.get('/admin/planners', authenticate, async (req, res) => {
-  try {
-    const snapshot = await db.collection('Planner').get();
-    if (snapshot.empty) {
-      return res.json([]);
-    }
-    const planners = snapshot.docs.map(doc => ({ id: doc.id, ...doc.data() }));
-    res.json(planners);
-  } catch (err) {
-    console.error('Error fetching planners:', err);
-    res.status(500).json({ message: 'Server error while fetching planners' });
-=======
 
 app.post('/api/contracts/:contractId/signature-fields', authenticate, async (req, res) => {
   try {
@@ -1976,6 +1936,46 @@
   } catch (error) {
     console.error('Error saving signature fields:', error);
     res.status(500).json({ error: 'Failed to save signature fields' });
->>>>>>> 7819fcf0
+  }
+});
+
+/**
+ * @route   GET /api/admin/vendors
+ * @desc    Get a list of all vendors (approved, pending, etc.).
+ * @access  Private (Admin Only)
+ */
+app.get('/admin/vendors', authenticate, async (req, res) => {
+  try {
+    const snapshot = await db.collection('Vendor').get();
+    if (snapshot.empty) {
+      return res.json([]);
+    }
+    const vendors = snapshot.docs.map(doc => ({
+      id: doc.id,
+      ...doc.data()
+    }));
+    res.json(vendors);
+  } catch (err) {
+    console.error('Error fetching vendors:', err);
+    res.status(500).json({ message: 'Server error while fetching vendors' });
+  }
+});
+
+/**
+ * @route   GET /api/admin/planners
+ * @desc    Get a list of all planners.
+ * @access  Private (Admin Only)
+ */
+app.get('/admin/planners', authenticate, async (req, res) => {
+  try {
+    const snapshot = await db.collection('Planner').get();
+    if (snapshot.empty) {
+      return res.json([]);
+    }
+    const planners = snapshot.docs.map(doc => ({ id: doc.id, ...doc.data() }));
+    res.json(planners);
+  } catch (err) {
+    console.error('Error fetching planners:', err);
+    res.status(500).json({ message: 'Server error while fetching planners' });
   }
 });