--- conflicted
+++ resolved
@@ -37,12 +37,8 @@
   }
 }
 
-<<<<<<< HEAD
-app.post('/vendor/apply', authenticate, upload.single('profilePic'), async (req, res) => {
-=======
 
 app.post('/vendor/apply', upload.single('profilePic'), async (req, res) => {
->>>>>>> 3c2de2ef
   try {
     const { businessName, phone, email, description, category, address } = req.body;
     let profilePicURL = '';
