--- conflicted
+++ resolved
@@ -16,13 +16,9 @@
     "dotenv": "^17.2.1",
     "express": "^5.1.0",
     "firebase": "^12.1.0",
-<<<<<<< HEAD
+    "firebase-admin": "^13.5.0",
     "lucide-react": "^0.542.0",
-=======
-    "firebase-admin": "^13.5.0",
-    "lucide-react": "^0.539.0",
     "multer": "^2.0.2",
->>>>>>> cc0af888
     "react": "^19.1.1",
     "react-dom": "^19.1.1",
     "react-icons": "^5.5.0",
