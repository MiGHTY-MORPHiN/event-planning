--- conflicted
+++ resolved
@@ -23,9 +23,6 @@
 *.sln
 *.sw?
 
-<<<<<<< HEAD
 firebase.js
+
 .env
-=======
-firebase.js
->>>>>>> ea58df7e
