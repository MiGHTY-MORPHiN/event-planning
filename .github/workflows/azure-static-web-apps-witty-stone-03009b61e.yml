name: Azure Static Web Apps CI/CD

on:
  push:
    branches:
      - main
  pull_request:
    types: [opened, synchronize, reopened, closed]
    branches:
      - main

jobs:
  build_and_deploy_job:
    if: github.event_name == 'push' && github.ref == 'refs/heads/main'
    runs-on: ubuntu-latest
    name: Build and Deploy Job
    permissions:
       id-token: write
       contents: read
    steps:
      - uses: actions/checkout@v3
        with:
          submodules: true
          lfs: false

      - name: Install OIDC Client from Core Package
        run: npm install @actions/core@1.6.0 @actions/http-client

      - name: Get Id Token
        uses: actions/github-script@v6
        id: idtoken
        with:
           script: |
               const coredemo = require('@actions/core')
               return await coredemo.getIDToken()
           result-encoding: string

      - name: Install Dependencies
        run: npm install
        working-directory: ./my-app

      - name: Build
        run: npm run build
        working-directory: ./my-app
        env:
          VITE_API_KEY: ${{ secrets.VITE_API_KEY }}
          VITE_AUTH_DOMAIN: ${{ secrets.VITE_AUTH_DOMAIN }}
          VITE_PROJECT_ID: ${{ secrets.VITE_PROJECT_ID }}
          VITE_STORAGE_BUCKET: ${{ secrets.VITE_STORAGE_BUCKET }}
          VITE_MESSAGING_SENDER_ID: ${{ secrets.VITE_MESSAGING_SENDER_ID }}
          VITE_APP_ID: ${{ secrets.VITE_APP_ID }}
          VITE_MEASUREMENT_ID: ${{ secrets.VITE_MEASUREMENT_ID }}

      - name: Build And Deploy
        id: builddeploy
        uses: Azure/static-web-apps-deploy@v1
        with:
          azure_static_web_apps_api_token: ${{ secrets.AZURE_STATIC_WEB_APPS_API_TOKEN_WITTY_STONE_03009B61E }}
          action: "upload"
<<<<<<< HEAD
          
          app_location: "./my-app"
          api_location: "" 
          output_location: "dist" 
=======
          app_location: "./my-app"
          api_location: ""
          output_location: "dist"
>>>>>>> 39607dba
          github_id_token: ${{ steps.idtoken.outputs.result }}
        env:
          VITE_API_KEY: ${{ secrets.VITE_API_KEY }}
          VITE_AUTH_DOMAIN: ${{ secrets.VITE_AUTH_DOMAIN }}
          VITE_PROJECT_ID: ${{ secrets.VITE_PROJECT_ID }}
          VITE_STORAGE_BUCKET: ${{ secrets.VITE_STORAGE_BUCKET }}
          VITE_MESSAGING_SENDER_ID: ${{ secrets.VITE_MESSAGING_SENDER_ID }}
          VITE_APP_ID: ${{ secrets.VITE_APP_ID }}
          VITE_MEASUREMENT_ID: ${{ secrets.VITE_MEASUREMENT_ID }}

  close_pull_request_job:
    if: github.event_name == 'pull_request' && github.event.action == 'closed'
    runs-on: ubuntu-latest
    name: Close Pull Request Job
    steps:
      - name: Close Pull Request
        id: closepullrequest
        uses: Azure/static-web-apps-deploy@v1
        with:
          action: "close"

<|MERGE_RESOLUTION|>--- conflicted
+++ resolved
@@ -1,90 +1,86 @@
-name: Azure Static Web Apps CI/CD
-
-on:
-  push:
-    branches:
-      - main
-  pull_request:
-    types: [opened, synchronize, reopened, closed]
-    branches:
-      - main
-
-jobs:
-  build_and_deploy_job:
-    if: github.event_name == 'push' && github.ref == 'refs/heads/main'
-    runs-on: ubuntu-latest
-    name: Build and Deploy Job
-    permissions:
-       id-token: write
-       contents: read
-    steps:
-      - uses: actions/checkout@v3
-        with:
-          submodules: true
-          lfs: false
-
-      - name: Install OIDC Client from Core Package
-        run: npm install @actions/core@1.6.0 @actions/http-client
-
-      - name: Get Id Token
-        uses: actions/github-script@v6
-        id: idtoken
-        with:
-           script: |
-               const coredemo = require('@actions/core')
-               return await coredemo.getIDToken()
-           result-encoding: string
-
-      - name: Install Dependencies
-        run: npm install
-        working-directory: ./my-app
-
-      - name: Build
-        run: npm run build
-        working-directory: ./my-app
-        env:
-          VITE_API_KEY: ${{ secrets.VITE_API_KEY }}
-          VITE_AUTH_DOMAIN: ${{ secrets.VITE_AUTH_DOMAIN }}
-          VITE_PROJECT_ID: ${{ secrets.VITE_PROJECT_ID }}
-          VITE_STORAGE_BUCKET: ${{ secrets.VITE_STORAGE_BUCKET }}
-          VITE_MESSAGING_SENDER_ID: ${{ secrets.VITE_MESSAGING_SENDER_ID }}
-          VITE_APP_ID: ${{ secrets.VITE_APP_ID }}
-          VITE_MEASUREMENT_ID: ${{ secrets.VITE_MEASUREMENT_ID }}
-
-      - name: Build And Deploy
-        id: builddeploy
-        uses: Azure/static-web-apps-deploy@v1
-        with:
-          azure_static_web_apps_api_token: ${{ secrets.AZURE_STATIC_WEB_APPS_API_TOKEN_WITTY_STONE_03009B61E }}
-          action: "upload"
-<<<<<<< HEAD
-          
-          app_location: "./my-app"
-          api_location: "" 
-          output_location: "dist" 
-=======
-          app_location: "./my-app"
-          api_location: ""
-          output_location: "dist"
->>>>>>> 39607dba
-          github_id_token: ${{ steps.idtoken.outputs.result }}
-        env:
-          VITE_API_KEY: ${{ secrets.VITE_API_KEY }}
-          VITE_AUTH_DOMAIN: ${{ secrets.VITE_AUTH_DOMAIN }}
-          VITE_PROJECT_ID: ${{ secrets.VITE_PROJECT_ID }}
-          VITE_STORAGE_BUCKET: ${{ secrets.VITE_STORAGE_BUCKET }}
-          VITE_MESSAGING_SENDER_ID: ${{ secrets.VITE_MESSAGING_SENDER_ID }}
-          VITE_APP_ID: ${{ secrets.VITE_APP_ID }}
-          VITE_MEASUREMENT_ID: ${{ secrets.VITE_MEASUREMENT_ID }}
-
-  close_pull_request_job:
-    if: github.event_name == 'pull_request' && github.event.action == 'closed'
-    runs-on: ubuntu-latest
-    name: Close Pull Request Job
-    steps:
-      - name: Close Pull Request
-        id: closepullrequest
-        uses: Azure/static-web-apps-deploy@v1
-        with:
-          action: "close"
-
+name: Azure Static Web Apps CI/CD
+
+on:
+  push:
+    branches:
+      - main
+  pull_request:
+    types: [opened, synchronize, reopened, closed]
+    branches:
+      - main
+
+jobs:
+  build_and_deploy_job:
+    if: github.event_name == 'push' && github.ref == 'refs/heads/main'
+    runs-on: ubuntu-latest
+    name: Build and Deploy Job
+    permissions:
+       id-token: write
+       contents: read
+    steps:
+      - uses: actions/checkout@v3
+        with:
+          submodules: true
+          lfs: false
+
+      - name: Install OIDC Client from Core Package
+        run: npm install @actions/core@1.6.0 @actions/http-client
+
+      - name: Get Id Token
+        uses: actions/github-script@v6
+        id: idtoken
+        with:
+           script: |
+               const coredemo = require('@actions/core')
+               return await coredemo.getIDToken()
+           result-encoding: string
+
+      - name: Install Dependencies
+        run: npm install
+        working-directory: ./my-app
+
+      - name: Build
+        run: npm run build
+        working-directory: ./my-app
+        env:
+          VITE_API_KEY: ${{ secrets.VITE_API_KEY }}
+          VITE_AUTH_DOMAIN: ${{ secrets.VITE_AUTH_DOMAIN }}
+          VITE_PROJECT_ID: ${{ secrets.VITE_PROJECT_ID }}
+          VITE_STORAGE_BUCKET: ${{ secrets.VITE_STORAGE_BUCKET }}
+          VITE_MESSAGING_SENDER_ID: ${{ secrets.VITE_MESSAGING_SENDER_ID }}
+          VITE_APP_ID: ${{ secrets.VITE_APP_ID }}
+          VITE_MEASUREMENT_ID: ${{ secrets.VITE_MEASUREMENT_ID }}
+
+      - name: Build And Deploy
+        id: builddeploy
+        uses: Azure/static-web-apps-deploy@v1
+        with:
+          azure_static_web_apps_api_token: ${{ secrets.AZURE_STATIC_WEB_APPS_API_TOKEN_WITTY_STONE_03009B61E }}
+          action: "upload"
+
+          
+          app_location: "./my-app"
+          api_location: "" 
+          output_location: "dist" 
+
+          github_id_token: ${{ steps.idtoken.outputs.result }}
+        env:
+          VITE_API_KEY: ${{ secrets.VITE_API_KEY }}
+          VITE_AUTH_DOMAIN: ${{ secrets.VITE_AUTH_DOMAIN }}
+          VITE_PROJECT_ID: ${{ secrets.VITE_PROJECT_ID }}
+          VITE_STORAGE_BUCKET: ${{ secrets.VITE_STORAGE_BUCKET }}
+          VITE_MESSAGING_SENDER_ID: ${{ secrets.VITE_MESSAGING_SENDER_ID }}
+          VITE_APP_ID: ${{ secrets.VITE_APP_ID }}
+          VITE_MEASUREMENT_ID: ${{ secrets.VITE_MEASUREMENT_ID }}
+
+  close_pull_request_job:
+    if: github.event_name == 'pull_request' && github.event.action == 'closed'
+    runs-on: ubuntu-latest
+    name: Close Pull Request Job
+    steps:
+      - name: Close Pull Request
+        id: closepullrequest
+        uses: Azure/static-web-apps-deploy@v1
+        with:
+          action: "close"
+